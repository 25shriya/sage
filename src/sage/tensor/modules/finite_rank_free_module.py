r"""
Free modules of finite rank

The class :class:`FiniteRankFreeModule` implements free modules of finite rank
over a commutative ring.

A *free module of finite rank* over a commutative ring `R` is a module `M` over
`R` that admits a *finite basis*, i.e. a finite family of linearly independent
generators. Since `R` is commutative, it has the invariant basis number
property, so that the rank of the free module `M` is defined uniquely, as the
cardinality of any basis of `M`.

No distinguished basis of `M` is assumed. On the contrary, many bases can be
introduced on the free module along with change-of-basis rules (as module
automorphisms). Each
module element has then various representations over the various bases.

.. NOTE::

    The class :class:`FiniteRankFreeModule` does not inherit from
    class :class:`~sage.modules.free_module.FreeModule_generic`
    nor from class
    :class:`~sage.combinat.free_module.CombinatorialFreeModule`, since
    both classes deal with modules with a *distinguished basis* (see
    details :ref:`below <diff-FreeModule>`). Accordingly, the class
    :class:`FiniteRankFreeModule` inherits directly from the generic class
    :class:`~sage.structure.parent.Parent` with the category set to
    :class:`~sage.categories.modules.Modules` (and not to
    :class:`~sage.categories.modules_with_basis.ModulesWithBasis`).

.. TODO::

    - implement submodules
    - create a FreeModules category (cf. the *TODO* statement in the
      documentation of :class:`~sage.categories.modules.Modules`: *Implement
      a ``FreeModules(R)`` category, when so prompted by a concrete use case*)

AUTHORS:

- Eric Gourgoulhon, Michal Bejger (2014-2015): initial version
- Travis Scrimshaw (2016): category set to ``Modules(ring).FiniteDimensional()``
  (:trac:`20770`)
- Michael Jung (2019): improve treatment of the zero element
- Eric Gourgoulhon (2021): unicode symbols for tensor and exterior products
- Matthias Koeppe (2022): ``FiniteRankFreeModule_abstract``, symmetric powers

REFERENCES:

- Chap. 10 of R. Godement : *Algebra* [God1968]_
- Chap. 3 of S. Lang : *Algebra* [Lan2002]_

EXAMPLES:

Let us define a free module of rank 2 over `\ZZ`::

    sage: M = FiniteRankFreeModule(ZZ, 2, name='M') ; M
    Rank-2 free module M over the Integer Ring
    sage: M.category()
    Category of finite dimensional modules over Integer Ring

We introduce a first basis on ``M``::

    sage: e = M.basis('e') ; e
    Basis (e_0,e_1) on the Rank-2 free module M over the Integer Ring

The elements of the basis are of course module elements::

    sage: e[0]
    Element e_0 of the Rank-2 free module M over the Integer Ring
    sage: e[1]
    Element e_1 of the Rank-2 free module M over the Integer Ring
    sage: e[0].parent()
    Rank-2 free module M over the Integer Ring

We define a module element by its components w.r.t. basis ``e``::

    sage: u = M([2,-3], basis=e, name='u')
    sage: u.display(e)
    u = 2 e_0 - 3 e_1

Module elements can be also be created by arithmetic expressions::

    sage: v = -2*u + 4*e[0] ; v
    Element of the Rank-2 free module M over the Integer Ring
    sage: v.display(e)
    6 e_1
    sage: u == 2*e[0] - 3*e[1]
    True

We define a second basis on ``M`` from a family of linearly independent
elements::

    sage: f = M.basis('f', from_family=(e[0]-e[1], -2*e[0]+3*e[1])) ; f
    Basis (f_0,f_1) on the Rank-2 free module M over the Integer Ring
    sage: f[0].display(e)
    f_0 = e_0 - e_1
    sage: f[1].display(e)
    f_1 = -2 e_0 + 3 e_1

We may of course express the elements of basis ``e`` in terms of basis ``f``::

    sage: e[0].display(f)
    e_0 = 3 f_0 + f_1
    sage: e[1].display(f)
    e_1 = 2 f_0 + f_1

as well as any module element::

    sage: u.display(f)
    u = -f_1
    sage: v.display(f)
    12 f_0 + 6 f_1

The two bases are related by a module automorphism::

    sage: a = M.change_of_basis(e,f) ; a
    Automorphism of the Rank-2 free module M over the Integer Ring
    sage: a.parent()
    General linear group of the Rank-2 free module M over the Integer Ring
    sage: a.matrix(e)
    [ 1 -2]
    [-1  3]

Let us check that basis ``f`` is indeed the image of basis ``e`` by ``a``::

    sage: f[0] == a(e[0])
    True
    sage: f[1] == a(e[1])
    True

The reverse change of basis is of course the inverse automorphism::

    sage: M.change_of_basis(f,e) == a^(-1)
    True

We introduce a new module element via its components w.r.t. basis ``f``::

    sage: v = M([2,4], basis=f, name='v')
    sage: v.display(f)
    v = 2 f_0 + 4 f_1

The sum of the two module elements ``u`` and ``v`` can be performed even if
they have been defined on different bases, thanks to the known relation
between the two bases::

    sage: s = u + v ; s
    Element u+v of the Rank-2 free module M over the Integer Ring

We can display the result in either basis::

    sage: s.display(e)
    u+v = -4 e_0 + 7 e_1
    sage: s.display(f)
    u+v = 2 f_0 + 3 f_1

Tensor products of elements are implemented::

    sage: t = u*v ; t
    Type-(2,0) tensor u⊗v on the Rank-2 free module M over the Integer Ring
    sage: t.parent()
    Free module of type-(2,0) tensors on the
     Rank-2 free module M over the Integer Ring
    sage: t.display(e)
    u⊗v = -12 e_0⊗e_0 + 20 e_0⊗e_1 + 18 e_1⊗e_0 - 30 e_1⊗e_1
    sage: t.display(f)
    u⊗v = -2 f_1⊗f_0 - 4 f_1⊗f_1

We can access to tensor components w.r.t. to a given basis via the square
bracket operator::

    sage: t[e,0,1]
    20
    sage: t[f,1,0]
    -2
    sage: u[e,0]
    2
    sage: u[e,:]
    [2, -3]
    sage: u[f,:]
    [0, -1]

The parent of the automorphism ``a`` is the group `\mathrm{GL}(M)`, but
``a`` can also be considered as a tensor of type `(1,1)` on ``M``::

    sage: a.parent()
    General linear group of the Rank-2 free module M over the Integer Ring
    sage: a.tensor_type()
    (1, 1)
    sage: a.display(e)
    e_0⊗e^0 - 2 e_0⊗e^1 - e_1⊗e^0 + 3 e_1⊗e^1
    sage: a.display(f)
    f_0⊗f^0 - 2 f_0⊗f^1 - f_1⊗f^0 + 3 f_1⊗f^1

As such, we can form its tensor product with ``t``, yielding a tensor of
type `(3,1)`::

    sage: t*a
    Type-(3,1) tensor on the Rank-2 free module M over the Integer Ring
    sage: (t*a).display(e)
    -12 e_0⊗e_0⊗e_0⊗e^0 + 24 e_0⊗e_0⊗e_0⊗e^1 + 12 e_0⊗e_0⊗e_1⊗e^0
     - 36 e_0⊗e_0⊗e_1⊗e^1 + 20 e_0⊗e_1⊗e_0⊗e^0 - 40 e_0⊗e_1⊗e_0⊗e^1
     - 20 e_0⊗e_1⊗e_1⊗e^0 + 60 e_0⊗e_1⊗e_1⊗e^1 + 18 e_1⊗e_0⊗e_0⊗e^0
     - 36 e_1⊗e_0⊗e_0⊗e^1 - 18 e_1⊗e_0⊗e_1⊗e^0 + 54 e_1⊗e_0⊗e_1⊗e^1
     - 30 e_1⊗e_1⊗e_0⊗e^0 + 60 e_1⊗e_1⊗e_0⊗e^1 + 30 e_1⊗e_1⊗e_1⊗e^0
     - 90 e_1⊗e_1⊗e_1⊗e^1

The parent of `t\otimes a` is itself a free module of finite rank over `\ZZ`::

        sage: T = (t*a).parent() ; T
        Free module of type-(3,1) tensors on the Rank-2 free module M over the
         Integer Ring
        sage: T.base_ring()
        Integer Ring
        sage: T.rank()
        16

.. _diff-FreeModule:

.. RUBRIC:: Differences between ``FiniteRankFreeModule`` and ``FreeModule``
  (or ``VectorSpace``)

To illustrate the differences, let us create two free modules of rank 3 over
`\ZZ`, one with ``FiniteRankFreeModule`` and the other one with
``FreeModule``::

    sage: M = FiniteRankFreeModule(ZZ, 3, name='M') ; M
    Rank-3 free module M over the Integer Ring
    sage: N = FreeModule(ZZ, 3) ; N
    Ambient free module of rank 3 over the principal ideal domain Integer Ring

The main difference is that ``FreeModule`` returns a free module with a
distinguished basis, while ``FiniteRankFreeModule`` does not::

    sage: N.basis()
    [
    (1, 0, 0),
    (0, 1, 0),
    (0, 0, 1)
    ]
    sage: M.bases()
    []
    sage: M.print_bases()
    No basis has been defined on the Rank-3 free module M over the Integer Ring

This is also revealed by the category of each module::

    sage: M.category()
    Category of finite dimensional modules over Integer Ring
    sage: N.category()
    Category of finite dimensional modules with basis over
     (euclidean domains and infinite enumerated sets and metric spaces)

In other words, the module created by ``FreeModule`` is actually `\ZZ^3`,
while, in the absence of any distinguished basis, no *canonical* isomorphism
relates the module created by ``FiniteRankFreeModule`` to `\ZZ^3`::

    sage: N is ZZ^3
    True
    sage: M is ZZ^3
    False
    sage: M == ZZ^3
    False

Because it is `\ZZ^3`, ``N`` is unique, while there may be various modules
of the same rank over the same ring created by ``FiniteRankFreeModule``;
they are then distinguished by their names (actually by the complete
sequence of arguments of ``FiniteRankFreeModule``)::

    sage: N1 = FreeModule(ZZ, 3) ; N1
    Ambient free module of rank 3 over the principal ideal domain Integer Ring
    sage: N1 is N  # FreeModule(ZZ, 3) is unique
    True
    sage: M1 = FiniteRankFreeModule(ZZ, 3, name='M_1') ; M1
    Rank-3 free module M_1 over the Integer Ring
    sage: M1 is M  # M1 and M are different rank-3 modules over ZZ
    False
    sage: M1b = FiniteRankFreeModule(ZZ, 3, name='M_1') ; M1b
    Rank-3 free module M_1 over the Integer Ring
    sage: M1b is M1  # because M1b and M1 have the same name
    True

As illustrated above, various bases can be introduced on the module created by
``FiniteRankFreeModule``::

    sage: e = M.basis('e') ; e
    Basis (e_0,e_1,e_2) on the Rank-3 free module M over the Integer Ring
    sage: f = M.basis('f', from_family=(-e[0], e[1]-e[2], -2*e[1]+3*e[2])) ; f
    Basis (f_0,f_1,f_2) on the Rank-3 free module M over the Integer Ring
    sage: M.bases()
    [Basis (e_0,e_1,e_2) on the Rank-3 free module M over the Integer Ring,
     Basis (f_0,f_1,f_2) on the Rank-3 free module M over the Integer Ring]

Each element of a basis is accessible via its index::

    sage: e[0]
    Element e_0 of the Rank-3 free module M over the Integer Ring
    sage: e[0].parent()
    Rank-3 free module M over the Integer Ring
    sage: f[1]
    Element f_1 of the Rank-3 free module M over the Integer Ring
    sage: f[1].parent()
    Rank-3 free module M over the Integer Ring

while on module ``N``, the element of the (unique) basis is accessible
directly from the module symbol::

    sage: N.0
    (1, 0, 0)
    sage: N.1
    (0, 1, 0)
    sage: N.0.parent()
    Ambient free module of rank 3 over the principal ideal domain Integer Ring

The arithmetic of elements is similar; the difference lies in the display:
a basis has to be specified for elements of ``M``, while elements of ``N`` are
displayed directly as elements of `\ZZ^3`::

    sage: u = 2*e[0] - 3*e[2] ; u
    Element of the Rank-3 free module M over the Integer Ring
    sage: u.display(e)
    2 e_0 - 3 e_2
    sage: u.display(f)
    -2 f_0 - 6 f_1 - 3 f_2
    sage: u[e,:]
    [2, 0, -3]
    sage: u[f,:]
    [-2, -6, -3]
    sage: v = 2*N.0 - 3*N.2 ; v
    (2, 0, -3)

For the case of ``M``, in order to avoid to specify the basis if the user is
always working with the same basis (e.g. only one basis has been defined),
the concept of *default basis* has been introduced::

    sage: M.default_basis()
    Basis (e_0,e_1,e_2) on the Rank-3 free module M over the Integer Ring
    sage: M.print_bases()
    Bases defined on the Rank-3 free module M over the Integer Ring:
     - (e_0,e_1,e_2) (default basis)
     - (f_0,f_1,f_2)

This is different from the *distinguished basis* of ``N``: it simply means that
the mention of the basis can be omitted in function arguments::

    sage: u.display()  # equivalent to u.display(e)
    2 e_0 - 3 e_2
    sage: u[:]         # equivalent to u[e,:]
    [2, 0, -3]

At any time, the default basis can be changed::

    sage: M.set_default_basis(f)
    sage: u.display()
    -2 f_0 - 6 f_1 - 3 f_2

Another difference between ``FiniteRankFreeModule`` and ``FreeModule`` is that
for the former the range of indices can be specified (by default, it starts
from 0)::

    sage: M = FiniteRankFreeModule(ZZ, 3, name='M', start_index=1) ; M
    Rank-3 free module M over the Integer Ring
    sage: e = M.basis('e') ; e  # compare with (e_0,e_1,e_2) above
    Basis (e_1,e_2,e_3) on the Rank-3 free module M over the Integer Ring
    sage: e[1], e[2], e[3]
    (Element e_1 of the Rank-3 free module M over the Integer Ring,
     Element e_2 of the Rank-3 free module M over the Integer Ring,
     Element e_3 of the Rank-3 free module M over the Integer Ring)

All the above holds for ``VectorSpace`` instead of ``FreeModule``: the object
created by ``VectorSpace`` is actually a Cartesian power of the base field::

    sage: V = VectorSpace(QQ,3) ; V
    Vector space of dimension 3 over Rational Field
    sage: V.category()
    Category of finite dimensional vector spaces with basis
     over (number fields and quotient fields and metric spaces)
    sage: V is QQ^3
    True
    sage: V.basis()
    [
    (1, 0, 0),
    (0, 1, 0),
    (0, 0, 1)
    ]

To create a vector space without any distinguished basis, one has to use
``FiniteRankFreeModule``::

    sage: V = FiniteRankFreeModule(QQ, 3, name='V') ; V
    3-dimensional vector space V over the Rational Field
    sage: V.category()
    Category of finite dimensional vector spaces over Rational Field
    sage: V.bases()
    []
    sage: V.print_bases()
    No basis has been defined on the 3-dimensional vector space V over the
     Rational Field

The class :class:`FiniteRankFreeModule` has been created for the needs
of the `SageManifolds project <http://sagemanifolds.obspm.fr/>`_, where
free modules do not have any distinguished basis. Too kinds of free modules
occur in the context of differentiable manifolds (see
`here <http://sagemanifolds.obspm.fr/tensor_modules.html>`_ for more
details):

- the tangent vector space at any point of the manifold (cf.
  :class:`~sage.manifolds.differentiable.tangent_space.TangentSpace`);
- the set of vector fields on a parallelizable open subset `U` of the manifold,
  which is a free module over the algebra of scalar fields on `U` (cf.
  :class:`~sage.manifolds.differentiable.vectorfield_module.VectorFieldFreeModule`).

For instance, without any specific coordinate choice, no basis can be
distinguished in a tangent space.

On the other side, the modules created by ``FreeModule`` have much more
algebraic functionalities than those created by ``FiniteRankFreeModule``. In
particular, submodules have not been implemented yet in
:class:`FiniteRankFreeModule`. Moreover, modules resulting from ``FreeModule``
are tailored to the specific kind of their base ring:

- free module over a commutative ring that is not an integral domain
  (`\ZZ/6\ZZ`)::

    sage: R = IntegerModRing(6) ; R
    Ring of integers modulo 6
    sage: FreeModule(R, 3)
    Ambient free module of rank 3 over Ring of integers modulo 6
    sage: type(FreeModule(R, 3))
    <class 'sage.modules.free_module.FreeModule_ambient_with_category'>

- free module over an integral domain that is not principal (`\ZZ[X]`)::

    sage: R.<X> = ZZ[] ; R
    Univariate Polynomial Ring in X over Integer Ring
    sage: FreeModule(R, 3)
    Ambient free module of rank 3 over the integral domain Univariate
     Polynomial Ring in X over Integer Ring
    sage: type(FreeModule(R, 3))
    <class 'sage.modules.free_module.FreeModule_ambient_domain_with_category'>

- free module over a principal ideal domain (`\ZZ`)::

    sage: R = ZZ ; R
    Integer Ring
    sage: FreeModule(R,3)
    Ambient free module of rank 3 over the principal ideal domain Integer Ring
    sage: type(FreeModule(R, 3))
    <class 'sage.modules.free_module.FreeModule_ambient_pid_with_category'>

On the contrary, all objects constructed with ``FiniteRankFreeModule`` belong
to the same class::

    sage: R = IntegerModRing(6)
    sage: type(FiniteRankFreeModule(R, 3))
    <class 'sage.tensor.modules.finite_rank_free_module.FiniteRankFreeModule_with_category'>
    sage: R.<X> = ZZ[]
    sage: type(FiniteRankFreeModule(R, 3))
    <class 'sage.tensor.modules.finite_rank_free_module.FiniteRankFreeModule_with_category'>
    sage: R = ZZ
    sage: type(FiniteRankFreeModule(R, 3))
    <class 'sage.tensor.modules.finite_rank_free_module.FiniteRankFreeModule_with_category'>


.. RUBRIC:: Differences between ``FiniteRankFreeModule`` and
  ``CombinatorialFreeModule``

An alternative to construct free modules in Sage is
:class:`~sage.combinat.free_module.CombinatorialFreeModule`.
However, as ``FreeModule``, it leads to a module with a distinguished basis::

    sage: N = CombinatorialFreeModule(ZZ, [1,2,3]) ; N
    Free module generated by {1, 2, 3} over Integer Ring
    sage: N.category()
    Category of finite dimensional modules with basis over Integer Ring

The distinguished basis is returned by the method ``basis()``::

    sage: b = N.basis() ; b
    Finite family {1: B[1], 2: B[2], 3: B[3]}
    sage: b[1]
    B[1]
    sage: b[1].parent()
    Free module generated by {1, 2, 3} over Integer Ring

For the free module ``M`` created above with ``FiniteRankFreeModule``, the
method ``basis`` has at least one argument: the symbol string that
specifies which basis is required::

    sage: e = M.basis('e') ; e
    Basis (e_1,e_2,e_3) on the Rank-3 free module M over the Integer Ring
    sage: e[1]
    Element e_1 of the Rank-3 free module M over the Integer Ring
    sage: e[1].parent()
    Rank-3 free module M over the Integer Ring

The arithmetic of elements is similar::

    sage: u = 2*e[1] - 5*e[3] ; u
    Element of the Rank-3 free module M over the Integer Ring
    sage: v = 2*b[1] - 5*b[3] ; v
    2*B[1] - 5*B[3]

One notices that elements of ``N`` are displayed directly in terms of their
expansions on the distinguished basis. For elements of ``M``, one has to use
the method
:meth:`~sage.tensor.modules.free_module_tensor.FreeModuleTensor.display`
in order to specify the basis::

    sage: u.display(e)
    2 e_1 - 5 e_3

The components on the basis are returned by the square bracket operator for
``M`` and by the method ``coefficient`` for ``N``::

    sage: [u[e,i] for i in {1,2,3}]
    [2, 0, -5]
    sage: u[e,:]  # a shortcut for the above
    [2, 0, -5]
    sage: [v.coefficient(i) for i in {1,2,3}]
    [2, 0, -5]

"""
# ******************************************************************************
#       Copyright (C) 2014-2021 Eric Gourgoulhon <eric.gourgoulhon@obspm.fr>
#                     2014-2016 Travis Scrimshaw <tscrimsh@umn.edu>
#                     2015      Michal Bejger <bejger@camk.edu.pl>
#                     2016      Frédéric Chapoton
#                     2020      Michael Jung
#                     2020-2022 Matthias Koeppe
#
#  Distributed under the terms of the GNU General Public License (GPL)
#  as published by the Free Software Foundation; either version 2 of
#  the License, or (at your option) any later version.
#                  https://www.gnu.org/licenses/
# ******************************************************************************
from __future__ import annotations

from typing import Generator, Optional

from sage.categories.fields import Fields
from sage.categories.modules import Modules
from sage.categories.rings import Rings
from sage.misc.cachefunc import cached_method
from sage.rings.integer import Integer
from sage.structure.parent import Parent
from sage.structure.unique_representation import UniqueRepresentation
from sage.tensor.modules.free_module_element import FiniteRankFreeModuleElement


class FiniteRankFreeModule_abstract(UniqueRepresentation, Parent):
    r"""
    Abstract base class for free modules of finite rank over a commutative ring.
    """

    def __init__(
        self,
        ring,
        rank,
        name=None,
        latex_name=None,
        category=None,
        ambient=None,
    ):
        r"""
        See :class:`FiniteRankFreeModule` for documentation and examples.

        TESTS::

            sage: M = FiniteRankFreeModule(ZZ, 3, name='M')
            sage: TestSuite(M).run()
            sage: e = M.basis('e')
            sage: TestSuite(M).run()
            sage: f = M.basis('f')
            sage: TestSuite(M).run()

        """
        # This duplicates the normalization done in __classcall_private__,
        # but it is needed for various subclasses.
        if ring not in Rings().Commutative():
            raise TypeError("the module base ring must be commutative")
        category = Modules(ring).FiniteDimensional().or_subcategory(category)
        Parent.__init__(self, base=ring, category=category)
        self._ring = ring # same as self._base
        if ambient is None:
            self._ambient_module = self
        else:
            self._ambient_module = ambient
        self._rank = rank
        self._name = name
        # This duplicates the normalization done in __classcall_private__,
        # but it is needed for various subclasses.
        if latex_name is None:
            self._latex_name = self._name
        else:
            self._latex_name = latex_name

    def _latex_(self):
        r"""
        LaTeX representation of ``self``.

        EXAMPLES::

            sage: M = FiniteRankFreeModule(ZZ, 3, name='M')
            sage: M._latex_()
            'M'
            sage: latex(M)
            M
            sage: M1 = FiniteRankFreeModule(ZZ, 3, name='M', latex_name=r'\mathcal{M}')
            sage: M1._latex_()
            '\\mathcal{M}'
            sage: latex(M1)
            \mathcal{M}

        """
        if self._latex_name is None:
            return r'\mbox{' + str(self) + r'}'
        else:
            return self._latex_name

    def tensor_power(self, n):
        r"""
        Return the ``n``-fold tensor product of ``self``.

        EXAMPLES::

            sage: M = FiniteRankFreeModule(QQ, 2)
            sage: M.tensor_power(3)
            Free module of type-(3,0) tensors on the 2-dimensional vector space over the Rational Field
            sage: M.tensor_module(1,2).tensor_power(3)
            Free module of type-(3,6) tensors on the 2-dimensional vector space over the Rational Field
        """
        tensor_type = self.tensor_type()
        return self.base_module().tensor_module(n * tensor_type[0], n * tensor_type[1])

    def tensor_product(self, *others):
        r"""
        Return the tensor product of ``self`` and ``others``.

        EXAMPLES::

            sage: M = FiniteRankFreeModule(QQ, 2)
            sage: M.tensor_product(M)
            Free module of type-(2,0) tensors on the 2-dimensional vector space over the Rational Field
            sage: M.tensor_product(M.tensor_module(1,2))
            Free module of type-(2,2) tensors on the 2-dimensional vector space over the Rational Field
            sage: M.tensor_module(1,2).tensor_product(M)
            Free module of type-(2,2) tensors on the 2-dimensional vector space over the Rational Field
            sage: M.tensor_module(1,1).tensor_product(M.tensor_module(1,2))
            Free module of type-(2,3) tensors on the 2-dimensional vector space over the Rational Field

            sage: Sym2M = M.tensor_module(2, 0, sym=range(2)); Sym2M
            Free module of fully symmetric type-(2,0) tensors on the 2-dimensional vector space over the Rational Field
            sage: Sym01x23M = Sym2M.tensor_product(Sym2M); Sym01x23M
            Free module of type-(4,0) tensors on the 2-dimensional vector space over the Rational Field,
             with symmetry on the index positions (0, 1), with symmetry on the index positions (2, 3)
            sage: Sym01x23M._index_maps
            ((0, 1), (2, 3))

            sage: N = M.tensor_module(3, 3, sym=[1, 2], antisym=[3, 4]); N
            Free module of type-(3,3) tensors on the 2-dimensional vector space over the Rational Field,
             with symmetry on the index positions (1, 2),
             with antisymmetry on the index positions (3, 4)
            sage: NxN = N.tensor_product(N); NxN
            Free module of type-(6,6) tensors on the 2-dimensional vector space over the Rational Field,
             with symmetry on the index positions (1, 2), with symmetry on the index positions (4, 5),
             with antisymmetry on the index positions (6, 7), with antisymmetry on the index positions (9, 10)
            sage: NxN._index_maps
            ((0, 1, 2, 6, 7, 8), (3, 4, 5, 9, 10, 11))
        """
        from sage.modules.free_module_element import vector
        from .comp import CompFullySym, CompFullyAntiSym, CompWithSym

        base_module = self.base_module()
        if not all(module.base_module() == base_module for module in others):
            raise NotImplementedError('all factors must be tensor modules over the same base module')
        factors = [self] + list(others)
        result_tensor_type = sum(vector(factor.tensor_type()) for factor in factors)
        result_sym = []
        result_antisym = []
        # Keep track of reordering of the contravariant and covariant indices
        # (compatible with FreeModuleTensor.__mul__)
        index_maps = []
        running_indices = vector([0, result_tensor_type[0]])
        for factor in factors:
            tensor_type = factor.tensor_type()
            index_map = tuple(i + running_indices[0] for i in range(tensor_type[0]))
            index_map += tuple(i + running_indices[1] for i in range(tensor_type[1]))
            index_maps.append(index_map)

            if tensor_type[0] + tensor_type[1] > 1:
                basis_sym = factor._basis_sym()
                all_indices = tuple(range(tensor_type[0] + tensor_type[1]))
                if isinstance(basis_sym, CompFullySym):
                    sym = [all_indices]
                    antisym = []
                elif isinstance(basis_sym, CompFullyAntiSym):
                    sym = []
                    antisym = [all_indices]
                elif isinstance(basis_sym, CompWithSym):
                    sym = basis_sym._sym
                    antisym = basis_sym._antisym
                else:
                    sym = antisym = []

                def map_isym(isym):
                    return tuple(index_map[i] for i in isym)

                result_sym.extend(tuple(index_map[i] for i in isym) for isym in sym)
                result_antisym.extend(tuple(index_map[i] for i in isym) for isym in antisym)

            running_indices += vector(tensor_type)

        result = base_module.tensor_module(*result_tensor_type,
                                           sym=result_sym, antisym=result_antisym)
        result._index_maps = tuple(index_maps)
        return result

    def rank(self) -> int:
        r"""
        Return the rank of the free module ``self``.

        Since the ring over which ``self`` is built is assumed to be
        commutative (and hence has the invariant basis number property), the
        rank is defined uniquely, as the cardinality of any basis of ``self``.

        EXAMPLES:

        Rank of free modules over `\ZZ`::

            sage: M = FiniteRankFreeModule(ZZ, 3)
            sage: M.rank()
            3
            sage: M.tensor_module(0,1).rank()
            3
            sage: M.tensor_module(0,2).rank()
            9
            sage: M.tensor_module(1,0).rank()
            3
            sage: M.tensor_module(1,1).rank()
            9
            sage: M.tensor_module(1,2).rank()
            27
            sage: M.tensor_module(2,2).rank()
            81

        """
        return self._rank

    @cached_method
    def zero(self):
        r"""
        Return the zero element of ``self``.

        EXAMPLES:

        Zero elements of free modules over `\ZZ`::

            sage: M = FiniteRankFreeModule(ZZ, 3, name='M')
            sage: M.zero()
            Element zero of the Rank-3 free module M over the Integer Ring
            sage: M.zero().parent() is M
            True
            sage: M.zero() is M(0)
            True
            sage: T = M.tensor_module(1,1)
            sage: T.zero()
            Type-(1,1) tensor zero on the Rank-3 free module M over the Integer Ring
            sage: T.zero().parent() is T
            True
            sage: T.zero() is T(0)
            True

        Components of the zero element with respect to some basis::

            sage: e = M.basis('e')
            sage: M.zero()[e,:]
            [0, 0, 0]
            sage: all(M.zero()[e,i] == M.base_ring().zero() for i in M.irange())
            True
            sage: T.zero()[e,:]
            [0 0 0]
            [0 0 0]
            [0 0 0]
            sage: M.tensor_module(1,2).zero()[e,:]
            [[[0, 0, 0], [0, 0, 0], [0, 0, 0]],
             [[0, 0, 0], [0, 0, 0], [0, 0, 0]],
             [[0, 0, 0], [0, 0, 0], [0, 0, 0]]]

        """
        resu = self._element_constructor_(name='zero', latex_name='0')
        for basis in self._known_bases:
            resu._add_comp_unsafe(basis)
            # (since new components are initialized to zero)
        resu._is_zero = True # This element is certainly zero
        resu.set_immutable()
        return resu

    def ambient_module(self): # compatible with sage.modules.free_module.FreeModule_generic
        """
        Return the ambient module associated to this module.

        EXAMPLES::

            sage: M = FiniteRankFreeModule(ZZ, 3, name='M')
            sage: M.ambient_module() is M
            True

            sage: M = FiniteRankFreeModule(ZZ, 3, name='M')
            sage: Sym0123x45M = M.tensor_module(6, 0, sym=((0, 1, 2, 3), (4, 5)))
            sage: T60M = M.tensor_module(6, 0)
            sage: Sym0123x45M.ambient_module() is T60M
            True
        """
        return self._ambient_module

    ambient = ambient_module # compatible with sage.modules.with_basis.subquotient.SubmoduleWithBasis

    def is_submodule(self, other):
        """
        Return ``True`` if ``self`` is a submodule of ``other``.

        EXAMPLES::

            sage: M = FiniteRankFreeModule(ZZ, 3, name='M')
            sage: N = FiniteRankFreeModule(ZZ, 4, name='N')
            sage: M.is_submodule(M)
            True
            sage: M.is_submodule(N)
            False
        """
        return self == other or self.ambient_module() == other


class FiniteRankFreeModule(FiniteRankFreeModule_abstract):
    r"""
    Free module of finite rank over a commutative ring.

    A *free module of finite rank* over a commutative ring `R` is a module `M`
    over `R` that admits a *finite basis*, i.e. a finite family of linearly
    independent generators. Since `R` is commutative, it has the invariant
    basis number property, so that the rank of the free module `M` is defined
    uniquely, as the cardinality of any basis of `M`.

    No distinguished basis of `M` is assumed. On the contrary, many bases can be
    introduced on the free module along with change-of-basis rules (as module
    automorphisms). Each
    module element has then various representations over the various bases.

    .. NOTE::

        The class :class:`FiniteRankFreeModule` does not inherit from
        class :class:`~sage.modules.free_module.FreeModule_generic`
        nor from class
        :class:`~sage.combinat.free_module.CombinatorialFreeModule`, since
        both classes deal with modules with a *distinguished basis* (see
        details :ref:`above <diff-FreeModule>`).
        Moreover, following the recommendation exposed in :trac:`16427`
        the class :class:`FiniteRankFreeModule` inherits directly from
        :class:`~sage.structure.parent.Parent` (with the category set to
        :class:`~sage.categories.modules.Modules`) and not from the Cython
        class :class:`~sage.modules.module.Module`.

    The class :class:`FiniteRankFreeModule` is a Sage *parent* class,
    the corresponding *element* class being
    :class:`~sage.tensor.modules.free_module_element.FiniteRankFreeModuleElement`.

    INPUT:

    - ``ring`` -- commutative ring `R` over which the free module is
      constructed
    - ``rank`` -- positive integer; rank of the free module
    - ``name`` -- (default: ``None``) string; name given to the free module
    - ``latex_name`` -- (default: ``None``) string;  LaTeX symbol to denote
      the freemodule; if none is provided, it is set to ``name``
    - ``start_index`` -- (default: 0) integer; lower bound of the range of
      indices in bases defined on the free module
    - ``output_formatter`` -- (default: ``None``) function or unbound
      method called to format the output of the tensor components;
      ``output_formatter`` must take 1 or 2 arguments: the first argument
      must be an element of the ring `R` and  the second one, if any, some
      format specification

    EXAMPLES:

    Free module of rank 3 over `\ZZ`::

        sage: FiniteRankFreeModule._clear_cache_() # for doctests only
        sage: M = FiniteRankFreeModule(ZZ, 3) ; M
        Rank-3 free module over the Integer Ring
        sage: M = FiniteRankFreeModule(ZZ, 3, name='M') ; M  # declaration with a name
        Rank-3 free module M over the Integer Ring
        sage: M.category()
        Category of finite dimensional modules over Integer Ring
        sage: M.base_ring()
        Integer Ring
        sage: M.rank()
        3

    If the base ring is a field, the free module is in the category of vector
    spaces::

        sage: V = FiniteRankFreeModule(QQ, 3, name='V') ; V
        3-dimensional vector space V over the Rational Field
        sage: V.category()
        Category of finite dimensional vector spaces over Rational Field

    The LaTeX output is adjusted via the parameter ``latex_name``::

        sage: latex(M)  # the default is the symbol provided in the string ``name``
        M
        sage: M = FiniteRankFreeModule(ZZ, 3, name='M', latex_name=r'\mathcal{M}')
        sage: latex(M)
        \mathcal{M}

    The free module M has no distinguished basis::

        sage: M in ModulesWithBasis(ZZ)
        False
        sage: M in Modules(ZZ)
        True

    In particular, no basis is initialized at the module construction::

        sage: M.print_bases()
        No basis has been defined on the Rank-3 free module M over the Integer Ring
        sage: M.bases()
        []

    Bases have to be introduced by means of the method :meth:`basis`,
    the first defined basis being considered as the *default basis*, meaning
    it can be skipped in function arguments required a basis (this can
    be changed by means of the method :meth:`set_default_basis`)::

        sage: e = M.basis('e') ; e
        Basis (e_0,e_1,e_2) on the Rank-3 free module M over the Integer Ring
        sage: M.default_basis()
        Basis (e_0,e_1,e_2) on the Rank-3 free module M over the Integer Ring

    A second basis can be created from a family of linearly independent
    elements expressed in terms of basis ``e``::

        sage: f = M.basis('f', from_family=(-e[0], e[1]+e[2], 2*e[1]+3*e[2]))
        sage: f
        Basis (f_0,f_1,f_2) on the Rank-3 free module M over the Integer Ring
        sage: M.print_bases()
        Bases defined on the Rank-3 free module M over the Integer Ring:
         - (e_0,e_1,e_2) (default basis)
         - (f_0,f_1,f_2)
        sage: M.bases()
        [Basis (e_0,e_1,e_2) on the Rank-3 free module M over the Integer Ring,
         Basis (f_0,f_1,f_2) on the Rank-3 free module M over the Integer Ring]

    M is a *parent* object, whose elements are instances of
    :class:`~sage.tensor.modules.free_module_element.FiniteRankFreeModuleElement`
    (actually a dynamically generated subclass of it)::

        sage: v = M.an_element() ; v
        Element of the Rank-3 free module M over the Integer Ring
        sage: from sage.tensor.modules.free_module_element import FiniteRankFreeModuleElement
        sage: isinstance(v, FiniteRankFreeModuleElement)
        True
        sage: v in M
        True
        sage: M.is_parent_of(v)
        True
        sage: v.display() # expansion w.r.t. the default basis (e)
        e_0 + e_1 + e_2
        sage: v.display(f)
        -f_0 + f_1

    The test suite of the category of modules is passed::

        sage: TestSuite(M).run()

    Constructing an element of ``M`` from (the integer) 0 yields
    the zero element of ``M``::

        sage: M(0)
        Element zero of the Rank-3 free module M over the Integer Ring
        sage: M(0) is M.zero()
        True

    Non-zero elements are constructed by providing their components in
    a given basis::

        sage: v = M([-1,0,3]) ; v  # components in the default basis (e)
        Element of the Rank-3 free module M over the Integer Ring
        sage: v.display() # expansion w.r.t. the default basis (e)
        -e_0 + 3 e_2
        sage: v.display(f)
        f_0 - 6 f_1 + 3 f_2
        sage: v = M([-1,0,3], basis=f) ; v  # components in a specific basis
        Element of the Rank-3 free module M over the Integer Ring
        sage: v.display(f)
        -f_0 + 3 f_2
        sage: v.display()
        e_0 + 6 e_1 + 9 e_2
        sage: v = M([-1,0,3], basis=f, name='v') ; v
        Element v of the Rank-3 free module M over the Integer Ring
        sage: v.display(f)
        v = -f_0 + 3 f_2
        sage: v.display()
        v = e_0 + 6 e_1 + 9 e_2

    An alternative is to construct the element from an empty list of
    componentsand to set the nonzero components afterwards::

        sage: v = M([], name='v')
        sage: v[e,0] = -1
        sage: v[e,2] = 3
        sage: v.display(e)
        v = -e_0 + 3 e_2

    Indices on the free module, such as indices labelling the element of a
    basis, are provided by the generator method :meth:`irange`. By default,
    they range from 0 to the module's rank minus one::

        sage: list(M.irange())
        [0, 1, 2]

    This can be changed via the parameter ``start_index`` in the module
    construction::

        sage: M1 = FiniteRankFreeModule(ZZ, 3, name='M', start_index=1)
        sage: list(M1.irange())
        [1, 2, 3]

    The parameter ``output_formatter`` in the constructor of the free module
    is used to set the output format of tensor components::

        sage: N = FiniteRankFreeModule(QQ, 3, output_formatter=Rational.numerical_approx)
        sage: e = N.basis('e')
        sage: v = N([1/3, 0, -2], basis=e)
        sage: v[e,:]
        [0.333333333333333, 0.000000000000000, -2.00000000000000]
        sage: v.display(e)  # default format (53 bits of precision)
        0.333333333333333 e_0 - 2.00000000000000 e_2
        sage: v.display(e, format_spec=10)  # 10 bits of precision
        0.33 e_0 - 2.0 e_2

    """

    Element = FiniteRankFreeModuleElement
    _sindex: int

    @staticmethod
    def __classcall_private__(cls, ring, rank, name=None, latex_name=None, start_index=0,
                              output_formatter=None, category=None, ambient=None):
        r"""
        Normalize init arguments for ``UniqueRepresentation``

        TESTS::

            sage: FiniteRankFreeModule(QQ, 3) is FiniteRankFreeModule(QQ, 3, name=None)
            True
            sage: FiniteRankFreeModule(QQ, 3, name='M') is FiniteRankFreeModule(QQ, 3, name='M', latex_name='M')
            True
            sage: FiniteRankFreeModule(QQ, 3) is FiniteRankFreeModule(QQ, 3, start_index=0)
            True
            sage: FiniteRankFreeModule(QQ, 3) is FiniteRankFreeModule(QQ, 3, output_formatter=None)
            True
            sage: FiniteRankFreeModule(QQ, 3) is FiniteRankFreeModule(QQ, 3, category=Modules(QQ).FiniteDimensional())
            True
        """
        if ring not in Rings().Commutative():
            raise TypeError("the module base ring must be commutative")
        category = Modules(ring).FiniteDimensional().or_subcategory(category)
        if latex_name is None:
            latex_name = name
        return super(FiniteRankFreeModule, cls).__classcall__(
            cls, ring, rank, name, latex_name, start_index, output_formatter, category, ambient)

    def __init__(
        self,
        ring,
        rank,
        name=None,
        latex_name=None,
        start_index: int = 0,
        output_formatter=None,
        category=None,
        ambient=None,
    ):
        r"""
        See :class:`FiniteRankFreeModule` for documentation and examples.

        TESTS::

            sage: M = FiniteRankFreeModule(ZZ, 3, name='M')
            sage: TestSuite(M).run()
            sage: e = M.basis('e')
            sage: TestSuite(M).run()
            sage: f = M.basis('f')
            sage: TestSuite(M).run()

        """
        super().__init__(ring, rank, name=name, latex_name=latex_name,
                         category=category, ambient=ambient)
        self._sindex = start_index
        self._output_formatter = output_formatter
        # Dictionary of the tensor modules built on self
        #   (keys = (k,l) --the tensor type)
        # This dictionary is to be extended on need by the method tensor_module
        self._tensor_modules = {}
        # Dictionaries of exterior powers of self and of its dual
        #   (keys = p --the power degree)
        # These dictionaries are to be extended on need by the methods
        # exterior_power and dual_exterior_power
        self._exterior_powers = {}
        self._dual_exterior_powers = {}
        # Set of all modules (tensor powers, exterior powers)
        # that depend on self's bases:
        self._all_modules = set([self])
        # List of known bases on the free module:
        self._known_bases = []
        self._def_basis = None # default basis
        self._basis_changes = {} # Dictionary of the changes of bases
        # Identity automorphism:
        self._identity_map = None # to be set by self.identity_map()
        # General linear group:
        self._general_linear_group = None # to be set by
                                          # self.general_linear_group()

    def construction(self):
        """
        The construction functor and base ring for self.

        EXAMPLES::

            sage: FiniteRankFreeModule._clear_cache_() # for doctests only
            sage: M = FiniteRankFreeModule(ZZ, 3, name='M')
            sage: M.construction()
            (VectorFunctor, Integer Ring)
            sage: N = FiniteRankFreeModule(ZZ, 3, name='N', start_index=17)
            sage: N.construction()
            (VectorFunctor, Integer Ring)
        """
        # Try to take it from the category
        c = super().construction()
        if c is not None:
            return c
        # Implementation restrictions:
        if self._output_formatter:
            return None
        from sage.categories.pushout import VectorFunctor
        kwds = dict(is_sparse=False,
                    inner_product_matrix=None,
                    with_basis=None,
                    name_mapping={self.base_ring(): self._name} if self._name else None,
                    latex_name_mapping={self.base_ring(): self._latex_name} if self._latex_name else None)
        if self._sindex:
            return (VectorFunctor(basis_keys=list(self.irange()), **kwds),
                    self.base_ring())
        return (VectorFunctor(n=self.rank(), **kwds),
                self.base_ring())

    #### Parent methods

    def _element_constructor_(self, comp=[], basis=None, name=None,
                              latex_name=None):
        r"""
        Construct an element of ``self``.

        EXAMPLES::

            sage: FiniteRankFreeModule._clear_cache_() # for doctests only
            sage: M = FiniteRankFreeModule(ZZ, 3, name='M')
            sage: e = M.basis('e')
            sage: v = M._element_constructor_(comp=[1,0,-2], basis=e, name='v') ; v
            Element v of the Rank-3 free module M over the Integer Ring
            sage: v.display()
            v = e_0 - 2 e_2
            sage: v == M([1,0,-2])
            True
            sage: v = M._element_constructor_(0) ; v
            Element zero of the Rank-3 free module M over the Integer Ring
            sage: v = M._element_constructor_() ; v
            Element of the Rank-3 free module M over the Integer Ring

        """
        if isinstance(comp, (int, Integer)) and comp == 0:
            return self.zero()
        resu = self.element_class(self, name=name, latex_name=latex_name)
        if comp:
            resu.set_comp(basis)[:] = comp
        return resu

    def _an_element_(self):
        r"""
        Construct some (unnamed) element of ``self``.

        EXAMPLES::

            sage: FiniteRankFreeModule._clear_cache_() # for doctests only
            sage: M = FiniteRankFreeModule(ZZ, 3, name='M')
            sage: v = M._an_element_(); v
            Element of the Rank-3 free module M over the Integer Ring
            sage: v.display()
            e_0 + e_1 + e_2
            sage: v == M.an_element()
            True
            sage: v.parent()
            Rank-3 free module M over the Integer Ring

        """
        if self._def_basis is None:
            self.basis('e')
        resu = self.element_class(self)
        resu.set_comp()[:] = [self._ring.an_element() for i in range(self._rank)]
        return resu

    #### End of parent methods

    #### Methods to be redefined by derived classes ####

    def _repr_(self):
        r"""
        Return a string representation of ``self``.

        EXAMPLES::

            sage: FiniteRankFreeModule(ZZ, 3, name='M')
            Rank-3 free module M over the Integer Ring

        """
        if self._ring in Fields():
            description = "{}-dimensional vector space ".format(self._rank)
        else:
            description = "Rank-{} free module ".format(self._rank)
        if self._name is not None:
            description += self._name + " "
        description += "over the {}".format(self._ring)
        return description

    def _Hom_(self, other, category=None):
        r"""
        Construct the set of homomorphisms ``self`` --> ``other``.

        INPUT:

        - ``other`` -- another free module of finite rank over the same ring
          as ``self``
        - ``category`` -- (default: ``None``) not used here (to ensure
          compatibility with generic hook ``_Hom_``)

        OUTPUT:

        - the hom-set Hom(M,N), where M is ``self`` and N is ``other``

        EXAMPLES::

            sage: M = FiniteRankFreeModule(ZZ, 3, name='M')
            sage: N = FiniteRankFreeModule(ZZ, 2, name='N')
            sage: H = M._Hom_(N) ; H
            Set of Morphisms from Rank-3 free module M over the Integer Ring
             to Rank-2 free module N over the Integer Ring
             in Category of finite dimensional modules over Integer Ring
            sage: H = Hom(M,N) ; H  # indirect doctest
            Set of Morphisms from Rank-3 free module M over the Integer Ring
             to Rank-2 free module N over the Integer Ring
             in Category of finite dimensional modules over Integer Ring

        """
        from .free_module_homset import FreeModuleHomset
        return FreeModuleHomset(self, other)

    def tensor_module(self, k, l, *, sym=None, antisym=None):
        r"""
        Return the free module of all tensors of type `(k, l)` defined on
        ``self``.

        INPUT:

        - ``k`` -- non-negative integer; the contravariant rank, the tensor
          type being `(k, l)`
        - ``l`` -- non-negative integer; the covariant rank, the tensor type
          being `(k, l)`
        - ``sym`` -- (default: ``None``) a symmetry or a list of symmetries
          among the tensor arguments: each symmetry is described by a tuple
          containing the positions of the involved arguments, with the
          convention ``position = 0`` for the first argument. For instance:

          * ``sym = (0,1)`` for a symmetry between the 1st and 2nd arguments
          * ``sym = [(0,2), (1,3,4)]`` for a symmetry between the 1st and 3rd
            arguments and a symmetry between the 2nd, 4th and 5th arguments.

        - ``antisym`` -- (default: ``None``) antisymmetry or list of
          antisymmetries among the arguments, with the same convention
          as for ``sym``

        OUTPUT:

        - instance of
          :class:`~sage.tensor.modules.tensor_free_module.TensorFreeModule`
          representing the free module
          `T^{(k,l)}(M)` of type-`(k,l)` tensors on the free module ``self``

        EXAMPLES:

        Tensor modules over a free module over `\ZZ`::

            sage: M = FiniteRankFreeModule(ZZ, 3, name='M')
            sage: T = M.tensor_module(1,2) ; T
            Free module of type-(1,2) tensors on the Rank-3 free module M
             over the Integer Ring
            sage: T.an_element()
            Type-(1,2) tensor on the Rank-3 free module M over the Integer Ring

        Tensor modules are unique::

            sage: M.tensor_module(1,2) is T
            True

        The module of type-`(1,0)` tensors is the base module itself::

            sage: M.tensor_module(1,0) is M
            True

<<<<<<< HEAD
        By using the arguments ``sym`` and ``antisym``, submodules of a full tensor
        module can be constructed::

            sage: T = M.tensor_module(4, 4, sym=((0, 1)), antisym=((4, 5))); T
            Free module of type-(4,4) tensors on the Rank-3 free module M over the Integer Ring,
             with symmetry on the index positions (0, 1),
             with antisymmetry on the index positions (4, 5)
            sage: T._name
            'T^{2,3}(M)⊗T^{6,7}(M*)⊗Sym^{0,1}(M)⊗ASym^{4,5}(M*)'
            sage: latex(T)
            T^{\{2,3\}}(M) \otimes T^{\{6,7\}}(M^*) \otimes \mathrm{Sym}^{\{0,1\}}(M) \otimes \mathrm{ASym}^{\{4,5\}}(M^*)
=======
        while the module of type-`(0,1)` tensors is the dual of the base module::

            sage: M.tensor_module(0, 1) is M.dual()
            True
>>>>>>> 803f7e44

        See :class:`~sage.tensor.modules.tensor_free_module.TensorFreeModule`
        and :class:`~sage.tensor.modules.tensor_free_module.TensorFreeSubmodule_sym`
        for more documentation.

        TESTS::

            sage: M = FiniteRankFreeModule(ZZ, 2)
            sage: M.tensor_module(2, 0, sym=(0,1)) is M.symmetric_power(2)
            True
        """
        from .comp import CompWithSym

        sym, antisym = CompWithSym._canonicalize_sym_antisym(k + l, sym, antisym)
        if sym or antisym:
            key = (k, l, sym, antisym)
        else:
            key = (k, l)
        try:
            return self._tensor_modules[key]
        except KeyError:
            if key == (1, 0):
                T = self
<<<<<<< HEAD
            elif sym or antisym:
                from sage.tensor.modules.tensor_free_submodule import TensorFreeSubmodule_sym
                T = TensorFreeSubmodule_sym(self, (k, l), sym=sym, antisym=antisym)
=======
            elif (k, l) == (0, 1):
                T = self.dual()
>>>>>>> 803f7e44
            else:
                from sage.tensor.modules.tensor_free_module import TensorFreeModule
                T = TensorFreeModule(self, (k, l))
            self._tensor_modules[key] = T
            return T

    def symmetric_power(self, p):
        r"""
        Return the `p`-th symmetric power of ``self``.

        EXAMPLES:

        Symmetric powers of a free `\ZZ`-module of rank 3::

            sage: M = FiniteRankFreeModule(ZZ, 3, name='M')
            sage: e = M.basis('e')
            sage: M.symmetric_power(0)
            Free module of type-(0,0) tensors on the Rank-3 free module M over the Integer Ring
            sage: M.symmetric_power(1)  # return the module itself
            Rank-3 free module M over the Integer Ring
            sage: M.symmetric_power(1) is M
            True
            sage: M.symmetric_power(2)
            Free module of fully symmetric type-(2,0) tensors
             on the Rank-3 free module M over the Integer Ring
            sage: M.symmetric_power(2).an_element()
            Type-(2,0) tensor on the Rank-3 free module M over the Integer Ring
            sage: M.symmetric_power(2).an_element().display()
            e_0⊗e_0
            sage: M.symmetric_power(3)
            Free module of fully symmetric type-(3,0) tensors
             on the Rank-3 free module M over the Integer Ring
            sage: M.symmetric_power(3).an_element()
            Type-(3,0) tensor on the Rank-3 free module M over the Integer Ring
            sage: M.symmetric_power(3).an_element().display()
            e_0⊗e_0⊗e_0
        """
        if p <= 1:
            return self.tensor_module(p, 0)
        return self.tensor_module(p, 0, sym=(tuple(range(p)),))

    def dual_symmetric_power(self, p):
        r"""
        Return the `p`-th symmetric power of the dual of ``self``.

        EXAMPLES:

        Symmetric powers of the dual of a free `\ZZ`-module of rank 3::

            sage: M = FiniteRankFreeModule(ZZ, 3, name='M')
            sage: e = M.basis('e')
            sage: M.dual_symmetric_power(0)
            Free module of type-(0,0) tensors on the Rank-3 free module M over the Integer Ring
            sage: M.dual_symmetric_power(1)  # return the module itself
            Free module of type-(0,1) tensors on the Rank-3 free module M over the Integer Ring
            sage: M.dual_symmetric_power(2)
            Free module of fully symmetric type-(0,2) tensors
             on the Rank-3 free module M over the Integer Ring
            sage: M.dual_symmetric_power(2).an_element()
            Symmetric bilinear form  on the Rank-3 free module M over the Integer Ring
            sage: M.dual_symmetric_power(2).an_element().display()
            e^0⊗e^0
            sage: M.dual_symmetric_power(3)
            Free module of fully symmetric type-(0,3) tensors
             on the Rank-3 free module M over the Integer Ring
            sage: M.dual_symmetric_power(3).an_element()
            Type-(0,3) tensor on the Rank-3 free module M over the Integer Ring
            sage: M.dual_symmetric_power(3).an_element().display()
            e^0⊗e^0⊗e^0
        """
        if p <= 1:
            return self.tensor_module(0, p)
        return self.tensor_module(0, p, sym=(tuple(range(p)),))

    def exterior_power(self, p):
        r"""
        Return the `p`-th exterior power of ``self``.

        If `M` stands for the free module ``self``, the *p-th exterior
        power of* `M` is the set `\Lambda^p(M)` of all *alternating
        contravariant tensors* of rank `p`, i.e. of all multilinear maps

        .. MATH::

            \underbrace{M^*\times\cdots\times M^*}_{p\ \; \mbox{times}}
            \longrightarrow R

        that vanish whenever any of two of their arguments are equal.
        `\Lambda^p(M)` is a free module of rank `\binom{n}{p}`
        over the same ring as `M`, where `n` is the rank of `M`.

        INPUT:

        - ``p`` -- non-negative integer

        OUTPUT:

        - for `p=0`, the base ring `R`
        - for `p=1`, the free module `M`, since `\Lambda^1(M)=M`
        - for `p\geq 2`, instance of
          :class:`~sage.tensor.modules.ext_pow_free_module.ExtPowerFreeModule`
          representing the free module `\Lambda^p(M)`

        EXAMPLES:

        Exterior powers of a free `\ZZ`-module of rank 3::

            sage: M = FiniteRankFreeModule(ZZ, 3, name='M')
            sage: e = M.basis('e')
            sage: M.exterior_power(0)  # return the base ring
            Integer Ring
            sage: M.exterior_power(1)  # return the module itself
            Rank-3 free module M over the Integer Ring
            sage: M.exterior_power(1) is M
            True
            sage: M.exterior_power(2)
            2nd exterior power of the Rank-3 free module M over the Integer Ring
            sage: M.exterior_power(2).an_element()
            Alternating contravariant tensor of degree 2 on the Rank-3
             free module M over the Integer Ring
            sage: M.exterior_power(2).an_element().display()
            e_0∧e_1
            sage: M.exterior_power(3)
            3rd exterior power of the Rank-3 free module M over the Integer Ring
            sage: M.exterior_power(3).an_element()
            Alternating contravariant tensor of degree 3 on the Rank-3
             free module M over the Integer Ring
            sage: M.exterior_power(3).an_element().display()
            e_0∧e_1∧e_2

        See
        :class:`~sage.tensor.modules.ext_pow_free_module.ExtPowerFreeModule`
        for more documentation.

        """
        try:
            return self._exterior_powers[p]
        except KeyError:
            if p == 0:
                L = self._ring
            elif p == 1:
                L = self
            else:
                from sage.tensor.modules.ext_pow_free_module import ExtPowerFreeModule
                L = ExtPowerFreeModule(self, p)
            self._exterior_powers[p] = L
            return L

    def dual_exterior_power(self, p):
        r"""
        Return the `p`-th exterior power of the dual of ``self``.

        If `M` stands for the free module ``self``, the *p-th exterior
        power of the dual of* `M` is the set `\Lambda^p(M^*)` of all
        *alternating forms of degree* `p` on `M`, i.e. of all
        multilinear maps

        .. MATH::

            \underbrace{M\times\cdots\times M}_{p\ \; \mbox{times}}
            \longrightarrow R

        that vanish whenever any of two of their arguments are equal.
        `\Lambda^p(M^*)` is a free module of rank `\binom{n}{p}`
        over the same ring as `M`, where `n` is the rank of `M`.

        INPUT:

        - ``p`` -- non-negative integer

        OUTPUT:

        - for `p=0`, the base ring `R`
        - for `p\geq 1`, instance of
          :class:`~sage.tensor.modules.ext_pow_free_module.ExtPowerDualFreeModule`
          representing the free module `\Lambda^p(M^*)`

        EXAMPLES:

        Exterior powers of the dual of a free `\ZZ`-module of rank 3::

            sage: M = FiniteRankFreeModule(ZZ, 3, name='M')
            sage: e = M.basis('e')
            sage: M.dual_exterior_power(0)  # return the base ring
            Integer Ring
            sage: M.dual_exterior_power(1)  # return the dual module
            Dual of the Rank-3 free module M over the Integer Ring
            sage: M.dual_exterior_power(1) is M.dual()
            True
            sage: M.dual_exterior_power(2)
            2nd exterior power of the dual of the Rank-3 free module M over the Integer Ring
            sage: M.dual_exterior_power(2).an_element()
            Alternating form of degree 2 on the Rank-3 free module M over the Integer Ring
            sage: M.dual_exterior_power(2).an_element().display()
            e^0∧e^1
            sage: M.dual_exterior_power(3)
            3rd exterior power of the dual of the Rank-3 free module M over the Integer Ring
            sage: M.dual_exterior_power(3).an_element()
            Alternating form of degree 3 on the Rank-3 free module M over the Integer Ring
            sage: M.dual_exterior_power(3).an_element().display()
            e^0∧e^1∧e^2

        See
        :class:`~sage.tensor.modules.ext_pow_free_module.ExtPowerDualFreeModule`
        for more documentation.
        """
        try:
            return self._dual_exterior_powers[p]
        except KeyError:
            if p == 0:
                L = self._ring
            else:
                from sage.tensor.modules.ext_pow_free_module import ExtPowerDualFreeModule
                L = ExtPowerDualFreeModule(self, p)
            self._dual_exterior_powers[p] = L
            return L

    def general_linear_group(self):
        r"""
        Return the general linear group of ``self``.

        If ``self`` is the free module `M`, the *general linear group* is the
        group `\mathrm{GL}(M)` of automorphisms of `M`.

        OUTPUT:

        - instance of class
          :class:`~sage.tensor.modules.free_module_linear_group.FreeModuleLinearGroup`
          representing `\mathrm{GL}(M)`

        EXAMPLES:

        The general linear group of a rank-3 free module::

            sage: M = FiniteRankFreeModule(ZZ, 3, name='M')
            sage: e = M.basis('e')
            sage: GL = M.general_linear_group() ; GL
            General linear group of the Rank-3 free module M over the Integer Ring
            sage: GL.category()
            Category of groups
            sage: type(GL)
            <class 'sage.tensor.modules.free_module_linear_group.FreeModuleLinearGroup_with_category'>

        There is a unique instance of the general linear group::

            sage: M.general_linear_group() is GL
            True

        The group identity element::

            sage: GL.one()
            Identity map of the Rank-3 free module M over the Integer Ring
            sage: GL.one().matrix(e)
            [1 0 0]
            [0 1 0]
            [0 0 1]

        An element::

            sage: GL.an_element()
            Automorphism of the Rank-3 free module M over the Integer Ring
            sage: GL.an_element().matrix(e)
            [ 1  0  0]
            [ 0 -1  0]
            [ 0  0  1]

        See
        :class:`~sage.tensor.modules.free_module_linear_group.FreeModuleLinearGroup`
        for more documentation.

        """
        from sage.tensor.modules.free_module_linear_group import \
                                                          FreeModuleLinearGroup
        if self._general_linear_group is None:
            self._general_linear_group = FreeModuleLinearGroup(self)
        return self._general_linear_group

    def basis(self, symbol, latex_symbol=None, from_family=None,
              indices=None, latex_indices=None, symbol_dual=None,
              latex_symbol_dual=None):
        r"""
        Define or return a basis of the free module ``self``.

        Let `M` denotes the free module ``self`` and `n` its rank.

        The basis can be defined from a set of `n` linearly independent
        elements of `M` by means of the argument ``from_family``.
        If ``from_family`` is not specified, the basis is created from
        scratch and, at this stage, is unrelated to bases that could have been
        defined previously on `M`. It can be related afterwards by means of
        the method :meth:`set_change_of_basis`.

        If the basis specified by the given symbol already exists, it is
        simply returned, whatever the value of the arguments ``latex_symbol``
        or ``from_family``.

        Note that another way to construct a basis of ``self`` is to use
        the method
        :meth:`~sage.tensor.modules.free_module_basis.FreeModuleBasis.new_basis`
        on an existing basis, with the automorphism relating the two bases as
        an argument.

        INPUT:

        - ``symbol`` -- either a string, to be used as a common base for the
          symbols of the elements of the basis, or a list/tuple of strings,
          representing the individual symbols of the elements of the basis
        - ``latex_symbol`` -- (default: ``None``) either a string, to be used
          as a common base for the LaTeX symbols of the elements of the basis,
          or a list/tuple of strings, representing the individual LaTeX symbols
          of the elements of the basis; if ``None``, ``symbol`` is used in
          place of ``latex_symbol``
        - ``from_family`` -- (default: ``None``) tuple or list of `n` linearly
          independent elements of the free module ``self`` (`n` being the
          rank of ``self``)
        - ``indices`` -- (default: ``None``; used only if ``symbol`` is a
          single string) list/tuple of strings representing the indices
          labelling the elements of the basis; if ``None``, the indices will be
          generated as integers within the range declared on ``self``
        - ``latex_indices`` -- (default: ``None``) list/tuple of strings
          representing the indices for the LaTeX symbols of the elements of
          the basis; if ``None``, ``indices`` is used instead
        - ``symbol_dual`` -- (default: ``None``) same as ``symbol`` but for the
          dual basis; if ``None``, ``symbol`` must be a string and is used
          for the common base of the symbols of the elements of the dual basis
        - ``latex_symbol_dual`` -- (default: ``None``) same as ``latex_symbol``
          but for the dual basis

        OUTPUT:

        - instance of
          :class:`~sage.tensor.modules.free_module_basis.FreeModuleBasis`
          representing a basis on ``self``

        EXAMPLES:

        Bases on a rank-3 free module::

            sage: M = FiniteRankFreeModule(ZZ, 3, name='M')
            sage: e = M.basis('e') ; e
            Basis (e_0,e_1,e_2) on the Rank-3 free module M over the Integer Ring
            sage: e[0]
            Element e_0 of the Rank-3 free module M over the Integer Ring
            sage: latex(e)
            \left(e_{0},e_{1},e_{2}\right)

        The LaTeX symbol can be set explicitly::

            sage: eps = M.basis('eps', latex_symbol=r'\epsilon') ; eps
            Basis (eps_0,eps_1,eps_2) on the Rank-3 free module M
             over the Integer Ring
            sage: latex(eps)
            \left(\epsilon_{0},\epsilon_{1},\epsilon_{2}\right)

        The indices can be customized::

            sage: f = M.basis('f', indices=('x', 'y', 'z')); f
            Basis (f_x,f_y,f_z) on the Rank-3 free module M over the Integer Ring
            sage: latex(f[1])
            f_{y}

        By providing a list or a tuple for the argument ``symbol``, one can
        have a different symbol for each element of the basis; it is then
        mandatory to specify some symbols for the dual basis::

            sage: g = M.basis(('a', 'b', 'c'), symbol_dual=('A', 'B', 'C')); g
            Basis (a,b,c) on the Rank-3 free module M over the Integer Ring
            sage: g.dual_basis()
            Dual basis (A,B,C) on the Rank-3 free module M over the Integer Ring

        If the provided symbol and indices are that of an already defined
        basis, the latter is returned (no new basis is created)::

            sage: M.basis('e') is e
            True
            sage: M.basis('eps') is eps
            True
            sage: M.basis('e', indices=['x', 'y', 'z']) is e
            False
            sage: M.basis('e', indices=['x', 'y', 'z']) is \
            ....:  M.basis('e', indices=['x', 'y', 'z'])
            True

        The individual elements of the basis are labelled according the
        parameter ``start_index`` provided at the free module construction::

            sage: M = FiniteRankFreeModule(ZZ, 3, name='M', start_index=1)
            sage: e = M.basis('e') ; e
            Basis (e_1,e_2,e_3) on the Rank-3 free module M over the Integer Ring
            sage: e[1]
            Element e_1 of the Rank-3 free module M over the Integer Ring

        Construction of a basis from a spanning family of linearly independent
        module elements::

            sage: f1 = -e[2]
            sage: f2 = 4*e[1] + 3*e[3]
            sage: f3 = 7*e[1] + 5*e[3]
            sage: f = M.basis('f', from_family=(f1,f2,f3))
            sage: f[1].display()
            f_1 = -e_2
            sage: f[2].display()
            f_2 = 4 e_1 + 3 e_3
            sage: f[3].display()
            f_3 = 7 e_1 + 5 e_3

        The change-of-basis automorphisms have been registered::

            sage: M.change_of_basis(e,f).matrix(e)
            [ 0  4  7]
            [-1  0  0]
            [ 0  3  5]
            sage: M.change_of_basis(f,e).matrix(e)
            [ 0 -1  0]
            [-5  0  7]
            [ 3  0 -4]
            sage: M.change_of_basis(f,e) == M.change_of_basis(e,f).inverse()
            True

        Check of the change-of-basis e --> f::

            sage: a = M.change_of_basis(e,f) ; a
            Automorphism of the Rank-3 free module M over the Integer Ring
            sage: all( f[i] == a(e[i]) for i in M.irange() )
            True

        Providing a family of module elements that are not linearly independent
        raise an error::

            sage: g = M.basis('g', from_family=(f1, f2, f1+f2))
            Traceback (most recent call last):
            ...
            ValueError: the provided module elements are not linearly
             independent

        For more documentation on bases see
        :class:`~sage.tensor.modules.free_module_basis.FreeModuleBasis`.

        """
        from .free_module_basis import FreeModuleBasis
        for other in self._known_bases:
            if symbol == other._symbol and indices == other._indices:
                return other
        resu = FreeModuleBasis(self, symbol, latex_symbol=latex_symbol,
                               indices=indices, latex_indices=latex_indices,
                               symbol_dual=symbol_dual,
                               latex_symbol_dual=latex_symbol_dual)
        if from_family:
            try:
                resu._init_from_family(from_family)
            except ZeroDivisionError:
                raise ValueError("the provided module elements are not "
                                 "linearly independent")
        return resu

    def _test_basis(self, tester=None, **options):
        r"""
        Test that the ``basis`` method works correctly.

        EXAMPLES::

            sage: M = FiniteRankFreeModule(ZZ, 3, name='M')
            sage: M._test_basis(verbose=True)
            <BLANKLINE>
              Running the test suite of self.basis('test')
              running ._test_an_element() . . . pass
              running ._test_cardinality() . . . pass
              running ._test_category() . . . pass
              running ._test_construction() . . . pass
              running ._test_elements() . . .
              Running the test suite of self.an_element()
                running ._test_category() . . . pass
                running ._test_eq() . . . pass
                running ._test_new() . . . pass
                running ._test_nonzero_equal() . . . pass
                running ._test_not_implemented_methods() . . . pass
                running ._test_pickling() . . . pass
                pass
              running ._test_elements_eq_reflexive() . . . pass
              running ._test_elements_eq_symmetric() . . . pass
              running ._test_elements_eq_transitive() . . . pass
              running ._test_elements_neq() . . . pass
              running ._test_enumerated_set_contains() . . . pass
              running ._test_enumerated_set_iter_cardinality() . . . pass
              running ._test_enumerated_set_iter_list() . . . pass
              running ._test_eq() . . . pass
              running ._test_iter_len() . . . pass
              running ._test_new() . . . pass
              running ._test_not_implemented_methods() . . . pass
              running ._test_pickling() . . . pass
              running ._test_some_elements() . . . pass

        """
        from sage.misc.sage_unittest import TestSuite
        # The intention is to raise an exception only if this is
        # run as a sub-testsuite of a larger testsuite.
        # (from _test_elements)
        is_sub_testsuite = (tester is not None)
        tester = self._tester(tester=tester, **options)
        try:
            b = self.basis('test')
        except NotImplementedError:
            return
        # Test uniqueness
        b_again = self.basis('test')
        tester.assertTrue(b is b_again)
        # Test rank
        tester.assertEqual(len(b), self.rank())
        indices = list(self.irange())
        tester.assertEqual(len(b), len(indices))
        # Test basis indexing
        for index, element in zip(indices, b):
            tester.assertTrue(element is b[index])
        # Run test suite of the basis object (similar to _test_elements)
        tester.info("\n  Running the test suite of self.basis('test')")
        TestSuite(b).run(verbose=tester._verbose, prefix=tester._prefix + "  ",
                         raise_on_failure=is_sub_testsuite)

    def tensor(self, tensor_type, name=None, latex_name=None, sym=None,
               antisym=None):
        r"""
        Construct a tensor on the free module ``self``.

        INPUT:

        - ``tensor_type`` -- pair ``(k, l)`` with ``k`` being the
          contravariant rank and ``l`` the covariant rank
        - ``name`` -- (default: ``None``) string; name given to the tensor
        - ``latex_name`` -- (default: ``None``) string;  LaTeX symbol to
          denote the tensor; if none is provided, the LaTeX symbol is set
          to ``name``
        - ``sym`` -- (default: ``None``) a symmetry or an iterable of symmetries
          among the tensor arguments: each symmetry is described by a tuple
          containing the positions of the involved arguments, with the
          convention ``position = 0`` for the first argument. For instance:

          * ``sym = (0,1)`` for a symmetry between the 1st and 2nd arguments
          * ``sym = [(0,2), (1,3,4)]`` for a symmetry between the 1st and 3rd
            arguments and a symmetry between the 2nd, 4th and 5th arguments.

        - ``antisym`` -- (default: ``None``) antisymmetry or iterable of
          antisymmetries among the arguments, with the same convention
          as for ``sym``

        OUTPUT:

        - instance of
          :class:`~sage.tensor.modules.free_module_tensor.FreeModuleTensor`
          representing the tensor defined on ``self`` with the provided
          characteristics

        EXAMPLES:

        Tensors on a rank-3 free module::

            sage: M = FiniteRankFreeModule(ZZ, 3, name='M')
            sage: t = M.tensor((1,0), name='t') ; t
            Element t of the Rank-3 free module M over the Integer Ring
            sage: t = M.tensor((0,1), name='t') ; t
            Linear form t on the Rank-3 free module M over the Integer Ring
            sage: t = M.tensor((1,1), name='t') ; t
            Type-(1,1) tensor t on the Rank-3 free module M over the Integer Ring
            sage: t = M.tensor((0,2), name='t', sym=(0,1)) ; t
            Symmetric bilinear form t on the
             Rank-3 free module M over the Integer Ring
            sage: t = M.tensor((0,2), name='t', antisym=(0,1)) ; t
            Alternating form t of degree 2 on the
             Rank-3 free module M over the Integer Ring
            sage: t = M.tensor((1,2), name='t') ; t
            Type-(1,2) tensor t on the Rank-3 free module M over the Integer Ring

        See :class:`~sage.tensor.modules.free_module_tensor.FreeModuleTensor`
        for more examples and documentation.

        TESTS:

        Trivial symmetries in the list of symmetries or antisymmetries are silently
        ignored::

            sage: M = FiniteRankFreeModule(ZZ, 3, name='M')
            sage: M.tensor((3,0), sym=[[1]])
            Type-(3,0) tensor on the Rank-3 free module M over the Integer Ring
            sage: M.tensor((3,0), antisym=[[]])
            Type-(3,0) tensor on the Rank-3 free module M over the Integer Ring
        """
        from .comp import CompWithSym
        sym, antisym = CompWithSym._canonicalize_sym_antisym(
            tensor_type[0] + tensor_type[1], sym, antisym)
        # Special cases:
        if tensor_type == (1,0):
            return self.element_class(self, name=name, latex_name=latex_name)
        elif tensor_type == (0,1):
            return self.linear_form(name=name, latex_name=latex_name)
        elif tensor_type[0] == 0 and tensor_type[1] > 1 and antisym:
            if len(antisym[0]) == tensor_type[1]:
                return self.alternating_form(tensor_type[1], name=name,
                                             latex_name=latex_name)
        elif tensor_type[0] > 1 and tensor_type[1] == 0 and antisym:
            if len(antisym[0]) == tensor_type[0]:
                return self.alternating_contravariant_tensor(tensor_type[0],
                                           name=name, latex_name=latex_name)
        # Generic case:
        return self.tensor_module(*tensor_type).element_class(self,
                                 tensor_type, name=name, latex_name=latex_name,
                                 sym=sym, antisym=antisym)

    def tensor_from_comp(self, tensor_type, comp, name=None, latex_name=None):
        r"""
        Construct a tensor on ``self`` from a set of components.

        The tensor symmetries are deduced from those of the components.

        INPUT:

        - ``tensor_type`` -- pair ``(k, l)`` with ``k`` being the
          contravariant rank and ``l`` the covariant rank
        - ``comp`` -- instance of :class:`~sage.tensor.modules.comp.Components`
          representing the tensor components in a given basis
        - ``name`` -- (default: ``None``) string; name given to the tensor
        - ``latex_name`` -- (default: ``None``) string; LaTeX symbol to denote
          the tensor; if none is provided, the LaTeX symbol is set to ``name``

        OUTPUT:

        - instance of
          :class:`~sage.tensor.modules.free_module_tensor.FreeModuleTensor`
          representing the tensor defined on ``self`` with the provided
          characteristics.

        EXAMPLES:

        Construction of a tensor of rank 1::

            sage: from sage.tensor.modules.comp import Components, CompWithSym, CompFullySym, CompFullyAntiSym
            sage: M = FiniteRankFreeModule(ZZ, 3, name='M')
            sage: e = M.basis('e') ; e
            Basis (e_0,e_1,e_2) on the Rank-3 free module M over the Integer Ring
            sage: c = Components(ZZ, e, 1)
            sage: c[:]
            [0, 0, 0]
            sage: c[:] = [-1,4,2]
            sage: t = M.tensor_from_comp((1,0), c)
            sage: t
            Element of the Rank-3 free module M over the Integer Ring
            sage: t.display(e)
            -e_0 + 4 e_1 + 2 e_2
            sage: t = M.tensor_from_comp((0,1), c) ; t
            Linear form on the Rank-3 free module M over the Integer Ring
            sage: t.display(e)
            -e^0 + 4 e^1 + 2 e^2

        Construction of a tensor of rank 2::

            sage: c = CompFullySym(ZZ, e, 2)
            sage: c[0,0], c[1,2] = 4, 5
            sage: t = M.tensor_from_comp((0,2), c) ; t
            Symmetric bilinear form on the
             Rank-3 free module M over the Integer Ring
            sage: t.symmetries()
            symmetry: (0, 1);  no antisymmetry
            sage: t.display(e)
            4 e^0⊗e^0 + 5 e^1⊗e^2 + 5 e^2⊗e^1
            sage: c = CompFullyAntiSym(ZZ, e, 2)
            sage: c[0,1], c[1,2] = 4, 5
            sage: t = M.tensor_from_comp((0,2), c) ; t
            Alternating form of degree 2 on the
             Rank-3 free module M over the Integer Ring
            sage: t.display(e)
            4 e^0∧e^1 + 5 e^1∧e^2

        """
        from .comp import CompWithSym, CompFullyAntiSym

        # 0/ Compatibility checks:
        if comp._ring is not self._ring:
            raise TypeError("the components are not defined on the same"
                            " ring as the module")
        if comp._frame not in self._known_bases:
            raise TypeError("the components are not defined on a basis of"
                            " the module")
        if comp._nid != tensor_type[0] + tensor_type[1]:
            raise TypeError("number of component indices not compatible with "
                            " the tensor type")

        # 1/ Construction of the tensor:
        if tensor_type == (1, 0):
            resu = self.element_class(self, name=name, latex_name=latex_name)
        elif tensor_type == (0, 1):
            resu = self.linear_form(name=name, latex_name=latex_name)
        elif tensor_type[0] == 0 and tensor_type[1] > 1 and \
                                        isinstance(comp, CompFullyAntiSym):
            resu = self.alternating_form(tensor_type[1], name=name,
                                         latex_name=latex_name)
        elif tensor_type[0] > 1 and tensor_type[1] == 0 and \
                                        isinstance(comp, CompFullyAntiSym):
            resu = self.alternating_contravariant_tensor(tensor_type[0],
                                         name=name,
                                         latex_name=latex_name)
        else:
            resu = self.tensor_module(*tensor_type).element_class(self,
                                 tensor_type, name=name, latex_name=latex_name)
            # Tensor symmetries deduced from those of comp:
            if isinstance(comp, CompWithSym):
                resu._sym = comp._sym
                resu._antisym = comp._antisym
        #
        # 2/ Tensor components set to comp:
        resu._components[comp._frame] = comp
        #
        return resu

    def alternating_contravariant_tensor(self, degree, name=None,
                                         latex_name=None):
        r"""
        Construct an alternating contravariant tensor on the free module.

        INPUT:

        - ``degree`` -- degree of the alternating contravariant tensor
          (i.e. its tensor rank)
        - ``name`` -- (default: ``None``) string; name given to the
          alternating contravariant tensor
        - ``latex_name`` -- (default: ``None``) string; LaTeX symbol to
          denote the alternating contravariant tensor; if none is
          provided, the LaTeX symbol is set to ``name``

        OUTPUT:

        - instance of
          :class:`~sage.tensor.modules.alternating_contr_tensor.AlternatingContrTensor`

        EXAMPLES:

        Alternating contravariant tensor on a rank-3 module::

            sage: M = FiniteRankFreeModule(ZZ, 3, name='M')
            sage: a = M.alternating_contravariant_tensor(2, 'a') ; a
            Alternating contravariant tensor a of degree 2 on the
             Rank-3 free module M over the Integer Ring

        The nonzero components in a given basis have to be set in a second
        step, thereby fully specifying the alternating form::

            sage: e = M.basis('e') ; e
            Basis (e_0,e_1,e_2) on the Rank-3 free module M over the Integer Ring
            sage: a.set_comp(e)[0,1] = 2
            sage: a.set_comp(e)[1,2] = -3
            sage: a.display(e)
            a = 2 e_0∧e_1 - 3 e_1∧e_2

        An alternating contravariant tensor of degree 1 is simply
        an element of the module::

            sage: a = M.alternating_contravariant_tensor(1, 'a') ; a
            Element a of the Rank-3 free module M over the Integer Ring

        See
        :class:`~sage.tensor.modules.alternating_contr_tensor.AlternatingContrTensor`
        for more documentation.

        """
        if degree == 1:
            return self.element_class(self, name=name,
                                      latex_name=latex_name)
        return self.exterior_power(degree).element_class(self, degree,
                                       name=name, latex_name=latex_name)

    def alternating_form(self, degree, name=None, latex_name=None):
        r"""
        Construct an alternating form on the free module.

        INPUT:

        - ``degree`` -- the degree of the alternating form (i.e. its
          tensor rank)
        - ``name`` -- (default: ``None``) string; name given to the
          alternating form
        - ``latex_name`` -- (default: ``None``) string; LaTeX symbol to
          denote the alternating form; if none is provided, the LaTeX symbol
          is set to ``name``

        OUTPUT:

        - instance of
          :class:`~sage.tensor.modules.free_module_alt_form.FreeModuleAltForm`

        EXAMPLES:

        Alternating forms on a rank-3 module::

            sage: M = FiniteRankFreeModule(ZZ, 3, name='M')
            sage: a = M.alternating_form(2, 'a') ; a
            Alternating form a of degree 2 on the
             Rank-3 free module M over the Integer Ring

        The nonzero components in a given basis have to be set in a second
        step, thereby fully specifying the alternating form::

            sage: e = M.basis('e') ; e
            Basis (e_0,e_1,e_2) on the Rank-3 free module M over the Integer Ring
            sage: a.set_comp(e)[0,1] = 2
            sage: a.set_comp(e)[1,2] = -3
            sage: a.display(e)
            a = 2 e^0∧e^1 - 3 e^1∧e^2

        An alternating form of degree 1 is a linear form::

            sage: a = M.alternating_form(1, 'a') ; a
            Linear form a on the Rank-3 free module M over the Integer Ring

        To construct such a form, it is preferable to call the method
        :meth:`linear_form` instead::

            sage: a = M.linear_form('a') ; a
            Linear form a on the Rank-3 free module M over the Integer Ring

        See
        :class:`~sage.tensor.modules.free_module_alt_form.FreeModuleAltForm`
        for more documentation.

        """
        if degree == 0:
            try:
                return self._ring.element_class(self._ring, name=name,
                                                latex_name=latex_name)
            except (KeyError, AttributeError):
                raise NotImplementedError('{} apparently '.format(self._ring) +
                                          'does not provide generic elements')
        return self.dual_exterior_power(degree).element_class(self, degree,
                                              name=name, latex_name=latex_name)

    def linear_form(self, name=None, latex_name=None):
        r"""
        Construct a linear form on the free module ``self``.

        A *linear form* on a free module `M` over a ring `R` is a map
        `M \rightarrow R` that is linear. It can be viewed as a tensor of type
        `(0,1)` on `M`.

        INPUT:

        - ``name`` -- (default: ``None``) string; name given to the linear
          form
        - ``latex_name`` -- (default: ``None``) string; LaTeX symbol to
          denote the linear form; if none is provided, the LaTeX symbol
          is set to ``name``

        OUTPUT:

        - instance of
          :class:`~sage.tensor.modules.free_module_alt_form.FreeModuleAltForm`

        EXAMPLES:

        Linear form on a rank-3 free module::

            sage: M = FiniteRankFreeModule(ZZ, 3, name='M')
            sage: e = M.basis('e')
            sage: a = M.linear_form('A') ; a
            Linear form A on the Rank-3 free module M over the Integer Ring
            sage: a[:] = [2,-1,3]  # components w.r.t. the module's default basis (e)
            sage: a.display()
            A = 2 e^0 - e^1 + 3 e^2

        A linear form maps module elements to ring elements::

            sage: v = M([1,1,1])
            sage: a(v)
            4

        Test of linearity::

            sage: u = M([-5,-2,7])
            sage: a(3*u - 4*v) == 3*a(u) - 4*a(v)
            True

        See
        :class:`~sage.tensor.modules.free_module_alt_form.FreeModuleAltForm`
        for more documentation.

        """
        return self.dual_exterior_power(1).element_class(self, 1, name=name,
                                                         latex_name=latex_name)

    def automorphism(self, matrix=None, basis=None, name=None,
                     latex_name=None):
        r"""
        Construct a module automorphism of ``self``.

        Denoting ``self`` by `M`, an automorphism of ``self`` is an element
        of the general linear group `\mathrm{GL}(M)`.

        INPUT:

        - ``matrix`` -- (default: ``None``) matrix of size rank(M)*rank(M)
          representing the automorphism with respect to ``basis``;
          this entry can actually be any material from which a matrix of
          elements of ``self`` base ring can be constructed; the *columns* of
          ``matrix`` must be the components w.r.t. ``basis`` of
          the images of the elements of ``basis``. If ``matrix`` is ``None``,
          the automorphism has to be initialized afterwards by
          method :meth:`~sage.tensor.modules.free_module_tensor.FreeModuleTensor.set_comp`
          or via the operator [].
        - ``basis`` -- (default: ``None``) basis of ``self`` defining the
          matrix representation; if ``None`` the default basis of ``self`` is
          assumed.
        - ``name`` -- (default: ``None``) string; name given to the
          automorphism
        - ``latex_name`` -- (default: ``None``) string; LaTeX symbol to
          denote the automorphism; if none is provided, the LaTeX symbol
          is set to ``name``

        OUTPUT:

        - instance of
          :class:`~sage.tensor.modules.free_module_automorphism.FreeModuleAutomorphism`

        EXAMPLES:

        Automorphism of a rank-2 free `\ZZ`-module::

            sage: M = FiniteRankFreeModule(ZZ, 2, name='M')
            sage: e = M.basis('e')
            sage: a = M.automorphism(matrix=[[1,2],[1,3]], basis=e, name='a') ; a
            Automorphism a of the Rank-2 free module M over the Integer Ring
            sage: a.parent()
            General linear group of the Rank-2 free module M over the Integer Ring
            sage: a.matrix(e)
            [1 2]
            [1 3]

        An automorphism is a tensor of type (1,1)::

            sage: a.tensor_type()
            (1, 1)
            sage: a.display(e)
            a = e_0⊗e^0 + 2 e_0⊗e^1 + e_1⊗e^0 + 3 e_1⊗e^1

        The automorphism components can be specified in a second step, as
        components of a type-`(1,1)` tensor::

            sage: a1 = M.automorphism(name='a')
            sage: a1[e,:] = [[1,2],[1,3]]
            sage: a1.matrix(e)
            [1 2]
            [1 3]
            sage: a1 == a
            True

        Component by component specification::

            sage: a2 = M.automorphism(name='a')
            sage: a2[0,0] = 1  # component set in the module's default basis (e)
            sage: a2[0,1] = 2
            sage: a2[1,0] = 1
            sage: a2[1,1] = 3
            sage: a2.matrix(e)
            [1 2]
            [1 3]
            sage: a2 == a
            True

        See
        :class:`~sage.tensor.modules.free_module_automorphism.FreeModuleAutomorphism`
        for more documentation.

        """
        resu = self.general_linear_group().element_class(self, name=name,
                                                         latex_name=latex_name)
        if matrix:
            if basis is None:
                basis = self.default_basis()
            resu.set_comp(basis)[:] = matrix
        return resu

    def sym_bilinear_form(self, name=None, latex_name=None):
        r"""
        Construct a symmetric bilinear form on the free module ``self``.

        INPUT:

        - ``name`` -- (default: ``None``) string; name given to the symmetric
          bilinear form
        - ``latex_name`` -- (default: ``None``) string; LaTeX symbol to
          denote the symmetric bilinear form; if none is provided, the LaTeX
          symbol is set to ``name``

        OUTPUT:

        - instance of
          :class:`~sage.tensor.modules.free_module_tensor.FreeModuleTensor`
          of tensor type `(0,2)` and symmetric

        EXAMPLES:

        Symmetric bilinear form on a rank-3 free module::

            sage: M = FiniteRankFreeModule(ZZ, 3, name='M')
            sage: a = M.sym_bilinear_form('A') ; a
            Symmetric bilinear form A on the
             Rank-3 free module M over the Integer Ring

        A symmetric bilinear form is a type-`(0,2)` tensor that is symmetric::

            sage: a.parent()
            Free module of type-(0,2) tensors on the
             Rank-3 free module M over the Integer Ring
            sage: a.tensor_type()
            (0, 2)
            sage: a.tensor_rank()
            2
            sage: a.symmetries()
            symmetry: (0, 1);  no antisymmetry

        Components with respect to a given basis::

            sage: e = M.basis('e')
            sage: a[0,0], a[0,1], a[0,2] = 1, 2, 3
            sage: a[1,1], a[1,2] = 4, 5
            sage: a[2,2] = 6

        Only independent components have been set; the other ones are
        deduced by symmetry::

            sage: a[1,0], a[2,0], a[2,1]
            (2, 3, 5)
            sage: a[:]
            [1 2 3]
            [2 4 5]
            [3 5 6]

        A symmetric bilinear form acts on pairs of module elements::

            sage: u = M([2,-1,3]) ; v = M([-2,4,1])
            sage: a(u,v)
            61
            sage: a(v,u) == a(u,v)
            True

        The sum of two symmetric bilinear forms is another symmetric bilinear
        form::

            sage: b = M.sym_bilinear_form('B')
            sage: b[0,0], b[0,1], b[1,2] = -2, 1, -3
            sage: s = a + b ; s
            Symmetric bilinear form A+B on the
             Rank-3 free module M over the Integer Ring
            sage: a[:], b[:], s[:]
            (
            [1 2 3]  [-2  1  0]  [-1  3  3]
            [2 4 5]  [ 1  0 -3]  [ 3  4  2]
            [3 5 6], [ 0 -3  0], [ 3  2  6]
            )

        Adding a symmetric bilinear from with a non-symmetric one results in a
        generic type-`(0,2)` tensor::

            sage: c = M.tensor((0,2), name='C')
            sage: c[0,1] = 4
            sage: s = a + c ; s
            Type-(0,2) tensor A+C on the Rank-3 free module M over the Integer Ring
            sage: s.symmetries()
            no symmetry;  no antisymmetry
            sage: s[:]
            [1 6 3]
            [2 4 5]
            [3 5 6]

        See :class:`~sage.tensor.modules.free_module_tensor.FreeModuleTensor`
        for more documentation.

        """
        return self.tensor_module(0,2).element_class(self, (0,2), name=name,
                                              latex_name=latex_name, sym=(0,1))

    #### End of methods to be redefined by derived classes ####

    def dual(self):
        r"""
        Return the dual module of ``self``.

        EXAMPLES:

        Dual of a free module over `\ZZ`::

            sage: M = FiniteRankFreeModule(ZZ, 3, name='M')
            sage: M.dual()
            Dual of the Rank-3 free module M over the Integer Ring
            sage: latex(M.dual())
            M^*

        The dual is a free module of the same rank as M::

            sage: from sage.tensor.modules.finite_rank_free_module import FiniteRankFreeModule_abstract
            sage: isinstance(M.dual(), FiniteRankFreeModule_abstract)
            True
            sage: M.dual().rank()
            3

        It is formed by alternating forms of degree 1, i.e. linear forms::

            sage: M.dual() is M.dual_exterior_power(1)
            True
            sage: M.dual().an_element()
            Linear form on the Rank-3 free module M over the Integer Ring
            sage: a = M.linear_form()
            sage: a in M.dual()
            True

        The elements of a dual basis belong of course to the dual module::

            sage: e = M.basis('e')
            sage: e.dual_basis()[0] in M.dual()
            True

        """
        return self.dual_exterior_power(1)

    def irange(self, start: Optional[int] = None) -> Generator[int, None, None]:
        r"""
        Single index generator, labelling the elements of a basis of ``self``.

        INPUT:

        - ``start`` -- (default: ``None``) integer; initial value of the
          index; if none is provided, ``self._sindex`` is assumed

        OUTPUT:

        - an iterable index, starting from ``start`` and ending at
          ``self._sindex + self.rank() - 1``

        EXAMPLES:

        Index range on a rank-3 module::

            sage: M = FiniteRankFreeModule(ZZ, 3)
            sage: list(M.irange())
            [0, 1, 2]
            sage: list(M.irange(start=1))
            [1, 2]

        The default starting value corresponds to the parameter ``start_index``
        provided at the module construction (the default value being 0)::

            sage: M1 = FiniteRankFreeModule(ZZ, 3, start_index=1)
            sage: list(M1.irange())
            [1, 2, 3]
            sage: M2 = FiniteRankFreeModule(ZZ, 3, start_index=-4)
            sage: list(M2.irange())
            [-4, -3, -2]

        """
        si = self._sindex
        imax = self._rank + si
        if start is None:
            i = si
        else:
            i = start
        while i < imax:
            yield i
            i += 1

    def default_basis(self):
        r"""
        Return the default basis of the free module ``self``.

        The *default basis* is simply a basis whose name can be skipped in
        methods requiring a basis as an argument. By default, it is the first
        basis introduced on the module. It can be changed by the method
        :meth:`set_default_basis`.

        OUTPUT:

        - instance of
          :class:`~sage.tensor.modules.free_module_basis.FreeModuleBasis`

        EXAMPLES:

        At the module construction, no default basis is assumed::

            sage: M = FiniteRankFreeModule(ZZ, 2, name='M', start_index=1)
            sage: M.default_basis()
            No default basis has been defined on the
             Rank-2 free module M over the Integer Ring

        The first defined basis becomes the default one::

            sage: e = M.basis('e') ; e
            Basis (e_1,e_2) on the Rank-2 free module M over the Integer Ring
            sage: M.default_basis()
            Basis (e_1,e_2) on the Rank-2 free module M over the Integer Ring
            sage: f =  M.basis('f') ; f
            Basis (f_1,f_2) on the Rank-2 free module M over the Integer Ring
            sage: M.default_basis()
            Basis (e_1,e_2) on the Rank-2 free module M over the Integer Ring

        """
        if self._def_basis is None:
            print("No default basis has been defined on the {}".format(self))
        return self._def_basis

    def set_default_basis(self, basis):
        r"""
        Sets the default basis of ``self``.

        The *default basis* is simply a basis whose name can be skipped in
        methods requiring a basis as an argument. By default, it is the first
        basis introduced on the module.

        INPUT:

        - ``basis`` -- instance of
          :class:`~sage.tensor.modules.free_module_basis.FreeModuleBasis`
          representing a basis on ``self``

        EXAMPLES:

        Changing the default basis on a rank-3 free module::

            sage: M = FiniteRankFreeModule(ZZ, 3, name='M', start_index=1)
            sage: e = M.basis('e') ; e
            Basis (e_1,e_2,e_3) on the Rank-3 free module M over the Integer Ring
            sage: f =  M.basis('f') ; f
            Basis (f_1,f_2,f_3) on the Rank-3 free module M over the Integer Ring
            sage: M.default_basis()
            Basis (e_1,e_2,e_3) on the Rank-3 free module M over the Integer Ring
            sage: M.set_default_basis(f)
            sage: M.default_basis()
            Basis (f_1,f_2,f_3) on the Rank-3 free module M over the Integer Ring

        """
        from .free_module_basis import FreeModuleBasis
        if not isinstance(basis, FreeModuleBasis):
            raise TypeError("the argument is not a free module basis")
        if basis._fmodule is not self:
            raise ValueError("the basis is not defined on the current module")
        self._def_basis = basis

    def print_bases(self):
        r"""
        Display the bases that have been defined on the free module ``self``.

        Use the method :meth:`bases` to get the raw list of bases.

        EXAMPLES:

        Bases on a rank-4 free module::

            sage: M = FiniteRankFreeModule(ZZ, 4, name='M', start_index=1)
            sage: M.print_bases()
            No basis has been defined on the
             Rank-4 free module M over the Integer Ring
            sage: e = M.basis('e')
            sage: M.print_bases()
            Bases defined on the Rank-4 free module M over the Integer Ring:
             - (e_1,e_2,e_3,e_4) (default basis)
            sage: f = M.basis('f')
            sage: M.print_bases()
            Bases defined on the Rank-4 free module M over the Integer Ring:
             - (e_1,e_2,e_3,e_4) (default basis)
             - (f_1,f_2,f_3,f_4)
            sage: M.set_default_basis(f)
            sage: M.print_bases()
            Bases defined on the Rank-4 free module M over the Integer Ring:
             - (e_1,e_2,e_3,e_4)
             - (f_1,f_2,f_3,f_4) (default basis)

        """
        if not self._known_bases:
            print("No basis has been defined on the {}".format(self))
        else:
            print("Bases defined on the {}:".format(self))
            for basis in self._known_bases:
                item = " - " + basis._name
                if basis is self._def_basis:
                    item += " (default basis)"
                print(item)

    def bases(self):
        r"""
        Return the list of bases that have been defined on the free module
        ``self``.

        Use the method :meth:`print_bases` to get a formatted output with more
        information.

        OUTPUT:

        - list of instances of class
          :class:`~sage.tensor.modules.free_module_basis.FreeModuleBasis`

        EXAMPLES:

        Bases on a rank-3 free module::

            sage: M = FiniteRankFreeModule(ZZ, 3, name='M_3', start_index=1)
            sage: M.bases()
            []
            sage: e = M.basis('e')
            sage: M.bases()
            [Basis (e_1,e_2,e_3) on the Rank-3 free module M_3 over the Integer Ring]
            sage: f = M.basis('f')
            sage: M.bases()
            [Basis (e_1,e_2,e_3) on the Rank-3 free module M_3 over the Integer Ring,
             Basis (f_1,f_2,f_3) on the Rank-3 free module M_3 over the Integer Ring]

        """
        return list(self._known_bases)

    def change_of_basis(self, basis1, basis2):
        r"""
        Return a module automorphism linking two bases defined on the free
        module ``self``.

        If the automorphism has not been recorded yet (in the internal
        dictionary ``self._basis_changes``), it is computed by transitivity,
        i.e. by performing products of recorded changes of basis.

        INPUT:

        - ``basis1`` -- a basis of ``self``, denoted `(e_i)` below
        - ``basis2`` -- a basis of ``self``, denoted `(f_i)` below

        OUTPUT:

        - instance of
          :class:`~sage.tensor.modules.free_module_automorphism.FreeModuleAutomorphism`
          describing the automorphism `P` that relates the basis `(e_i)` to the
          basis `(f_i)` according to `f_i = P(e_i)`

        EXAMPLES:

        Changes of basis on a rank-2 free module::

            sage: FiniteRankFreeModule._clear_cache_() # for doctests only
            sage: M = FiniteRankFreeModule(ZZ, 2, name='M', start_index=1)
            sage: e = M.basis('e')
            sage: f = M.basis('f', from_family=(e[1]+2*e[2], e[1]+3*e[2]))
            sage: P = M.change_of_basis(e,f) ; P
            Automorphism of the Rank-2 free module M over the Integer Ring
            sage: P.matrix(e)
            [1 1]
            [2 3]

        Note that the columns of this matrix contain the components of the
        elements of basis ``f`` w.r.t. to basis ``e``::

            sage: f[1].display(e)
            f_1 = e_1 + 2 e_2
            sage: f[2].display(e)
            f_2 = e_1 + 3 e_2

        The change of basis is cached::

            sage: P is M.change_of_basis(e,f)
            True

        Check of the change-of-basis automorphism::

            sage: f[1] == P(e[1])
            True
            sage: f[2] == P(e[2])
            True

        Check of the reverse change of basis::

            sage: M.change_of_basis(f,e) == P^(-1)
            True

        We have of course::

            sage: M.change_of_basis(e,e)
            Identity map of the Rank-2 free module M over the Integer Ring
            sage: M.change_of_basis(e,e) is M.identity_map()
            True

        Let us introduce a third basis on ``M``::

            sage: h = M.basis('h', from_family=(3*e[1]+4*e[2], 5*e[1]+7*e[2]))

        The change of basis ``e`` --> ``h`` has been recorded directly from the
        definition of ``h``::

            sage: Q = M.change_of_basis(e,h) ; Q.matrix(e)
            [3 5]
            [4 7]

        The change of basis ``f`` --> ``h`` is computed by transitivity, i.e.
        from the changes of basis ``f`` --> ``e`` and ``e`` --> ``h``::

            sage: R = M.change_of_basis(f,h) ; R
            Automorphism of the Rank-2 free module M over the Integer Ring
            sage: R.matrix(e)
            [-1  2]
            [-2  3]
            sage: R.matrix(f)
            [ 5  8]
            [-2 -3]

        Let us check that ``R`` is indeed the change of basis ``f`` --> ``h``::

            sage: h[1] == R(f[1])
            True
            sage: h[2] == R(f[2])
            True

        A related check is::

            sage: R == Q*P^(-1)
            True

        """
        if basis1 == basis2:
            return self.identity_map()
        bc = self._basis_changes
        if (basis1, basis2) not in bc:
            if basis1 not in self._known_bases:
                raise TypeError("{} is not a basis of the {}".format(basis1,
                                                                     self))
            if basis2 not in self._known_bases:
                raise TypeError("{} is not a basis of the {}".format(basis2,
                                                                     self))
            # Is the inverse already registered ?
            if (basis2, basis1) in bc:
                inv = bc[(basis2, basis1)].inverse()
                bc[(basis1, basis2)] = inv
                return inv
            # Search for a third basis, basis say, such that either the changes
            # basis1 --> basis and basis --> basis2
            # or
            # basis2 --> basis and basis --> basis1
            # are known:
            for basis in self._known_bases:
                if (basis1, basis) in bc and (basis, basis2) in bc:
                    transf = bc[(basis, basis2)] * bc[(basis1, basis)]
                    bc[(basis1, basis2)] = transf
                    bc[(basis2, basis1)] = transf.inverse()
                    break
                if (basis2, basis) in bc and (basis, basis1) in bc:
                    inv = bc[(basis, basis1)] * bc[(basis2, basis)]
                    bc[(basis2, basis1)] = inv
                    bc[(basis1, basis2)] = inv.inverse()
                    break
            else:
                raise ValueError(("the change of basis from '{!r}' to '{!r}'"
                                + " cannot be computed"
                                ).format(basis1, basis2))
        return bc[(basis1, basis2)]

    def set_change_of_basis(self, basis1, basis2, change_of_basis,
                            compute_inverse=True):
        r"""
        Relates two bases by an automorphism of ``self``.

        This updates the internal dictionary ``self._basis_changes``.

        INPUT:

        - ``basis1`` -- basis 1, denoted `(e_i)` below
        - ``basis2`` -- basis 2, denoted `(f_i)` below
        - ``change_of_basis`` -- instance of class
          :class:`~sage.tensor.modules.free_module_automorphism.FreeModuleAutomorphism`
          describing the automorphism `P` that relates the basis `(e_i)` to
          the basis `(f_i)` according to `f_i = P(e_i)`
        - ``compute_inverse`` (default: ``True``) -- if set to ``True``, the
          inverse automorphism is computed and the change from basis `(f_i)`
          to `(e_i)` is set to it in the internal dictionary
          ``self._basis_changes``

        EXAMPLES:

        Defining a change of basis on a rank-2 free module::

            sage: M = FiniteRankFreeModule(QQ, 2, name='M')
            sage: e = M.basis('e')
            sage: f = M.basis('f')
            sage: a = M.automorphism()
            sage: a[:] = [[1, 2], [-1, 3]]
            sage: M.set_change_of_basis(e, f, a)

        The change of basis and its inverse have been recorded::

            sage: M.change_of_basis(e,f).matrix(e)
            [ 1  2]
            [-1  3]
            sage: M.change_of_basis(f,e).matrix(e)
            [ 3/5 -2/5]
            [ 1/5  1/5]

        and are effective::

            sage: f[0].display(e)
            f_0 = e_0 - e_1
            sage: e[0].display(f)
            e_0 = 3/5 f_0 + 1/5 f_1

        """
        if basis1 not in self._known_bases:
            raise TypeError("{} is not a basis of the {}".format(basis1,
                                                                 self))
        if basis2 not in self._known_bases:
            raise TypeError("{} is not a basis of the {}".format(basis2,
                                                                 self))
        if change_of_basis not in self.general_linear_group():
            raise TypeError("{} is not an automorphism of the {}".format(
                                                        change_of_basis, self))
        self._basis_changes[(basis1, basis2)] = change_of_basis
        if compute_inverse:
            self._basis_changes[(basis2, basis1)] = change_of_basis.inverse()

    def hom(self, codomain, matrix_rep, bases=None, name=None,
            latex_name=None):
        r"""
        Homomorphism from ``self`` to a free module.

        Define a module homomorphism

        .. MATH::

            \phi:\ M \longrightarrow N,

        where `M` is ``self`` and  `N` is a free module of finite rank
        over the same ring `R` as ``self``.

        .. NOTE::

            This method is a redefinition of
            :meth:`sage.structure.parent.Parent.hom` because the latter assumes
            that ``self`` has some privileged generators, while an instance of
            :class:`FiniteRankFreeModule` has no privileged basis.

        INPUT:

        - ``codomain`` -- the target module `N`
        - ``matrix_rep`` -- matrix of size rank(N)*rank(M) representing the
          homomorphism with respect to the pair of bases defined by ``bases``;
          this entry can actually be any material from which a matrix of
          elements of `R` can be constructed; the *columns* of
          ``matrix_rep`` must be the components w.r.t. ``basis_N`` of
          the images of the elements of ``basis_M``.
        - ``bases`` -- (default: ``None``) pair ``(basis_M, basis_N)`` defining
          the matrix representation, ``basis_M`` being a basis of ``self`` and
          ``basis_N`` a basis of module `N` ; if None the pair formed by the
          default bases of each module is assumed.
        - ``name`` -- (default: ``None``) string; name given to the
          homomorphism
        - ``latex_name`` -- (default: ``None``) string; LaTeX symbol to denote
          the homomorphism; if None, ``name`` will be used.

        OUTPUT:

        - the homomorphism `\phi: M \rightarrow N` corresponding to the given
          specifications, as an instance of
          :class:`~sage.tensor.modules.free_module_morphism.FiniteRankFreeModuleMorphism`

        EXAMPLES:

        Homomorphism between two free modules over `\ZZ`::

            sage: M = FiniteRankFreeModule(ZZ, 3, name='M')
            sage: N = FiniteRankFreeModule(ZZ, 2, name='N')
            sage: e = M.basis('e')
            sage: f = N.basis('f')
            sage: phi = M.hom(N, [[-1,2,0], [5,1,2]]) ; phi
            Generic morphism:
              From: Rank-3 free module M over the Integer Ring
              To:   Rank-2 free module N over the Integer Ring

        Homomorphism defined by a matrix w.r.t. bases that are not the
        default ones::

            sage: ep = M.basis('ep', latex_symbol=r"e'")
            sage: fp = N.basis('fp', latex_symbol=r"f'")
            sage: phi = M.hom(N, [[3,2,1], [1,2,3]], bases=(ep, fp)) ; phi
            Generic morphism:
              From: Rank-3 free module M over the Integer Ring
              To:   Rank-2 free module N over the Integer Ring

        Call with all arguments specified::

            sage: phi = M.hom(N, [[3,2,1], [1,2,3]], bases=(ep, fp),
            ....:             name='phi', latex_name=r'\phi')

        The parent::

            sage: phi.parent() is Hom(M,N)
            True

        See class
        :class:`~sage.tensor.modules.free_module_morphism.FiniteRankFreeModuleMorphism`
        for more documentation.

        """
        from sage.categories.homset import Hom
        homset = Hom(self, codomain)
        return homset(matrix_rep, bases=bases, name=name,
                      latex_name=latex_name)

    def isomorphism_with_fixed_basis(self, basis=None, codomain=None):
        r"""
        Construct the canonical isomorphism from the free module ``self``
        to a free module in which ``basis`` of ``self`` is mapped to the
        distinguished basis of ``codomain``.

        INPUT:

        - ``basis`` -- (default: ``None``) the basis of ``self`` which
          should be mapped to the distinguished basis on ``codomain``;
          if ``None``, the default basis is assumed.
        - ``codomain`` -- (default: ``None``) the codomain of the
          isomorphism represented by a free module within the category
          :class:`~sage.categories.modules_with_basis.ModulesWithBasis` with
          the same rank and base ring as ``self``; if ``None`` a free module
          represented by
          :class:`~sage.combinat.free_module.CombinatorialFreeModule` is
          constructed

        OUTPUT:

        - a module morphism represented by
          :class:`~sage.modules.with_basis.morphism.ModuleMorphismFromFunction`

        EXAMPLES::

            sage: V = FiniteRankFreeModule(QQ, 3, start_index=1); V
            3-dimensional vector space over the Rational Field
            sage: basis = e = V.basis("e"); basis
            Basis (e_1,e_2,e_3) on the 3-dimensional vector space over the
             Rational Field
            sage: phi_e = V.isomorphism_with_fixed_basis(basis); phi_e
            Generic morphism:
              From: 3-dimensional vector space over the Rational Field
              To:   Free module generated by {1, 2, 3} over Rational Field
            sage: phi_e.codomain().category()
            Category of finite dimensional vector spaces with basis over
             Rational Field
            sage: phi_e(e[1] + 2 * e[2])
            e[1] + 2*e[2]

            sage: abc = V.basis(['a', 'b', 'c'], symbol_dual=['d', 'e', 'f']); abc
            Basis (a,b,c) on the 3-dimensional vector space over the Rational Field
            sage: phi_abc = V.isomorphism_with_fixed_basis(abc); phi_abc
            Generic morphism:
            From: 3-dimensional vector space over the Rational Field
            To:   Free module generated by {1, 2, 3} over Rational Field
            sage: phi_abc(abc[1] + 2 * abc[2])
            B[1] + 2*B[2]

        Providing a codomain::

            sage: W = CombinatorialFreeModule(QQ, ['a', 'b', 'c'])
            sage: phi_eW = V.isomorphism_with_fixed_basis(basis, codomain=W); phi_eW
            Generic morphism:
            From: 3-dimensional vector space over the Rational Field
            To:   Free module generated by {'a', 'b', 'c'} over Rational Field
            sage: phi_eW(e[1] + 2 * e[2])
            B['a'] + 2*B['b']

        TESTS::

            sage: V = FiniteRankFreeModule(QQ, 3); V
            3-dimensional vector space over the Rational Field
            sage: e = V.basis("e")
            sage: V.isomorphism_with_fixed_basis(e, codomain=QQ^42)
            Traceback (most recent call last):
            ...
            ValueError: domain and codomain must have the same rank
            sage: V.isomorphism_with_fixed_basis(e, codomain=RR^3)
            Traceback (most recent call last):
            ...
            ValueError: domain and codomain must have the same base ring
        """
        base_ring = self.base_ring()
        if basis is None:
            basis = self.default_basis()
        if codomain is None:
            from sage.combinat.free_module import CombinatorialFreeModule
            if isinstance(basis._symbol, str):
                prefix = basis._symbol
            else:
                prefix = None
            codomain = CombinatorialFreeModule(base_ring, list(self.irange()),
                                               prefix=prefix)
        else:
            if codomain.rank() != self.rank():
                raise ValueError("domain and codomain must have the same rank")
            if codomain.base_ring() != base_ring:
                raise ValueError("domain and codomain must have the same "
                                 "base ring")

        codomain_basis = list(codomain.basis())

        def _isomorphism(x):
            r"""
            Concrete isomorphism from ``self`` to ``codomain``.
            """
            return codomain.sum(x[basis, i] * codomain_basis[i - self._sindex]
                                for i in self.irange())

        return self.module_morphism(function=_isomorphism, codomain=codomain)

    def _test_isomorphism_with_fixed_basis(self, **options):
        r"""
        Test that the method ``isomorphism_with_fixed_basis`` works correctly.

        EXAMPLES::

            sage: M = FiniteRankFreeModule(ZZ, 3, name='M')
            sage: M._test_isomorphism_with_fixed_basis()
        """
        tester = self._tester(**options)
        basis = self.basis('test')
        morphism = self.isomorphism_with_fixed_basis(basis)
        tester.assertEqual(morphism.codomain().rank(), self.rank())

    def endomorphism(self, matrix_rep, basis=None, name=None, latex_name=None):
        r"""
        Construct an endomorphism of the free module ``self``.

        The returned object is a module morphism `\phi: M \rightarrow M`,
        where `M` is ``self``.

        INPUT:

        - ``matrix_rep`` -- matrix of size rank(M)*rank(M) representing the
          endomorphism with respect to ``basis``;
          this entry can actually be any material from which a matrix of
          elements of ``self`` base ring can be constructed; the *columns* of
          ``matrix_rep`` must be the components w.r.t. ``basis`` of
          the images of the elements of ``basis``.
        - ``basis`` -- (default: ``None``) basis of ``self`` defining the
          matrix representation; if None the default basis of ``self`` is
          assumed.
        - ``name`` -- (default: ``None``) string; name given to the
          endomorphism
        - ``latex_name`` -- (default: ``None``) string; LaTeX symbol to denote
          the endomorphism; if none is provided, ``name`` will be used.

        OUTPUT:

        - the endomorphism `\phi: M \rightarrow M` corresponding to the given
          specifications, as an instance of
          :class:`~sage.tensor.modules.free_module_morphism.FiniteRankFreeModuleMorphism`

        EXAMPLES:

        Construction of an endomorphism with minimal data (module's default
        basis and no name)::

            sage: M = FiniteRankFreeModule(ZZ, 2, name='M')
            sage: e = M.basis('e')
            sage: phi = M.endomorphism([[1,-2], [-3,4]]) ; phi
            Generic endomorphism of Rank-2 free module M over the Integer Ring
            sage: phi.matrix()  # matrix w.r.t the default basis
            [ 1 -2]
            [-3  4]

        Construction with full list of arguments (matrix given a basis
        different from the default one)::

            sage: a = M.automorphism() ; a[0,1], a[1,0] = 1, -1
            sage: ep = e.new_basis(a, 'ep', latex_symbol="e'")
            sage: phi = M.endomorphism([[1,-2], [-3,4]], basis=ep, name='phi',
            ....:                      latex_name=r'\phi')
            sage: phi
            Generic endomorphism of Rank-2 free module M over the Integer Ring
            sage: phi.matrix(ep)  # the input matrix
            [ 1 -2]
            [-3  4]
            sage: phi.matrix()  # matrix w.r.t the default basis
            [4 3]
            [2 1]

        See :class:`~sage.tensor.modules.free_module_morphism.FiniteRankFreeModuleMorphism`
        for more documentation.

        """
        from sage.categories.homset import End
        if basis is None:
            basis = self.default_basis()
        return End(self)(matrix_rep, bases=(basis,basis), name=name,
                         latex_name=latex_name)

    def identity_map(self, name='Id', latex_name=None):
        r"""
        Return the identity map of the free module ``self``.

        INPUT:

        - ``name`` -- (string; default: 'Id') name given to the identity
          identity map
        - ``latex_name`` -- (string; default: ``None``) LaTeX symbol to denote
          the identity map; if none is provided, the LaTeX symbol is set to
          '\mathrm{Id}' if ``name`` is 'Id' and to ``name`` otherwise

        OUTPUT:

        - the identity map of ``self`` as an instance of
          :class:`~sage.tensor.modules.free_module_automorphism.FreeModuleAutomorphism`

        EXAMPLES:

        Identity map of a rank-3 `\ZZ`-module::

            sage: M = FiniteRankFreeModule(ZZ, 3, name='M')
            sage: e = M.basis('e')
            sage: Id = M.identity_map() ; Id
            Identity map of the Rank-3 free module M over the Integer Ring
            sage: Id.parent()
            General linear group of the Rank-3 free module M over the Integer Ring
            sage: Id.matrix(e)
            [1 0 0]
            [0 1 0]
            [0 0 1]

        The default LaTeX symbol::

            sage: latex(Id)
            \mathrm{Id}

        It can be changed by means of the method
        :meth:`~sage.tensor.modules.free_module_tensor.FreeModuleTensor.set_name`::

            sage: Id.set_name(latex_name=r'\mathrm{1}_M')
            sage: latex(Id)
            \mathrm{1}_M

        The identity map is actually the identity element of GL(M)::

            sage: Id is M.general_linear_group().one()
            True

        It is also a tensor of type-`(1,1)` on M::

            sage: Id.tensor_type()
            (1, 1)
            sage: Id.comp(e)
            Kronecker delta of size 3x3
            sage: Id[:]
            [1 0 0]
            [0 1 0]
            [0 0 1]

        Example with a LaTeX symbol different from the default one and set
        at the creation of the object::

            sage: N = FiniteRankFreeModule(ZZ, 3, name='N')
            sage: f = N.basis('f')
            sage: Id = N.identity_map(name='Id_N', latex_name=r'\mathrm{Id}_N')
            sage: Id
            Identity map of the Rank-3 free module N over the Integer Ring
            sage: latex(Id)
            \mathrm{Id}_N

        """
        if self._identity_map is None:
            self._identity_map = self.general_linear_group().one()
            if name != 'Id':
                if latex_name is None:
                    latex_name = name
                self._identity_map.set_name(name=name, latex_name=latex_name)
        return self._identity_map

    def base_module(self):
        r"""
        Return the free module on which ``self`` is constructed, namely ``self`` itself.

        EXAMPLES::

            sage: M = FiniteRankFreeModule(ZZ, 3, name='M')
            sage: M.base_module() is M
            True

        """
        return self

    def tensor_type(self):
        r"""
        Return the tensor type of ``self``, the pair `(1, 0)`.

        EXAMPLES::

            sage: M = FiniteRankFreeModule(ZZ, 3)
            sage: M.tensor_type()
            (1, 0)

        """
        return (1, 0)<|MERGE_RESOLUTION|>--- conflicted
+++ resolved
@@ -1316,7 +1316,11 @@
             sage: M.tensor_module(1,0) is M
             True
 
-<<<<<<< HEAD
+        while the module of type-`(0,1)` tensors is the dual of the base module::
+
+            sage: M.tensor_module(0, 1) is M.dual()
+            True
+
         By using the arguments ``sym`` and ``antisym``, submodules of a full tensor
         module can be constructed::
 
@@ -1328,12 +1332,6 @@
             'T^{2,3}(M)⊗T^{6,7}(M*)⊗Sym^{0,1}(M)⊗ASym^{4,5}(M*)'
             sage: latex(T)
             T^{\{2,3\}}(M) \otimes T^{\{6,7\}}(M^*) \otimes \mathrm{Sym}^{\{0,1\}}(M) \otimes \mathrm{ASym}^{\{4,5\}}(M^*)
-=======
-        while the module of type-`(0,1)` tensors is the dual of the base module::
-
-            sage: M.tensor_module(0, 1) is M.dual()
-            True
->>>>>>> 803f7e44
 
         See :class:`~sage.tensor.modules.tensor_free_module.TensorFreeModule`
         and :class:`~sage.tensor.modules.tensor_free_module.TensorFreeSubmodule_sym`
@@ -1357,14 +1355,11 @@
         except KeyError:
             if key == (1, 0):
                 T = self
-<<<<<<< HEAD
+            elif key == (0, 1):
+                T = self.dual()
             elif sym or antisym:
                 from sage.tensor.modules.tensor_free_submodule import TensorFreeSubmodule_sym
                 T = TensorFreeSubmodule_sym(self, (k, l), sym=sym, antisym=antisym)
-=======
-            elif (k, l) == (0, 1):
-                T = self.dual()
->>>>>>> 803f7e44
             else:
                 from sage.tensor.modules.tensor_free_module import TensorFreeModule
                 T = TensorFreeModule(self, (k, l))
