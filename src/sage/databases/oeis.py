# -*- coding: utf-8 -*-
r"""
The On-Line Encyclopedia of Integer Sequences (OEIS)

You can query the OEIS (Online Database of Integer Sequences) through Sage in
order to:

    - identify a sequence from its first terms.
    - obtain more terms, formulae, references, etc. for a given sequence.


AUTHORS:

- Thierry Monteil (2012-02-10 -- 2013-06-21): initial version.

- Vincent Delecroix (2014): modifies continued fractions because of :trac:`14567`

- Moritz Firsching (2016): modifies handling of dead sequence, see :trac:`17330`

EXAMPLES::

        sage: oeis
        The On-Line Encyclopedia of Integer Sequences (https://oeis.org/)

What about a sequence starting with `3, 7, 15, 1` ?

::

    sage: search = oeis([3, 7, 15, 1], max_results=4) ; search  # optional -- internet
    0: A001203: Simple continued fraction expansion of Pi.
    1: A240698: Partial sums of divisors of n, cf. A027750.
    2: A082495: a(n) = (2^n - 1) mod n.
    3: A165416: Irregular array read by rows: The n-th row contains those distinct positive integers that each, when written in binary, occurs as a substring in binary n.

    sage: [u.id() for u in search]                      # optional -- internet
    ['A001203', 'A240698', 'A082495', 'A165416']
    sage: c = search[0] ; c                             # optional -- internet
    A001203: Simple continued fraction expansion of Pi.

::

    sage: c.first_terms(15)                             # optional -- internet
    (3, 7, 15, 1, 292, 1, 1, 1, 2, 1, 3, 1, 14, 2, 1)

    sage: c.examples()                                  # optional -- internet
    0: Pi = 3.1415926535897932384...
    1:    = 3 + 1/(7 + 1/(15 + 1/(1 + 1/(292 + ...))))
    2:    = [a_0; a_1, a_2, a_3, ...] = [3; 7, 15, 1, 292, ...]

    sage: c.comments()                                  # optional -- internet
    0: The first 5,821,569,425 terms were computed by _Eric W. Weisstein_ on Sep 18 2011.
    1: The first 10,672,905,501 terms were computed by _Eric W. Weisstein_ on Jul 17 2013.
    2: The first 15,000,000,000 terms were computed by _Eric W. Weisstein_ on Jul 27 2013.

::

    sage: x = c.natural_object() ; type(x)              # optional -- internet
    <class 'sage.rings.continued_fraction.ContinuedFraction_periodic'>

    sage: x.convergents()[:7]                           # optional -- internet
    [3, 22/7, 333/106, 355/113, 103993/33102, 104348/33215, 208341/66317]

    sage: RR(x.value())                                 # optional -- internet
    3.14159265358979
    sage: RR(x.value()) == RR(pi)                       # optional -- internet
    True

What about posets ? Are they hard to count ? To which other structures are they
related ?

::

    sage: [Posets(i).cardinality() for i in range(10)]
    [1, 1, 2, 5, 16, 63, 318, 2045, 16999, 183231]
    sage: oeis(_)                                       # optional -- internet
    0: A000112: Number of partially ordered sets ("posets") with n unlabeled elements.
    sage: p = _[0]                                      # optional -- internet

::

    sage: 'hard' in p.keywords()                        # optional -- internet
    True
    sage: len(p.formulas())                             # optional -- internet
    0
    sage: len(p.first_terms())                          # optional -- internet
    17

::

    sage: p.cross_references(fetch=True)                # optional -- internet
    0: A000798: Number of different quasi-orders (or topologies, or transitive digraphs) with n labeled elements.
    1: A001035: Number of partially ordered sets ("posets") with n labeled elements (or labeled acyclic transitive digraphs).
    2: A001930: Number of topologies, or transitive digraphs with n unlabeled nodes.
    3: A006057: Number of topologies on n labeled points satisfying axioms T_0-T_4.
    4: A079263: Number of constrained mixed models with n factors.
    5: A079265: Number of antisymmetric transitive binary relations on n unlabeled points.
    6: A263859: Triangle read by rows: T(n,k) (n>=1, k>=0) is the number of posets with n elements and rank k (or depth k+1).


What does the Taylor expansion of the `e^(e^x-1)`` function have to do with
primes ?

::

    sage: x = var('x') ; f(x) = e^(e^x - 1)
    sage: L = [a*factorial(b) for a,b in taylor(f(x), x, 0, 20).coefficients()] ; L
    [1, 1, 2, 5, 15, 52, 203, 877, 4140, 21147, 115975, 678570, 4213597,
    27644437, 190899322, 1382958545, 10480142147, 82864869804, 682076806159,
    5832742205057, 51724158235372]

    sage: oeis(L)                                       # optional -- internet
    0: A000110: Bell or exponential numbers: number of ways to partition a set of n labeled elements.
    1: A292935: E.g.f.: exp(exp(-x) - 1).

    sage: b = _[0]                                      # optional -- internet

    sage: b.formulas()[0]                               # optional -- internet
    'E.g.f.: exp(exp(x) - 1).'

    sage: [i for i in b.comments() if 'prime' in i][-1]     # optional -- internet
    'Number n is prime if mod(a(n)-2,n) = 0. -_Dmitry Kruchinin_, Feb 14 2012'

    sage: [n for n in range(2, 20) if (b(n)-2) % n == 0]    # optional -- internet
    [2, 3, 5, 7, 11, 13, 17, 19]


.. SEEALSO::

    - If you plan to do a lot of automatic searches for subsequences, you
      should consider installing :mod:`SloaneEncyclopedia
      <sage.databases.sloane>`, a local partial copy of the OEIS.
    - Some infinite OEIS sequences are implemented in Sage, via the
      :mod:`sloane_functions <sage.combinat.sloane_functions>` module.

.. TODO::

    - in case of flood, suggest the user to install the off-line database instead.
    - interface with the off-line database (or reimplement it).

Classes and methods
-------------------
"""

#*****************************************************************************
#       Copyright (C) 2012 Thierry Monteil <sage!lma.metelu.net>
#
#  Distributed under the terms of the GNU General Public License (GPL)
#  as published by the Free Software Foundation; either version 2 of
#  the License, or (at your option) any later version.
#                  https://www.gnu.org/licenses/
#*****************************************************************************
from __future__ import print_function
from six.moves.urllib.request import urlopen
from six.moves.urllib.parse import urlencode

from sage.structure.sage_object import SageObject
from sage.cpython.string import bytes_to_str
from sage.rings.integer import Integer
from sage.misc.misc import verbose
from sage.misc.cachefunc import cached_method
from sage.misc.flatten import flatten
from sage.misc.unknown import Unknown
from sage.misc.misc import embedded
from sage.misc.html import HtmlFragment
from collections import defaultdict
import re

oeis_url = 'https://oeis.org/'


def _fetch(url):
    r"""
    Fetch the given ``url``.

    INPUT:

    - ``url`` - a string corresponding to the URL to be fetched.

    OUTPUT:

    - a string representing the fetched web page.

    TESTS::

        sage: from sage.databases.oeis import _fetch, oeis_url
        sage: _fetch(oeis_url + 'hints.html')[-8:-1]            # optional -- internet
        '</html>'
    """
    try:
        verbose("Fetching URL %s ..." % url, caller_name='OEIS')
        f = urlopen(url)
        result = f.read()
        f.close()
        return bytes_to_str(result)
    except IOError as msg:
        raise IOError("%s\nError fetching %s." % (msg, url))


def _urls(html_string):
    r"""
    Return the list of URLs contained in ``html_string``.

    Only URLs provided by HTML hyperlinks (``href`` attribute of ``<a>`` tags)
    in are returned, not text strings starting with ``http://``.

    INPUT:

    - ``html_string`` - a string representing some HTML code.

    OUTPUT:

    - a list of (string) URLs contained in ``html_string``.

    EXAMPLES::

        sage: from sage.databases.oeis import _urls
        sage: html = 'http://example.com is not a link, but <a href="http://sagemath.org/">sagemath</a> is'
        sage: _urls(html)
        ['http://sagemath.org/']

    """
    urls = []
    from html.parser import HTMLParser

    class MyHTMLParser(HTMLParser):
        def handle_starttag(self, tag, attrs):
            if tag == 'a':
                for attr in attrs:
                    if attr[0] == 'href':
                        urls.append(attr[1])
    MyHTMLParser().feed(html_string)
    return urls


to_tuple = lambda string: tuple(Integer(x) for x in string.split(",") if x)


class OEIS:
    r"""
    The On-Line Encyclopedia of Integer Sequences.

    ``OEIS`` is a class representing the On-Line Encyclopedia of Integer
    Sequences. You can query it using its methods, but ``OEIS`` can also be
    called directly with three arguments:

    - ``query`` - it can be:

      - a string representing an OEIS ID (e.g. 'A000045').
      - an integer representing an OEIS ID (e.g. 45).
      - a list representing a sequence of integers.
      - a string, representing a text search.

    - ``max_results`` - (integer, default: 30) the maximum number of
      results to return, they are sorted according to their relevance. In
      any cases, the OEIS website will never provide more than 100 results.

    - ``first_result`` - (integer, default: 0) allow to skip the
      ``first_result`` first results in the search, to go further.
      This is useful if you are looking for a sequence that may appear
      after the 100 first found sequences.

    OUTPUT:

    - if ``query`` is an integer or an OEIS ID (e.g. 'A000045'), returns
      the associated OEIS sequence.

    - if ``query`` is a string, returns a tuple of OEIS sequences whose
      description corresponds to the query. Those sequences can be used
      without the need to fetch the database again.

    - if ``query`` is a list of integers, returns a tuple of OEIS sequences
      containing it as a subsequence. Those sequences can be used without
      the need to fetch the database again.

    EXAMPLES::

        sage: oeis
        The On-Line Encyclopedia of Integer Sequences (https://oeis.org/)

    A particular sequence can be called by its A-number or number::

        sage: oeis('A000040')                           # optional -- internet
        A000040: The prime numbers.

        sage: oeis(45)                                  # optional -- internet
        A000045: Fibonacci numbers: F(n) = F(n-1) + F(n-2) with F(0) = 0 and F(1) = 1.

    The database can be searched by subsequence::

        sage: search = oeis([1,2,3,5,8,13]) ; search    # optional -- internet
        0: A000045: Fibonacci numbers: F(n) = F(n-1) + F(n-2) with F(0) = 0 and F(1) = 1.
        1: A027926: Triangular array T read by rows: T(n,0) = T(n,2n) = 1 for n >= 0; T(n,1) = 1 for n >= 1; T(n,k) = T(n-1,k-2) + T(n-1,k-1) for k = 2..2n-1, n >= 2.
        2: ...

        sage: fibo = search[0]                         # optional -- internet

        sage: fibo.name()                               # optional -- internet
        'Fibonacci numbers: F(n) = F(n-1) + F(n-2) with F(0) = 0 and F(1) = 1.'

        sage: print(fibo.first_terms())                 # optional -- internet
        (0, 1, 1, 2, 3, 5, 8, 13, 21, 34, 55, 89, 144, 233, 377, 610, 987, 1597,
        2584, 4181, 6765, 10946, 17711, 28657, 46368, 75025, 121393, 196418,
        317811, 514229, 832040, 1346269, 2178309, 3524578, 5702887, 9227465,
        14930352, 24157817, 39088169, 63245986, 102334155)

        sage: fibo.cross_references()[0]                # optional -- internet
        'A039834'

        sage: fibo == oeis(45)                          # optional -- internet
        True

        sage: sfibo = oeis('A039834')                   # optional -- internet
        sage: sfibo.first_terms()                       # optional -- internet
        (1, 1, 0, 1, -1, 2, -3, 5, -8, 13, -21, 34, -55, 89, -144, 233,
        -377, 610, -987, 1597, -2584, 4181, -6765, 10946, -17711, 28657,
        -46368, 75025, -121393, 196418, -317811, 514229, -832040, 1346269,
        -2178309, 3524578, -5702887, 9227465, -14930352, 24157817)

        sage: tuple(abs(i) for i in sfibo.first_terms())[2:20] == fibo.first_terms()[:18]   # optional -- internet
        True

        sage: fibo.formulas()[4]                        # optional -- internet
        'F(n) = F(n-1) + F(n-2) = -(-1)^n F(-n).'

        sage: fibo.comments()[1]                        # optional -- internet
        "F(n+2) = number of binary sequences of length n that have no
        consecutive 0's."

        sage: fibo.links()[0]                           # optional -- internet
        'https://oeis.org/A000045/b000045.txt'

    The database can be searched by description::

        sage: oeis('prime gap factorization', max_results=4)                # optional -- internet
        0: A073491: Numbers having no prime gaps in their factorization.
        1: A073490: Number of prime gaps in factorization of n.
        2: A073485: Product of any number of consecutive primes; squarefree numbers with no gaps in their prime factorization.
        3: A073492: Numbers having at least one prime gap in their factorization.

    .. WARNING::

        The following will fetch the OEIS database twice (once for searching the
        database, and once again for creating the sequence ``fibo``)::

            sage: oeis([1,2,3,5,8,13])                  # optional -- internet
            0: A000045: Fibonacci numbers: F(n) = F(n-1) + F(n-2) with F(0) = 0 and F(1) = 1.
            1: A027926: Triangular array T read by rows: T(n,0) = T(n,2n) = 1 for n >= 0; T(n,1) = 1 for n >= 1; T(n,k) = T(n-1,k-2) + T(n-1,k-1) for k = 2..2n-1, n >= 2.
            2: ...

            sage: fibo = oeis('A000045')                # optional -- internet

        Do not do this, it is slow, it costs bandwidth and server resources !
        Instead, do the following, to reuse the result of the search to create
        the sequence::

            sage: oeis([1,2,3,5,8,13])                  # optional -- internet
            0: A000045: Fibonacci numbers: F(n) = F(n-1) + F(n-2) with F(0) = 0 and F(1) = 1.
            1: A027926: Triangular array T read by rows: T(n,0) = T(n,2n) = 1 for n >= 0; T(n,1) = 1 for n >= 1; T(n,k) = T(n-1,k-2) + T(n-1,k-1) for k = 2..2n-1, n >= 2.
            2: ...

            sage: fibo = _[0]                           # optional -- internet
    """

    def __call__(self, query, max_results=3, first_result=0):
        r"""
        See the documentation of :class:`OEIS`.

        TESTS::

            sage: oeis()
            Traceback (most recent call last):
            ...
            TypeError: __call__() ...
        """
        if isinstance(query, str):
            if re.match('^A[0-9]{6}$', query):
                return self.find_by_id(query)
            else:
                return self.find_by_description(query, max_results, first_result)
        elif isinstance(query, (int, Integer)):
            return self.find_by_id(query)
        elif isinstance(query, (list, tuple)):
            return self.find_by_subsequence(query, max_results, first_result)

    def __repr__(self):
        r"""
        Return the representation of ``self``.

        TESTS::

            sage: oeis
            The On-Line Encyclopedia of Integer Sequences (https://oeis.org/)
        """
        return "The On-Line Encyclopedia of Integer Sequences (%s)" % oeis_url

    def find_by_id(self, ident):
        r"""

        INPUT:

        - ``ident`` - a string representing the A-number of the sequence
          or an integer representing its number.

        OUTPUT:

        - The OEIS sequence whose A-number or number corresponds to
          ``ident``.

        EXAMPLES::

            sage: oeis.find_by_id('A000040')            # optional -- internet
            A000040: The prime numbers.

            sage: oeis.find_by_id(40)                   # optional -- internet
            A000040: The prime numbers.
        """
        if not isinstance(ident, str):
            ident = str(ident)
            ident = 'A000000'[:-len(ident)] + ident
        options = {'q': ident, 'n': '1', 'fmt': 'text'}
        url = oeis_url + "search?" + urlencode(options)
        sequence = _fetch(url).split('\n\n')[2]
        return OEISSequence(sequence)

    def find_by_description(self, description, max_results=3, first_result=0):
        r"""
        Search for OEIS sequences corresponding to the description.

        INPUT:

        - ``description`` - (string) the description the searched sequences.

        - ``max_results`` - (integer, default: 3) the maximum number of results
          we want. In any case, the on-line encyclopedia will not return more
          than 100 results.

        - ``first_result`` - (integer, default: 0) allow to skip the
          ``first_result`` first results in the search, to go further.
          This is useful if you are looking for a sequence that may appear
          after the 100 first found sequences.

        OUTPUT:

        - a tuple (with fancy formatting) of at most ``max_results`` OEIS
          sequences. Those sequences can be used without the need to fetch the
          database again.

        EXAMPLES::

            sage: oeis.find_by_description('prime gap factorization')       # optional -- internet
            0: A073491: Numbers having no prime gaps in their factorization.
            1: A073490: Number of prime gaps in factorization of n.
            2: A073485: Product of any number of consecutive primes; squarefree numbers with no gaps in their prime factorization.

            sage: prime_gaps = _[1] ; prime_gaps        # optional -- internet
            A073490: Number of prime gaps in factorization of n.

        ::

            sage: oeis('beaver')                        # optional -- internet
            0: A028444: Busy Beaver sequence, or Rado's sigma function: ...
            1: A060843: Busy Beaver problem: a(n) = maximal number of steps ...
            2: A131956: Busy Beaver variation: maximum number of steps for ...

            sage: oeis('beaver', max_results=4, first_result=2)     # optional -- internet
            0: A131956: Busy Beaver variation: maximum number of steps for ...
            1: A141475: Number of Turing machines with n states following ...
            2: A131957: Busy Beaver sigma variation: maximum number of 1's ...
            3: A052200: Number of n-state, 2-symbol, d+ in {LEFT, RIGHT}, ...
        """
        options = {'q': description,
                   'n': str(max_results),
                   'fmt': 'text',
                   'start': str(first_result)}
        url = oeis_url + "search?" + urlencode(options)
        sequence_list = _fetch(url).split('\n\n')[2:-1]
        return FancyTuple([OEISSequence(_) for _ in sequence_list])

    def find_by_subsequence(self, subsequence, max_results=3, first_result=0):
        r"""
        Search for OEIS sequences containing the given subsequence.

        INPUT:

        - ``subsequence`` - a list of integers.

        - ``max_results`` - (integer, default: 3), the maximum of results requested.

        - ``first_result`` - (integer, default: 0) allow to skip the
          ``first_result`` first results in the search, to go further.
          This is useful if you are looking for a sequence that may appear
          after the 100 first found sequences.

        OUTPUT:

        - a tuple (with fancy formatting) of at most ``max_results`` OEIS
          sequences. Those sequences can be used without the need to fetch the
          database again.

        EXAMPLES::

            sage: oeis.find_by_subsequence([2, 3, 5, 8, 13, 21, 34, 55, 89, 144, 233, 377]) # optional -- internet
            0: A000045: Fibonacci numbers: F(n) = F(n-1) + F(n-2) with F(0) = 0 and F(1) = 1.
            1: A212804: Expansion of (1-x)/(1-x-x^2).
            2: A177194: Fibonacci numbers whose decimal expansion does not contain any digit 0.

            sage: fibo = _[0] ; fibo                    # optional -- internet
            A000045: Fibonacci numbers: F(n) = F(n-1) + F(n-2) with F(0) = 0 and F(1) = 1.
        """
        subsequence = str(subsequence)[1:-1]
        return self.find_by_description(subsequence, max_results, first_result)

    def browse(self):
        r"""
        Open the OEIS web page in a browser.

        EXAMPLES::

            sage: oeis.browse()                         # optional -- webbrowser
        """
        import webbrowser
        webbrowser.open(oeis_url)

    def _imaginary_entry(self, keywords=''):
        r"""
        This is an imaginary entry of an OEIS sequence for offline tests.

        INPUT:

        - ``keywords`` - a string corresponding to the keyword field of the
          sequence.

        OUTPUT:

        - a string representing the entry of the sequence.

        TESTS::

            sage: oeis._imaginary_entry().split('\n')[0]
            '%I A999999 M9999 N9999'

            sage: from sage.databases.oeis import OEISSequence
            sage: keywords = 'simon,cussonet'
            sage: s = OEISSequence(oeis._imaginary_entry(keywords))
            sage: ','.join(s.keywords()) == keywords
            True

        """
        return ('%I A999999 M9999 N9999\n'
                '%S A999999 1,1,1,1,2,1,1,1,\n'
                '%T A999999 1,1,1,1,1,1,1,1,1,\n'
                '%U A999999 1,1,1,1,1,1,1,1,1\n'
                '%N A999999 The characteristic sequence of 42 plus one, starting from 38.\n'
                '%D A999999 Lewis Carroll, Alice\'s Adventures in Wonderland.\n'
                '%D A999999 Lewis Carroll, The Hunting of the Snark.\n'
                '%D A999999 Deep Thought, The Answer to the Ultimate Question of Life, The Universe, and Everything.\n'
                '%H A999999 Wikipedia, <a href="https://en.wikipedia.org/wiki/42_(number)">42 (number)</a>\n'
                '%H A999999 See. also <a href="https://trac.sagemath.org/sage_trac/ticket/42">trac ticket #42</a>\n'
                '%H A999999 Do not confuse with the sequence <a href="/A000042">A000042</a> or the sequence <a href="/A000024">A000024</a>\n'
                '%H A999999 The string http://42.com is not a link.\n'
                '%F A999999 For n big enough, s(n+1) - s(n) = 0.\n'
                '%Y A999999 Related sequences are A000042 and its friend A000024.\n'
                '%A A999999 Anonymous.\n'
                '%O A999999 38,4\n'
                '%E A999999 This sequence does not contain errors.\n'
                '%e A999999 s(42) + s(43) = 0.\n'
                '%p A999999 Do not even try, Maple is not able to produce such a sequence.\n'
                '%t A999999 Mathematica neither.\n'
                '%o A999999 (Python)\n'
                '%o A999999 def A999999(n):\n'
                '%o A999999     assert(isinstance(n, (int, Integer))), "n must be an integer."\n'
                '%o A999999     if n < 38:\n'
                '%o A999999         raise ValueError("The value %s is not accepted." %str(n)))\n'
                '%o A999999     elif n == 42:\n'
                '%o A999999         return 2\n'
                '%o A999999     else:\n'
                '%o A999999         return 1\n'
                '%K A999999 ' + keywords + '\n'
                '%C A999999 42 is the product of the first 4 prime numbers, except 5 and perhaps 1.\n'
                '%C A999999 Apart from that, i have no comment.')

    def _imaginary_sequence(self, keywords='sign,easy'):
        r"""
        This is the OEIS sequence corresponding to the imaginary entry.
        Its main purpose is to allow offline doctesting.

        INPUT:

        - ``keywords`` - string (default: 'sign,easy'), a list of words
          separated by commas.

        OUTPUT:

        - OEIS sequence.

        TESTS::

            sage: s = oeis._imaginary_sequence()
            sage: s
            A999999: The characteristic sequence of 42 plus one, starting from 38.
            sage: s[4]
            2
            sage: s(42)
            2
        """
        return OEISSequence(self._imaginary_entry(keywords))


class OEISSequence(SageObject):
    r"""
    The class of OEIS sequences.

    This class implements OEIS sequences. Such sequences are produced from a
    string in the OEIS format. They are usually produced by calls to the
    On-Line Encyclopedia of Integer Sequences, represented by the class
    :class:`OEIS`.

    .. NOTE::

        Since some sequences do not start with index 0, there is a difference
        between calling and getting item, see :meth:`__call__` for more details
        ::

            sage: sfibo = oeis('A039834')               # optional -- internet
            sage: sfibo.first_terms()[:10]              # optional -- internet
            (1, 1, 0, 1, -1, 2, -3, 5, -8, 13)

            sage: sfibo(-2)                             # optional -- internet
            1
            sage: sfibo(3)                              # optional -- internet
            2
            sage: sfibo.offsets()                       # optional -- internet
            (-2, 6)

            sage: sfibo[0]                              # optional -- internet
            1
            sage: sfibo[6]                              # optional -- internet
            -3

    .. automethod:: __call__
    """

    def __init__(self, entry):
        r"""
        Initializes an OEIS sequence.

        TESTS::

            sage: sfibo = oeis('A039834')               # optional -- internet

        Handle dead sequences: see  :trac:`17330` ::

            sage: oeis(17)                              # optional -- internet
            doctest:warning
            ...
            RuntimeWarning: This sequence is dead: "A000017: Erroneous version of A032522."
            A000017: Erroneous version of A032522.

            sage: s = oeis._imaginary_sequence()
        """
        self._raw = entry
        self._id = entry[3:10]
        self._fields = defaultdict(list)
        for line in entry.splitlines():
            self._fields[line[1]].append(line[11:])
        if 'dead' in self.keywords():
            from warnings import warn
            warn('This sequence is dead: "{}: {}"'.format(self.id(), self.name()), RuntimeWarning)


    def id(self, format='A'):
        r"""
        The ID of the sequence ``self`` is the A-number that identifies
        ``self``.

        INPUT:

        - ``format`` - (string, default: 'A').

        OUTPUT:

        - if ``format`` is set to 'A', returns a string of the form 'A000123'.
        - if ``format`` is set to 'int' returns an integer of the form 123.

        EXAMPLES::

            sage: f = oeis(45) ; f                      # optional -- internet
            A000045: Fibonacci numbers: F(n) = F(n-1) + F(n-2) with F(0) = 0 and F(1) = 1.

            sage: f.id()                                # optional -- internet
            'A000045'

            sage: f.id(format='int')                    # optional -- internet
            45

        TESTS::

            sage: s = oeis._imaginary_sequence()
            sage: s.id()
            'A999999'
            sage: s.id(format='int')
            999999
        """
        if format == 'A':
            return self._id
        elif format == 'int':
            return Integer(self._id[1:].lstrip("0"))

    def raw_entry(self):
        r"""
        Return the raw entry of the sequence ``self``, in the OEIS format.

        OUTPUT:

        - string.

        EXAMPLES::

            sage: f = oeis(45) ; f                      # optional -- internet
            A000045: Fibonacci numbers: F(n) = F(n-1) + F(n-2) with F(0) = 0 and F(1) = 1.

            sage: print(f.raw_entry())                  # optional -- internet
            %I A000045 M0692 N0256
            %S A000045 0,1,1,2,3,5,8,13,21,34,55,89,144,...
            %T A000045 10946,17711,28657,46368,...
            ...

        TESTS::

            sage: s = oeis._imaginary_sequence()
            sage: s.raw_entry() == oeis._imaginary_entry('sign,easy')
            True
        """
        return self._raw

    def name(self):
        r"""
        Return the name of the sequence ``self``.

        OUTPUT:

        - string.

        EXAMPLES::

            sage: f = oeis(45) ; f                      # optional -- internet
            A000045: Fibonacci numbers: F(n) = F(n-1) + F(n-2) with F(0) = 0 and F(1) = 1.

            sage: f.name()                              # optional -- internet
            'Fibonacci numbers: F(n) = F(n-1) + F(n-2) with F(0) = 0 and F(1) = 1.'

        TESTS::

            sage: s = oeis._imaginary_sequence()
            sage: s.name()
            'The characteristic sequence of 42 plus one, starting from 38.'
        """
        return self._fields['N'][0]

    def old_IDs(self):
        r"""
        Returns the IDs of the sequence ``self`` corresponding to ancestors of OEIS.

        OUTPUT:

        - a tuple of at most two strings. When the string starts with `M`, it
          corresponds to the ID of "The Encyclopedia of Integer Sequences" of
          1995. When the string starts with `N`, it corresponds to the ID of
          the "Handbook of Integer Sequences" of 1973.

        EXAMPLES::

            sage: f = oeis(45) ; f                      # optional -- internet
            A000045: Fibonacci numbers: F(n) = F(n-1) + F(n-2) with F(0) = 0 and F(1) = 1.

            sage: f.old_IDs()                           # optional -- internet
            ('M0692', 'N0256')

        TESTS::

            sage: s = oeis._imaginary_sequence()
            sage: s.old_IDs()
            ('M9999', 'N9999')
        """
        return tuple(self._fields['I'][0].split(' '))

    def offsets(self):
        r"""
        Return the offsets of the sequence ``self``.

        The first offset is the subscript of the first term in the sequence
        ``self``. When, the sequence represents the decimal expansion of a real
        number, it corresponds to the number of digits of its integer part.

        The second offset is the first term in the sequence ``self`` (starting
        from 1) whose absolute value is greater than 1. This is set to 1 if all
        the terms are 0 or +-1.

        OUTPUT:

        - tuple of two elements.

        EXAMPLES::

            sage: f = oeis(45) ; f                      # optional -- internet
            A000045: Fibonacci numbers: F(n) = F(n-1) + F(n-2) with F(0) = 0 and F(1) = 1.

            sage: f.offsets()                           # optional -- internet
            (0, 4)

            sage: f.first_terms()[:4]                   # optional -- internet
            (0, 1, 1, 2)

        TESTS::

            sage: s = oeis._imaginary_sequence()
            sage: s.offsets()
            (38, 4)
        """
        return to_tuple(self._fields['O'][0])

    def author(self):
        r"""
        Returns the author of the sequence in the encyclopedia.

        OUTPUT:

        - string.

        EXAMPLES::

            sage: f = oeis(45) ; f                      # optional -- internet
            A000045: Fibonacci numbers: F(n) = F(n-1) + F(n-2) with F(0) = 0 and F(1) = 1.

            sage: f.author()                            # optional -- internet
            '_N. J. A. Sloane_, 1964'

        TESTS::

            sage: s = oeis._imaginary_sequence()
            sage: s.author()
            'Anonymous.'
        """
        return self._fields['A'][0]

    def keywords(self):
        r"""
        Return the keywords associated to the sequence ``self``.

        OUTPUT:

        - tuple of strings.

        EXAMPLES::

            sage: f = oeis(53) ; f                      # optional -- internet
            A000053: Local stops on New York City Broadway line (IRT #1) subway.

            sage: f.keywords()                          # optional -- internet
            ('nonn', 'fini', 'full')

        TESTS::

            sage: s = oeis._imaginary_sequence()
            sage: s.keywords()
            ('sign', 'easy')

            sage: s = oeis._imaginary_sequence(keywords='nonn,hard')
            sage: s.keywords()
            ('nonn', 'hard')
        """
        return tuple(self._fields['K'][0].split(','))

    def natural_object(self):
        r"""
        Return the natural object associated to the sequence ``self``.

        OUTPUT:

        - If the sequence ``self`` corresponds to the digits of a real
              number, returns the associated real number (as an element of
              RealLazyField()).

        - If the sequence ``self`` corresponds to the convergents of a
              continued fraction, returns the associated continued fraction.

        .. WARNING::

            This method forgets the fact that the returned sequence may not be
            complete.

        .. TODO::

            - ask OEIS to add a keyword telling whether the sequence comes from
              a power series, e.g. for https://oeis.org/A000182
            - discover other possible conversions.

        EXAMPLES::

            sage: g = oeis("A002852") ; g               # optional -- internet
            A002852: Continued fraction for Euler's constant (or Euler-Mascheroni constant) gamma.

            sage: x = g.natural_object() ; type(x)      # optional -- internet
            <class 'sage.rings.continued_fraction.ContinuedFraction_periodic'>

            sage: RDF(x) == RDF(euler_gamma)            # optional -- internet
            True

            sage: cfg = continued_fraction(euler_gamma)
            sage: x[:90] == cfg[:90]                    # optional -- internet
            True

        ::

            sage: ee = oeis('A001113') ; ee             # optional -- internet
            A001113: Decimal expansion of e.

            sage: x = ee.natural_object() ; x           # optional -- internet
            2.718281828459046?

            sage: x.parent()                            # optional -- internet
            Real Lazy Field

            sage: x == RR(e)                            # optional -- internet
            True

        ::

            sage: av = oeis('A087778') ; av             # optional -- internet
<<<<<<< HEAD
            A087778: Decimal expansion of Avogadro's constant...
=======
            A087778: Decimal expansion of Avogadro's ...
>>>>>>> c59b6881

            sage: av.natural_object()                   # optional -- internet
            6.022141000000000?e23

        ::

            sage: fib = oeis('A000045') ; fib           # optional -- internet
            A000045: Fibonacci numbers: F(n) = F(n-1) + F(n-2) with F(0) = 0 and F(1) = 1.

            sage: x = fib.natural_object() ; x.universe()         # optional -- internet
            Non negative integer semiring

        ::

            sage: sfib = oeis('A039834') ; sfib         # optional -- internet
            A039834: a(n+2) = -a(n+1) + a(n) (signed Fibonacci numbers) with a(-2) = a(-1) = 1; or Fibonacci numbers (A000045) extended to negative indices.

            sage: x = sfib.natural_object() ; x.universe()    # optional -- internet
            Integer Ring

        TESTS::

            sage: s = oeis._imaginary_sequence('nonn,cofr')
            sage: type(s.natural_object())
            <class 'sage.rings.continued_fraction.ContinuedFraction_periodic'>

            sage: s = oeis._imaginary_sequence('nonn')
            sage: s.natural_object().universe()
            Non negative integer semiring

            sage: s = oeis._imaginary_sequence()
            sage: s.natural_object().universe()
            Integer Ring
        """
        if 'cofr' in self.keywords() and not 'frac' in self.keywords():
            from sage.rings.continued_fraction import continued_fraction
            return continued_fraction(self.first_terms())
        elif 'cons' in self.keywords():
            offset = self.offsets()[0]
            terms = self.first_terms() + tuple([0] * abs(offset))
            from sage.rings.real_lazy import RealLazyField
            return RealLazyField()('0' + ''.join(map(str, terms[:offset])) + '.' + ''.join(map(str, terms[offset:])))
        elif 'nonn' in self.keywords():
            from sage.structure.sequence import Sequence
            from sage.rings.semirings.non_negative_integer_semiring import NN
            return Sequence(self.first_terms(), NN)
        else:
            from sage.structure.sequence import Sequence
            from sage.rings.integer_ring import ZZ
            return Sequence(self.first_terms(), ZZ)

    def is_finite(self):
        r"""
        Tells whether the sequence is finite.

        Currently, OEIS only provides a keyword when the sequence is known to
        be finite. So, when this keyword is not there, we do not know whether
        it is infinite or not.

        OUTPUT:

        - Returns ``True`` when the sequence is known to be finite.
        - Returns ``Unknown`` otherwise.

        .. TODO::

            Ask OEIS for a keyword ensuring that a sequence is infinite.

        EXAMPLES::

            sage: s = oeis('A114288') ; s               # optional -- internet
            A114288: Lexicographically earliest solution of any 9 X 9 sudoku, read by rows.

            sage: s.is_finite()                         # optional -- internet
            True

        ::

            sage: f = oeis(45) ; f                      # optional -- internet
            A000045: Fibonacci numbers: F(n) = F(n-1) + F(n-2) with F(0) = 0 and F(1) = 1.

            sage: f.is_finite()                         # optional -- internet
            Unknown

        TESTS::

            sage: s = oeis._imaginary_sequence()
            sage: s.is_finite()
            Unknown

            sage: s = oeis._imaginary_sequence('nonn,finit')
            sage: s.is_finite()
            True

        """
        if 'finit' in self.keywords() or 'full' in self.keywords():
            return True
        else:
            return Unknown

    def is_full(self):
        r"""
        Tells whether the sequence ``self`` is full, that is, if all its
        elements are listed in ``self.first_terms()``.

        Currently, OEIS only provides a keyword when the sequence is known to
        be full. So, when this keyword is not there, we do not know whether
        some elements are missing or not.

        OUTPUT:

        - Returns ``True`` when the sequence is known to be full.
        - Returns ``Unknown`` otherwise.

        EXAMPLES::

            sage: s = oeis('A114288') ; s               # optional -- internet
            A114288: Lexicographically earliest solution of any 9 X 9 sudoku, read by rows.

            sage: s.is_full()                           # optional -- internet
            True

        ::

            sage: f = oeis(45) ; f                      # optional -- internet
            A000045: Fibonacci numbers: F(n) = F(n-1) + F(n-2) with F(0) = 0 and F(1) = 1.

            sage: f.is_full()                           # optional -- internet
            Unknown

        TESTS::

            sage: s = oeis._imaginary_sequence()
            sage: s.is_full()
            Unknown

            sage: s = oeis._imaginary_sequence('nonn,full,finit')
            sage: s.is_full()
            True
        """
        if 'full' in self.keywords():
            return True
        else:
            return Unknown

    @cached_method
    def first_terms(self, number=None):
        r"""

        INPUT:

        - ``number`` - (integer or ``None``, default: ``None``) the number of
          terms returned (if less than the number of available terms). When set
          to None, returns all the known terms.

        OUTPUT:

        - tuple of integers.

        EXAMPLES::

            sage: f = oeis(45) ; f                      # optional -- internet
            A000045: Fibonacci numbers: F(n) = F(n-1) + F(n-2) with F(0) = 0 and F(1) = 1.

            sage: f.first_terms()[:10]                  # optional -- internet
            (0, 1, 1, 2, 3, 5, 8, 13, 21, 34)

        Handle dead sequences: see  :trac:`17330` ::

            sage: oeis(5000).first_terms(12)              # optional -- internet
            doctest:warning
            ...
            RuntimeWarning: This sequence is dead: "A005000: Erroneous version of A006505."
            (1, 0, 0, 1, 1, 1, 11, 36, 92, 491, 2537)

        TESTS::

            sage: s = oeis._imaginary_sequence()
            sage: s.first_terms()
            (1, 1, 1, 1, 2, 1, 1, 1, 1, 1, 1, 1, 1, 1, 1, 1, 1, 1, 1, 1, 1, 1, 1, 1, 1, 1)
            sage: s.first_terms(5)
            (1, 1, 1, 1, 2)
        """
        fields = ['S', 'T', 'U']
        return to_tuple(" ".join(flatten([self._fields[a] for a in fields])))[:number]

    def _repr_(self):
        r"""
        Prints the sequence number and a short summary of this sequence.

        OUTPUT:

        - string.

        EXAMPLES::

            sage: f = oeis(45)                          # optional -- internet
            sage: f                                     # optional -- internet
            A000045: Fibonacci numbers: F(n) = F(n-1) + F(n-2) with F(0) = 0 and F(1) = 1.

        TESTS::

            sage: s = oeis._imaginary_sequence()
            sage: s
            A999999: The characteristic sequence of 42 plus one, starting from 38.
        """
        return "%s: %s" % (self.id(), self.name())

    def __call__(self, k):
        r"""
        Return the element of the sequence ``self`` with index ``k``.

        INPUT:

        - ``k`` - integer.

        OUTPUT:

        - integer.

        .. NOTE::

            The first index of the sequence ``self`` is not necessarily zero,
            it depends on the first offset of ``self``. If the sequence
            represents the decimal expansion of a real number, the index 0
            corresponds to the digit right after the decimal point.

        EXAMPLES::

            sage: f = oeis(45)                          # optional -- internet
            sage: f.first_terms()[:10]                  # optional -- internet
            (0, 1, 1, 2, 3, 5, 8, 13, 21, 34)

            sage: f(4)                                  # optional -- internet
            3

        ::

            sage: sfibo = oeis('A039834')               # optional -- internet
            sage: sfibo.first_terms()[:10]              # optional -- internet
            (1, 1, 0, 1, -1, 2, -3, 5, -8, 13)

            sage: sfibo(-2)                             # optional -- internet
            1
            sage: sfibo(4)                              # optional -- internet
            -3
            sage: sfibo.offsets()                       # optional -- internet
            (-2, 6)

        TESTS::

            sage: s = oeis._imaginary_sequence()
            sage: s(38)
            1
            sage: s(42)
            2
            sage: s(2)
            Traceback (most recent call last):
            ...
            ValueError: Sequence A999999 is not defined (or known) for index 2
        """
        offset = self.offsets()[0]
        if 'cons' in self.keywords():
            offset = - offset
        n = k - offset
        if not 0 <= n < len(self.first_terms()):
            raise ValueError("Sequence %s is not defined (or known) for index %s" % (self.id(), k))
        return self.first_terms()[n]

    def __getitem__(self, i):
        r"""
        Return the ``i``th element of sequence ``self``, viewed as a tuple.

        The first element appearing in the sequence ``self``corresponds to
        ``self[0]``. Do not confuse with calling ``self(k)``.

        INPUT:

        - ``i`` - integer.

        OUTPUT:

        - integer.

        EXAMPLES::

            sage: sfibo = oeis('A039834')               # optional -- internet
            sage: sfibo[8]                              # optional -- internet
            -8
            sage: sfibo(8)                              # optional -- internet
            -21

        TESTS::

            sage: s = oeis._imaginary_sequence()
            sage: s[2]
            1
            sage: s[4]
            2
            sage: s[38]
            Traceback (most recent call last):
            ...
            IndexError: tuple index out of range
        """
        return self.first_terms()[i]

    def __iter__(self):
        r"""
        Iterates over the first terms of ``self``, and raises an error if
        those first terms are exhausted and the real associated sequence
        still have terms to produce.

        OUTPUT:

        - integer.

        EXAMPLES::

            sage: p = oeis('A085823') ; p               # optional -- internet
            A085823: Numbers in which all substrings are primes.

            sage: for i in p:                           # optional -- internet
            ....:     print(i)
            2
            3
            5
            7
            23
            37
            53
            73
            373

        ::

            sage: w = oeis(7540) ; w                    # optional -- internet
            A007540: Wilson primes: primes p such that (p-1)! == -1 (mod p^2).

            sage: i = w.__iter__()                      # optional -- internet
            sage: next(i)                               # optional -- internet
            5
            sage: next(i)                               # optional -- internet
            13
            sage: next(i)                               # optional -- internet
            563
            sage: next(i)                               # optional -- internet
            Traceback (most recent call last):
            ...
            LookupError: Future values not provided by OEIS.

        ::

            sage: f = oeis(45) ; f                      # optional -- internet
            A000045: Fibonacci numbers: F(n) = F(n-1) + F(n-2) with F(0) = 0 and F(1) = 1.

            sage: for i in f:                           # optional -- internet
            ....:     print(i)
            Traceback (most recent call last):
            ...
            LookupError: Future values not provided by OEIS.

        TESTS::

            sage: s = oeis._imaginary_sequence()
            sage: for i in s:
            ....:     pass
            Traceback (most recent call last):
            ...
            LookupError: Future values not provided by OEIS.

            sage: for i in s:
            ....:     if i == 2:
            ....:         print(i)
            ....:         break
            2

            sage: s = oeis._imaginary_sequence(keywords='sign,full')
            sage: for i in s: pass
        """
        for x in self.first_terms():
            yield x
        if not self.is_full():
            raise LookupError("Future values not provided by OEIS.")

    def __eq__(self, other):
        r"""
        Returns ``True`` if ``self`` is equal to ``other`` and ``False``
        otherwise.  Two integer sequences are considered equal if they have the
        same OEIS ID.

        INPUT:

        - ``other`` - an oeis sequence.

        OUTPUT:

        - boolean.

        EXAMPLES::

            sage: oeis([1,2,3,5,8,13])[0] == oeis(45)   # optional -- internet
            True

        TESTS::

            sage: s = oeis._imaginary_sequence()
            sage: s == oeis._imaginary_sequence()
            True

        """
        return self.id() == other.id()

    def __ne__(self, other):
        r"""
        Returns ``True`` if ``self`` has a different OEIS ID than ``other`` and
        ``False`` otherwise.

        INPUT:

        - ``other`` - an oeis sequence.

        OUTPUT:

        - boolean.

        EXAMPLES::

            sage: oeis([1,2,3,5,8,13])[0] != oeis(40)   # optional -- internet
            True

        TESTS::

            sage: s = oeis._imaginary_sequence()
            sage: s != oeis._imaginary_sequence()
            False
        """
        return not self == other

    def references(self):
        r"""
        Return a tuple of references associated to the sequence ``self``.

        OUTPUT:

        - tuple of strings (with fancy formatting).

        EXAMPLES::

            sage: w = oeis(7540) ; w                    # optional -- internet
            A007540: Wilson primes: primes p such that (p-1)! == -1 (mod p^2).

            sage: w.references()                        # optional -- internet
            0: A. H. Beiler, Recreations in the Theory of Numbers, Dover, NY, 1964, p. 52.
            1: C. Clawson, Mathematical Mysteries, Plenum Press, 1996, p. 180.
            2: R. Crandall and C. Pomerance, Prime Numbers: A Computational Perspective, Springer, NY, 2001; see p. 29.
            3: G. H. Hardy and E. M. Wright, An Introduction to the Theory of Numbers, 5th ed., Oxford Univ. Press, 1979, th. 80.
            ...

            sage: _[0]                                  # optional -- internet
            'A. H. Beiler, Recreations in the Theory of Numbers, Dover, NY, 1964, p. 52.'

        TESTS::

            sage: s = oeis._imaginary_sequence()
            sage: s.references()[1]
            'Lewis Carroll, The Hunting of the Snark.'
        """
        return FancyTuple(self._fields['D'])

    def links(self, browse=None, format='guess'):
        r"""
        Return, display or browse links associated to the sequence ``self``.

        INPUT:

        - ``browse`` - an integer, a list of integers, or the word 'all'
          (default: ``None``) : which links to open in a web browser.

        - ``format`` - string (default: 'guess') : how to display the links.

        OUTPUT:

        - tuple of strings (with fancy formatting):
            - if ``format`` is ``url``, returns a tuple of absolute links without description.
            - if ``format`` is ``html``, returns nothing but prints a tuple of clickable absolute links in their context.
            - if ``format`` is ``guess``, adapts the output to the context (command line or notebook).
            - if ``format`` is ``raw``, the links as they appear in the database, relative links are not made absolute.

        EXAMPLES::

            sage: f = oeis(45) ; f                      # optional -- internet
            A000045: Fibonacci numbers: F(n) = F(n-1) + F(n-2) with F(0) = 0 and F(1) = 1.

            sage: f.links(format='url')                             # optional -- internet
            0: https://oeis.org/A000045/b000045.txt
            1: ...
            2: ...

            sage: f.links(format='raw')                 # optional -- internet
            0: N. J. A. Sloane, <a href="/A000045/b000045.txt">The first 2000 Fibonacci numbers: Table of n, F(n) for n = 0..2000</a>
            1: ...
            2: ...

        TESTS::

            sage: s = oeis._imaginary_sequence()
            sage: s.links(format='raw')[2]
            'Do not confuse with the sequence <a href="/A000042">A000042</a> or the sequence <a href="/A000024">A000024</a>'

            sage: s.links(format='url')[3]
            'https://oeis.org/A000024'

            sage: HTML = s.links(format="html");  HTML
            0: Wikipedia, <a href="https://en.wikipedia.org/wiki/42_(number)">42 (number)</a>
            1: See. also <a href="https://trac.sagemath.org/sage_trac/ticket/42">trac ticket #42</a>
            ...
            sage: type(HTML)
            <class 'sage.misc.html.HtmlFragment'>
        """
        url_absolute = lambda s: re.sub(r'\"\/', '\"' + oeis_url, s)
        if browse is None:
            if format == 'guess':
                if embedded():
                    return self.links(format='html')
                else:
                    return self.links(format='url')
            elif format == 'raw':
                return FancyTuple(self._fields['H'])
            elif format == 'html':
                return HtmlFragment(FancyTuple([url_absolute(_) for _ in self._fields['H']]))
            elif format == 'url':
                url_list = flatten([_urls(url_absolute(string)) for string in self._fields['H']])
                return FancyTuple(url_list)
        else:
            import webbrowser
            url_list = flatten([_urls(url_absolute(string)) for string in self._fields['H']])
            if isinstance(browse, (int, Integer)):
                webbrowser.open(url_list[browse])
            elif isinstance(browse, (list, tuple)):
                for url_number in browse:
                    webbrowser.open(url_list[url_number])
            elif browse == 'all':
                for url in url_list:
                    webbrowser.open(url)

    def formulas(self):
        r"""
        Return a tuple of formulas associated to the sequence ``self``.

        OUTPUT:

        - tuple of strings (with fancy formatting).

        EXAMPLES::

            sage: f = oeis(45) ; f                      # optional -- internet
            A000045: Fibonacci numbers: F(n) = F(n-1) + F(n-2) with F(0) = 0 and F(1) = 1.

            sage: f.formulas()[2]                       # optional -- internet
            'F(n) = ((1+sqrt(5))^n - (1-sqrt(5))^n)/(2^n*sqrt(5)).'

        TESTS::

            sage: s = oeis._imaginary_sequence()
            sage: s.formulas()
            0: For n big enough, s(n+1) - s(n) = 0.

        """
        return FancyTuple(self._fields['F'])

    def cross_references(self, fetch=False):
        r"""
        Return a tuple of cross references associated to the sequence
        ``self``.

        INPUT:

        - ``fetch`` - boolean (default: ``False``).

        OUTPUT:

        - if ``fetch`` is ``False``, return a list of OEIS IDs (strings).
        - if ``fetch`` if ``True``, return a tuple of OEIS sequences.

        EXAMPLES::

            sage: nbalanced = oeis("A005598") ; nbalanced   # optional -- internet
            A005598: a(n) = 1 + Sum_{i=1..n} (n-i+1)*phi(i).

            sage: nbalanced.cross_references()              # optional -- internet
            ('A049703', 'A049695', 'A103116', 'A000010')

            sage: nbalanced.cross_references(fetch=True)    # optional -- internet
            0: A049703: a(0) = 0; for n>0, a(n) = A005598(n)/2.
            1: A049695: Array T read by diagonals; ...
            2: A103116: a(n) = A005598(n) - 1.
            3: A000010: Euler totient function phi(n): count numbers <= n and prime to n.

            sage: phi = _[3]                                # optional -- internet

        TESTS::

            sage: s = oeis._imaginary_sequence()
            sage: s.cross_references()
            ('A000042', 'A000024')
        """
        ref_list = re.findall('A[0-9]{6}', " ".join(self._fields['Y']))
        if fetch:
            return FancyTuple([oeis.find_by_id(_) for _ in ref_list])
        else:
            return tuple(ref_list)

    def extensions_or_errors(self):
        r"""
        Return a tuple of extensions or errors associated to the
        sequence ``self``.

        OUTPUT:

        - tuple of strings (with fancy formatting).

        EXAMPLES::

            sage: sfibo = oeis('A039834') ; sfibo       # optional -- internet
            A039834: a(n+2) = -a(n+1) + a(n) (signed Fibonacci numbers) with a(-2) = a(-1) = 1; or Fibonacci numbers (A000045) extended to negative indices.

            sage: sfibo.extensions_or_errors()[0]       # optional -- internet
            'Signs corrected by _Len Smiley_ and _N. J. A. Sloane_'

        TESTS::

            sage: s = oeis._imaginary_sequence()
            sage: s.extensions_or_errors()
            0: This sequence does not contain errors.

        """
        return FancyTuple(self._fields['E'])

    def examples(self):
        r"""
        Return a tuple of examples associated to the sequence ``self``.

        OUTPUT:

        - tuple of strings (with fancy formatting).

        EXAMPLES::

            sage: c = oeis(1203) ; c                    # optional -- internet
            A001203: Simple continued fraction expansion of Pi.

            sage: c.examples()                          # optional -- internet
            0: Pi = 3.1415926535897932384...
            1:    = 3 + 1/(7 + 1/(15 + 1/(1 + 1/(292 + ...))))
            2:    = [a_0; a_1, a_2, a_3, ...] = [3; 7, 15, 1, 292, ...]

        TESTS::

            sage: s = oeis._imaginary_sequence()
            sage: s.examples()
            0: s(42) + s(43) = 0.
        """
        return FancyTuple(self._fields['e'])

    def comments(self):
        r"""
        Return a tuple of comments associated to the sequence ``self``.

        OUTPUT:

        - tuple of strings (with fancy formatting).

        EXAMPLES::

            sage: f = oeis(45) ; f                      # optional -- internet
            A000045: Fibonacci numbers: F(n) = F(n-1) + F(n-2) with F(0) = 0 and F(1) = 1.

            sage: f.comments()[:3]                      # optional -- internet
            0: Also sometimes called Lamé's sequence.
            1: F(n+2) = number of binary sequences of length n that have no consecutive 0's.
            2: F(n+2) = number of subsets of {1,2,...,n} that contain no consecutive integers.

        TESTS::

            sage: s = oeis._imaginary_sequence()
            sage: s.comments()
            0: 42 is the product of the first 4 prime numbers, except 5 and perhaps 1.
            1: Apart from that, i have no comment.
        """
        return FancyTuple(self._fields['C'])

    def url(self):
        r"""
        Return the URL of the page associated to the sequence ``self``.

        OUTPUT:

        - string.

        EXAMPLES::

            sage: f = oeis(45) ; f                      # optional -- internet
            A000045: Fibonacci numbers: F(n) = F(n-1) + F(n-2) with F(0) = 0 and F(1) = 1.

            sage: f.url()                               # optional -- internet
            'https://oeis.org/A000045'

        TESTS::

            sage: s = oeis._imaginary_sequence()
            sage: s.url()
            'https://oeis.org/A999999'
        """
        return oeis_url + self.id()

    def browse(self):
        r"""
        Open the OEIS web page associated to the sequence ``self`` in a browser.

        EXAMPLES::

            sage: f = oeis(45) ; f                      # optional -- internet webbrowser
            A000045: Fibonacci numbers: F(n) = F(n-1) + F(n-2) with F(0) = 0 and F(1) = 1.

            sage: f.browse()                            # optional -- internet webbrowser

        TESTS::

            sage: s = oeis._imaginary_sequence()        # optional -- webbrowser
            sage: s.browse()                            # optional -- webbrowser
        """
        import webbrowser
        webbrowser.open(self.url())

    def show(self):
        r"""
        Display most available informations about the sequence ``self``.

        EXAMPLES::

            sage: s = oeis(12345)                       # optional -- internet
            sage: s.show()                              # optional -- internet
            ID
            A012345
            <BLANKLINE>
            NAME
            Coefficients in the expansion sinh(arcsin(x)*arcsin(x)) = 2*x^2/2!+8*x^4/4!+248*x^6/6!+11328*x^8/8!+...
            <BLANKLINE>
            FIRST TERMS
            (2, 8, 248, 11328, 849312, 94857600, 14819214720, 3091936512000, 831657655349760, 280473756197529600, 115967597965430077440, 57712257892456911912960, 34039765801079493369569280)
            <BLANKLINE>
            LINKS
            0: https://oeis.org/A012345/b012345.txt
            <BLANKLINE>
            FORMULAS
            ...
            OFFSETS
            (0, 1)
            <BLANKLINE>
            URL
            https://oeis.org/A012345
            <BLANKLINE>
            AUTHOR
            Patrick Demichel (patrick.demichel(AT)hp.com)
            <BLANKLINE>

        TESTS::

            sage: s = oeis._imaginary_sequence()
            sage: s.show()
            ID
            A999999
            <BLANKLINE>
            NAME
            The characteristic sequence of 42 plus ...
            FIRST TERMS
            (1, 1, 1, 1, 2, 1, 1, 1, 1, 1, 1, 1, 1, 1, 1, 1, 1, 1, 1, 1, ...
            <BLANKLINE>
            COMMENTS
            0: 42 is the product of the first 4 prime numbers, except ...
            1: Apart from that, i have no comment.
            ...
        """
        for s in ['id', 'name', 'first_terms', 'comments', 'references',
                  'links', 'formulas', 'examples', 'cross_references',
                  'programs', 'keywords', 'offsets', 'url', 'old_IDs',
                  'author', 'extensions_or_errors']:
            if embedded() and s == 'links':
                print(re.sub('_', ' ', s).upper())
                getattr(self, s)()
                print('\n')
            else:
                result = getattr(self, s)()
                if result != '' and result != ('',) and result != ():
                    print(re.sub('_', ' ', s).upper())
                    print(str(result) + '\n')

    def programs(self, language='other'):
        r"""
        Returns programs implementing the sequence ``self`` in the given ``language``.

        INPUT:

        - ``language`` - string (default: 'other') - the language of the
          program. Current values are: 'maple', 'mathematica' and 'other'.

        OUTPUT:

        - tuple of strings (with fancy formatting).

        .. TODO:: ask OEIS to add a "Sage program" field in the database ;)

        EXAMPLES::

            sage: ee = oeis('A001113') ; ee             # optional -- internet
            A001113: Decimal expansion of e.

            sage: ee.programs()[0]                      # optional -- internet
            '(PARI) { default(realprecision, 50080); x=exp(1); for (n=1, 50000, d=floor(x); x=(x-d)*10; write("b001113.txt", n, " ", d)); } \\\\ _Harry J. Smith_, Apr 15 2009'

        TESTS::

            sage: s = oeis._imaginary_sequence()
            sage: s.programs()
            0: (Python)
            1: def A999999(n):
            2:     assert(isinstance(n, (int, Integer))), "n must be an integer."
            3:     if n < 38:
            4:         raise ValueError("The value %s is not accepted." %str(n)))
            5:     elif n == 42:
            6:         return 2
            7:     else:
            8:         return 1

            sage: s.programs('maple')
            0: Do not even try, Maple is not able to produce such a sequence.

            sage: s.programs('mathematica')
            0: Mathematica neither.
        """
        if language == "maple":
            return FancyTuple(self._fields['p'])
        elif language == "mathematica":
            return FancyTuple(self._fields['t'])
        else:
            return FancyTuple(self._fields['o'])


class FancyTuple(tuple):
    r"""
    This class inherits from ``tuple``, it allows to nicely print tuples whose
    elements have a one line representation.

    EXAMPLES::

        sage: from sage.databases.oeis import FancyTuple
        sage: t = FancyTuple(['zero', 'one', 'two', 'three', 4]) ; t
        0: zero
        1: one
        2: two
        3: three
        4: 4

        sage: t[2]
        'two'
    """
    def __repr__(self):
        r"""
        Print the tuple with one value per line, where each line
        begins with the index of the value in ``self``.

        EXAMPLES::

            sage: from sage.databases.oeis import FancyTuple
            sage: t = FancyTuple(['zero', 'one', 'two', 'three', 4]) ; t
            0: zero
            1: one
            2: two
            3: three
            4: 4
        """
        length = len(str(len(self) - 1))
        result = '\n'.join('{0:>{1}}: {2}'.format(i, length, item) for i, item in enumerate(self))
        import sys
        if sys.version_info[0] < 3 and isinstance(result, unicode):
            # Py3 compatibility: allow _repr_ to return unicode
            return result.encode('utf-8')
        else:
            return result

    def __getslice__(self, i, j):
        r"""
        The slice of a FancyTuple remains a FancyTuple.

        EXAMPLES::

            sage: from sage.databases.oeis import FancyTuple
            sage: t = FancyTuple(['zero', 'one', 'two', 'three', 4])
            sage: t[-2:]
            0: three
            1: 4

        TESTS::

            sage: t = ('é', 'è', 'à', 'ç')
            sage: FancyTuple(t)[2:4]
            0: à
            1: ç
        """
        return self.__getitem__(slice(i, j))

    def __getitem__(self, x):
        r"""
        If ``x`` is a slice return the corresponding sub FancyTuple,
        else return the `̀`x``-th item of ``self``.

        TESTS::

            sage: from sage.databases.oeis import FancyTuple
            sage: t = ('é', 'è', 'à', 'ç')
            sage: ft = FancyTuple(t)
            sage: ft[0] == 'é'
            True
            sage: ft[-1] == 'ç'
            True

        Check that :trac:`26997` is fixed::

            sage: FancyTuple([[1,2,3],(4,5,6)])
            0: [1, 2, 3]
            1: (4, 5, 6)
        """
        res = tuple.__getitem__(self, x)
        if isinstance(x, slice):
            res = FancyTuple(res)
        return res


oeis = OEIS()<|MERGE_RESOLUTION|>--- conflicted
+++ resolved
@@ -927,11 +927,7 @@
         ::
 
             sage: av = oeis('A087778') ; av             # optional -- internet
-<<<<<<< HEAD
-            A087778: Decimal expansion of Avogadro's constant...
-=======
             A087778: Decimal expansion of Avogadro's ...
->>>>>>> c59b6881
 
             sage: av.natural_object()                   # optional -- internet
             6.022141000000000?e23
