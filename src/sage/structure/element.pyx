--- conflicted
+++ resolved
@@ -683,81 +683,6 @@
     def _lmul_(self, right):
         return self._lmul_c_impl(right)
 
-<<<<<<< HEAD
-=======
-
-    def __pow__(self, n, dummy):
-        """
-        Retern the (integral) power of self.
-
-        EXAMPLE:
-            sage: a = Integers(389)['x,y'](37)
-            sage: a^2
-            202
-            sage: a^388
-            1
-            sage: a^(2^120)
-            81
-            sage: a^0
-            1
-            sage: a^1 == a
-            True
-            sage: a^2 * a^3 == a^5
-            True
-            sage: (a^3)^2 == a^6
-            True
-            sage: a^57 * a^43 == a^100
-            True
-            sage: a^(-1) == 1/a
-            True
-            sage: a^200 * a^(-64) == a^136
-            True
-        """
-        cdef int cn
-
-        from sage.rings.integer import Integer # do here to avoid ciruclar reference
-        if not isinstance(n, (int, long, Integer)):
-            raise TypeError, "The exponent must be an integer."
-
-        n = int(n)
-
-        if n < 0:
-            n = -n
-            a = ~self
-        else:
-            a = self
-
-        if n < 4:
-            # These cases will probably be called often
-            # and don't benifit from the code below
-            cn = n
-            if cn == 0:
-                return (<Element>a)._parent(1)
-            elif cn == 1:
-                return a
-            elif cn == 2:
-                return a*a
-            elif cn == 3:
-                return a*a*a
-
-        # One multiplication can be saved by starting with
-        # the smallest power needed rather than with 1
-        apow = a
-        while n&1 == 0:
-            apow = apow*apow
-            n = n >> 1
-        power = apow
-        n = n >> 1
-
-        while n != 0:
-            apow = apow*apow
-            if n&1 != 0: power = power*apow
-            n = n >> 1
-
-        return power
-
-
->>>>>>> ca40306f
     cdef RingElement coerce_to_base_ring(self, x):
         if PY_TYPE_CHECK(x, Element) and (<Element>x)._parent is self._parent._base:
             return x
@@ -1131,7 +1056,7 @@
         Retern the (integral) power of self.
 
         EXAMPLE:
-            sage: a = Integers(389)['x,y'](37)
+            sage: a = Integers(389)['x']['y'](37)
             sage: a^2
             202
             sage: a^388
@@ -1157,7 +1082,8 @@
 
         from sage.rings.integer import Integer # do here to avoid ciruclar reference
         if not isinstance(n, (int, long, Integer)):
-            raise TypeError, "The exponent must be an integer."
+            from sage.rings.integer_ring import IntegerRing # do here to avoid ciruclar reference
+            n = IntegerRing()(n)
 
         n = int(n)
 
