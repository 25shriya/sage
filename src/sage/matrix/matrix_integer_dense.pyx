# -*- coding: utf-8 -*-
"""
Dense matrices over the integer ring

AUTHORS:

- William Stein

- Robert Bradshaw

- Marc Masdeu (August 2014). Implemented using FLINT, see :trac:`16803`.

- Jeroen Demeyer (October 2014): lots of fixes, see :trac:`17090` and
  :trac:`17094`.

- Vincent Delecroix (February 2015): make it faster, see :trac:`17822`.

- Vincent Delecroix (May 2017): removed duplication of entries and
  cleaner linbox interface

EXAMPLES::

    sage: a = matrix(ZZ, 3,3, range(9)); a
    [0 1 2]
    [3 4 5]
    [6 7 8]
    sage: a.det()
    0
    sage: a[0,0] = 10; a.det()
    -30
    sage: a.charpoly()
    x^3 - 22*x^2 + 102*x + 30
    sage: b = -3*a
    sage: a == b
    False
    sage: b < a
    True

TESTS::

    sage: a = matrix(ZZ,2,range(4), sparse=False)
    sage: TestSuite(a).run()
    sage: Matrix(ZZ,0,0).inverse()
    []

"""

#*****************************************************************************
#       Copyright (C) 2006,2007 William Stein
#       Copyright (C) 2014 Marc Masdeu
#       Copyright (C) 2014 Jeroen Demeyer
#       Copyright (C) 2015,2016,2017 Vincent Delecroix
#
# This program is free software: you can redistribute it and/or modify
# it under the terms of the GNU General Public License as published by
# the Free Software Foundation, either version 2 of the License, or
# (at your option) any later version.
#                  http://www.gnu.org/licenses/
#*****************************************************************************

from __future__ import absolute_import, print_function

from libc.stdint cimport int64_t
from libc.string cimport strcpy, strlen

from sage.cpython.string cimport char_to_str, str_to_bytes
from sage.ext.stdsage cimport PY_NEW
from cysignals.signals cimport sig_check, sig_on, sig_str, sig_off
from cysignals.memory cimport sig_malloc, sig_free, check_allocarray

from sage.libs.gmp.mpz cimport *

from sage.modules.vector_integer_dense cimport Vector_integer_dense

from sage.misc.misc import verbose, get_verbose, cputime

from sage.arith.all import previous_prime
from sage.arith.power cimport generic_power
from sage.structure.element cimport Element
from sage.structure.proof.proof import get_flag as get_proof_flag
from sage.misc.randstate cimport randstate, current_randstate

from sage.matrix.matrix_rational_dense cimport Matrix_rational_dense
from .args cimport SparseEntry, MatrixArgs_init

#########################################################
# PARI C library
from cypari2.gen cimport Gen
from sage.libs.pari.convert_gmp cimport INT_to_mpz
from sage.libs.pari.convert_flint cimport (_new_GEN_from_fmpz_mat_t,
           _new_GEN_from_fmpz_mat_t_rotate90, integer_matrix)
from cypari2.stack cimport clear_stack
from cypari2.paridecl cimport *
#########################################################

from sage.arith.multi_modular cimport MultiModularBasis

from sage.libs.flint.fmpz cimport *
from sage.libs.flint.fmpz_mat cimport *

from sage.rings.integer cimport Integer
from sage.rings.rational_field import QQ
from sage.rings.real_double import RDF
from sage.rings.integer_ring import ZZ, IntegerRing_class
from sage.rings.integer_ring cimport IntegerRing_class
from sage.rings.finite_rings.integer_mod_ring import IntegerModRing
from sage.rings.polynomial.polynomial_ring_constructor import PolynomialRing
from sage.rings.polynomial.polynomial_integer_dense_flint cimport Polynomial_integer_dense_flint
from sage.structure.element cimport ModuleElement, RingElement, Element, Vector
from sage.structure.element import is_Vector
from sage.structure.sequence import Sequence

from .matrix_modn_dense_float cimport Matrix_modn_dense_template
from .matrix_modn_dense_float cimport Matrix_modn_dense_float
from .matrix_modn_dense_double cimport Matrix_modn_dense_double

from .matrix_mod2_dense import Matrix_mod2_dense
from .matrix_mod2_dense cimport Matrix_mod2_dense


from .matrix2 import decomp_seq

from .matrix cimport Matrix

cimport sage.structure.element

import sage.matrix.matrix_space as matrix_space

################
# Used for modular HNF
from sage.rings.fast_arith cimport arith_int
cdef arith_int ai = arith_int()

######### linbox interface ##########
from sage.libs.linbox.linbox_flint_interface cimport *

########## iml -- integer matrix library ###########
from sage.libs.iml cimport *

fplll_fp_map = {None: None,
                'fp': 'double',
                'ld': 'long double',
                'xd': 'dpe',
                'rr': 'mpfr'}


cdef inline mpz_t * fmpz_mat_to_mpz_array(fmpz_mat_t m) except? NULL:
    cdef mpz_t * entries = <mpz_t *>check_allocarray(fmpz_mat_nrows(m), sizeof(mpz_t) * fmpz_mat_ncols(m))
    cdef size_t i, j
    cdef size_t k = 0
    sig_on()
    for i in range(fmpz_mat_nrows(m)):
        for j in range(fmpz_mat_ncols(m)):
            mpz_init(entries[k])
            fmpz_get_mpz(entries[k], fmpz_mat_entry(m, i, j))
            k += 1
    sig_off()
    return entries


cdef inline void mpz_array_clear(mpz_t * a, size_t length):
    cdef size_t i
    for i in range(length):
        mpz_clear(a[i])
    sig_free(a)

cdef class Matrix_integer_dense(Matrix_dense):
    r"""
    Matrix over the integers, implemented using FLINT.

    On a 32-bit machine, they can have at most `2^{32}-1` rows or
    columns.  On a 64-bit machine, matrices can have at most
    `2^{64}-1` rows or columns.

    EXAMPLES::

        sage: a = MatrixSpace(ZZ,3)(2); a
        [2 0 0]
        [0 2 0]
        [0 0 2]
        sage: a = matrix(ZZ,1,3, [1,2,-3]); a
        [ 1  2 -3]
        sage: a = MatrixSpace(ZZ,2,4)(2); a
        Traceback (most recent call last):
        ...
        TypeError: nonzero scalar matrix must be square

    TESTS:

    Test hashing::

        sage: a = Matrix(ZZ, 2, [1,2,3,4])
        sage: hash(a)
        Traceback (most recent call last):
        ...
        TypeError: mutable matrices are unhashable
        sage: a.set_immutable()
        sage: hash(a)
        1846857684291126914  # 64-bit
        1591707266           # 32-bit
    """
    def __cinit__(self):
        """
        Create and allocate memory for the matrix. Does not actually
        initialize any of the memory.

        EXAMPLES::

            sage: from sage.matrix.matrix_integer_dense import Matrix_integer_dense
            sage: a = Matrix_integer_dense.__new__(Matrix_integer_dense, Mat(ZZ,3), 0,0,0)
            sage: type(a)
            <type 'sage.matrix.matrix_integer_dense.Matrix_integer_dense'>

        TESTS::

            sage: Matrix(ZZ, sys.maxsize, sys.maxsize)
            Traceback (most recent call last):
            ...
            RuntimeError: FLINT exception
        """
        sig_str("FLINT exception")
        fmpz_mat_init(self._matrix, self._nrows, self._ncols)
        sig_off()

    def __dealloc__(self):
        """
        Frees all the memory allocated for this matrix.

        EXAMPLES::

            sage: a = Matrix(ZZ,2,[1,2,3,4])
            sage: del a
        """
        fmpz_mat_clear(self._matrix)

    def __init__(self, parent, entries=None, copy=None, bint coerce=True):
        r"""
        Initialize a dense matrix over the integers.

        INPUT:

        - ``parent`` -- a matrix space over ``ZZ``

        - ``entries`` -- see :func:`matrix`

        - ``copy`` -- ignored (for backwards compatibility)

        - ``coerce`` -- if False, assume without checking that the
          entries are of type :class:`Integer`.

        EXAMPLES:

        The __init__ function is called implicitly in each of the
        examples below to actually fill in the values of the matrix.

        We create a `2 \times 2` and a `1\times 4` matrix::

            sage: matrix(ZZ,2,2,range(4))
            [0 1]
            [2 3]
            sage: Matrix(ZZ,1,4,range(4))
            [0 1 2 3]

        If the number of columns isn't given, it is determined from the
        number of elements in the list.

        ::

            sage: matrix(ZZ,2,range(4))
            [0 1]
            [2 3]
            sage: matrix(ZZ,2,range(6))
            [0 1 2]
            [3 4 5]

        Another way to make a matrix is to create the space of matrices and
        coerce lists into it.

        ::

            sage: A = Mat(ZZ,2); A
            Full MatrixSpace of 2 by 2 dense matrices over Integer Ring
            sage: A(range(4))
            [0 1]
            [2 3]

        Actually it is only necessary that the input can be coerced to a
        list, so the following also works::

            sage: v = reversed(range(4))
            sage: A(v)
            [3 2]
            [1 0]

        Matrices can have many rows or columns (in fact, on a 64-bit
        machine they could have up to `2^64-1` rows or columns)::

            sage: v = matrix(ZZ,1,10^5, range(10^5))
            sage: v.parent()
            Full MatrixSpace of 1 by 100000 dense matrices over Integer Ring
        """
        ma = MatrixArgs_init(parent, entries)
        cdef Integer z
        for t in ma.iter(coerce, True):
            se = <SparseEntry>t
            z = <Integer>se.entry
            fmpz_set_mpz(fmpz_mat_entry(self._matrix, se.i, se.j), z.value)

    cdef set_unsafe(self, Py_ssize_t i, Py_ssize_t j, object x):
        """
        Set position i,j of this matrix to ``x``.

        The object ``x`` must be of type ``Integer``.

        INPUT:

        - ``i`` -- row

        - ``j`` -- column

        - ``x`` -- must be Integer! The value to set self[i,j] to.

        EXAMPLES::

            sage: a = matrix(ZZ,2,3, range(6)); a
            [0 1 2]
            [3 4 5]
            sage: a[0,0] = 10
            sage: a
            [10  1  2]
            [ 3  4  5]
        """
        self.set_unsafe_mpz(i, j, (<Integer>x).value)

    cdef void set_unsafe_mpz(self, Py_ssize_t i, Py_ssize_t j, const mpz_t value):
        """
        Set position i,j of this matrix to ``value``.

        INPUT:

        - ``i`` -- row

        - ``j`` -- column

        - ``value`` -- The value to set self[i,j] to. This will make a
          copy of ``value``.

        EXAMPLES::

            sage: a = matrix(ZZ,2,3, range(6)); a
            [0 1 2]
            [3 4 5]
            sage: a[0,0] = 10
            sage: a
            [10  1  2]
            [ 3  4  5]
        """
        fmpz_set_mpz(fmpz_mat_entry(self._matrix,i,j), value)

    cdef void set_unsafe_si(self, Py_ssize_t i, Py_ssize_t j, long value):
        """
        Set position i,j of this matrix to ``value``.
        """
        fmpz_set_si(fmpz_mat_entry(self._matrix,i,j), value)

    cdef void set_unsafe_double(self, Py_ssize_t i, Py_ssize_t j, double value):
        """
        Set position i,j of this matrix to ``value``.
        """
        fmpz_set_d(fmpz_mat_entry(self._matrix,i,j), value)

    cdef get_unsafe(self, Py_ssize_t i, Py_ssize_t j):
        """
        Returns (i, j) entry of self as a new Integer.

        .. warning::

           This is very unsafe; it assumes i and j are in the right
           range.

        EXAMPLES::

            sage: a = MatrixSpace(ZZ,3)(range(9)); a
            [0 1 2]
            [3 4 5]
            [6 7 8]
            sage: a[1,2]
            5
            sage: a[4,7]
            Traceback (most recent call last):
            ...
            IndexError: matrix index out of range
            sage: a[-1,0]
            6
        """
        cdef Integer z = Integer.__new__(Integer)
        self.get_unsafe_mpz(i, j, z.value)
        return z

    cdef inline void get_unsafe_mpz(self, Py_ssize_t i, Py_ssize_t j, mpz_t value):
        """
        Copy entry i,j of the matrix ``self`` to ``value``.

        .. warning::

           This is very unsafe; it assumes i and j are in the right
           range.

        EXAMPLES::

            sage: a = MatrixSpace(ZZ,3)(range(9)); a
            [0 1 2]
            [3 4 5]
            [6 7 8]
            sage: a[1,2]
            5
            sage: a[4,7]
            Traceback (most recent call last):
            ...
            IndexError: matrix index out of range
            sage: a[-1,0]
            6
        """
        fmpz_get_mpz(value,fmpz_mat_entry(self._matrix, i, j))

    cdef inline double get_unsafe_double(self, Py_ssize_t i, Py_ssize_t j):
        """
        Returns (j, i) entry of self as a new Integer.

        .. warning::

           This is very unsafe; it assumes i and j are in the right
           range.

        EXAMPLES::

            sage: a = MatrixSpace(ZZ,3)(range(9)); a
            [0 1 2]
            [3 4 5]
            [6 7 8]
            sage: a[1,2]
            5
            sage: a[4,7]
            Traceback (most recent call last):
            ...
            IndexError: matrix index out of range
            sage: a[-1,0]
            6
        """
        return fmpz_get_d(fmpz_mat_entry(self._matrix, i, j))

    def _pickle(self):
        """
        EXAMPLES::

            sage: a = matrix(ZZ,2,3,[1,193,15,-2,3,0])
            sage: a._pickle() == (b'1 61 f -2 3 0', 0)
            True

            sage: S = ModularSymbols(250,4,sign=1).cuspidal_submodule().new_subspace().decomposition() # long time
            sage: S == loads(dumps(S)) # long time
            True
        """
        return self._pickle_version0(), 0

    cdef _pickle_version0(self):
        """
        EXAMPLES::

            sage: matrix(ZZ,1,3,[1,193,15])._pickle() == (b'1 61 f', 0)   # indirect doctest
            True

        """
        return str_to_bytes(self._export_as_string(32), 'ascii')

    cpdef _export_as_string(self, int base=10):
        """
        Return space separated string of the entries in this matrix, in the
        given base. This is optimized for speed.

        INPUT: base -an integer = 36; (default: 10)

        EXAMPLES::

            sage: m = matrix(ZZ,2,3,[1,2,-3,1,-2,-45])
            sage: m._export_as_string(10)
            '1 2 -3 1 -2 -45'
            sage: m._export_as_string(16)
            '1 2 -3 1 -2 -2d'
        """
        # TODO: *maybe* redo this to use mpz_import and mpz_export
        # from sec 5.14 of the GMP manual. ??
        cdef int i, j, len_so_far, m, n
        cdef char *a
        cdef char *s
        cdef char *t
        cdef char *tmp

        if self._nrows == 0 or self._ncols == 0:
            data = ''
        else:
            n = self._nrows*self._ncols*10
            s = <char*> sig_malloc(n * sizeof(char))
            t = s
            len_so_far = 0

            sig_on()
            for i from 0 <= i < self._nrows:
                for j from 0 <= j < self._ncols:
                    # mat_entry = fmpz_mat_entry(self._matrix,i,j)
                    m = fmpz_sizeinbase(fmpz_mat_entry(self._matrix,i,j), base)
                    if len_so_far + m + 2 >= n:
                        # copy to new string with double the size
                        n = 2*n + m + 1
                        tmp = <char*> sig_malloc(n * sizeof(char))
                        strcpy(tmp, s)
                        sig_free(s)
                        s = tmp
                        t = s + len_so_far
                    #endif
                    fmpz_get_str(t, base, fmpz_mat_entry(self._matrix,i,j))
                    m = strlen(t)
                    len_so_far = len_so_far + m + 1
                    t = t + m
                    t[0] = <char>32
                    t[1] = <char>0
                    t = t + 1
            sig_off()
            data = char_to_str(s)[:-1]
            sig_free(s)
        return data

    def _unpickle(self, data, int version):
        if version == 0:
            if isinstance(data, bytes):
                self._unpickle_version0(data)
            elif isinstance(data, list):
                self._unpickle_matrix_2x2_version0(data)
            else:
                raise RuntimeError("invalid pickle data")
        else:
            raise RuntimeError("unknown matrix version (=%s)"%version)

    cdef _unpickle_version0(self, data):
        cdef Py_ssize_t i, j, n, k
        data = data.split()
        n = self._nrows * self._ncols
        if len(data) != n:
            raise RuntimeError("invalid pickle data")
        k = 0
        for i from 0 <= i < self._nrows:
            for j from 0 <= j < self._ncols:
                s = data[k]
                k += 1
                if fmpz_set_str(fmpz_mat_entry(self._matrix,i,j), s, 32):
                    raise RuntimeError("invalid pickle data")

    def _unpickle_matrix_2x2_version0(self, data):
        if len(data) != 4 or self._nrows != 2 or self._ncols != 2:
            raise RuntimeError("invalid pickle data")
        self.set_unsafe(0, 0, data[0])
        self.set_unsafe(0, 1, data[1])
        self.set_unsafe(1, 0, data[2])
        self.set_unsafe(1, 1, data[3])

    ########################################################################
    # LEVEL 1 helpers:
    #   These function support the implementation of the level 1 functionality.
    ########################################################################
    cdef Matrix_integer_dense _new(self, Py_ssize_t nrows, Py_ssize_t ncols):
        """
        Return a new matrix over the integers from given parent
        All memory is allocated for this matrix, but its
        entries have not yet been filled in.
        """
        if nrows == self._nrows and ncols == self._ncols:
            P = self._parent
        else:
            P = matrix_space.MatrixSpace(ZZ, nrows, ncols, sparse=False)
        cdef Matrix_integer_dense ans = Matrix_integer_dense.__new__(Matrix_integer_dense, P, None, None, None)
        return ans

    ########################################################################
    # LEVEL 2 functionality
    # x * cdef _add_
    # x * cdef _sub_
    # x * cdef _mul_
    # x * cpdef _cmp_
    # x * __neg__
    # x * __invert__  -> SEE LEVEL 3 FUNCTIONALITIES
    # x * __copy__
    # x * _multiply_classical
    #   * _list -- list of underlying elements (need not be a copy)
    #   * _dict -- sparse dictionary of underlying elements (need not be a copy)
    ########################################################################

    def __copy__(self):
        r"""
        Returns a new copy of this matrix.

        EXAMPLES::

            sage: a = matrix(ZZ,1,3, [1,2,-3]); a
            [ 1  2 -3]
            sage: b = a.__copy__(); b
            [ 1  2 -3]
            sage: b is a
            False
            sage: b == a
            True

            sage: M = MatrixSpace(ZZ,2,3)
            sage: m = M([1,2,3,3,2,1])
            sage: mc = m.__copy__()
            sage: mc == m and mc is not m
            True
        """
        cdef Matrix_integer_dense A
        A = self._new(self._nrows,self._ncols)

        sig_on()
        fmpz_mat_set(A._matrix,self._matrix)
        sig_off()
        if self._subdivisions is not None:
            A.subdivide(*self.subdivisions())
        return A

    def __nonzero__(self):
        r"""
        Tests whether self is not the zero matrix.

        EXAMPLES::

            sage: a = MatrixSpace(ZZ, 2, 3)(range(6)); a
            [0 1 2]
            [3 4 5]
            sage: a.__nonzero__()
            True
            sage: (a - a).__nonzero__()
            False

        ::

            sage: a = MatrixSpace(ZZ, 0, 3)()
            sage: a.__nonzero__()
            False
            sage: a = MatrixSpace(ZZ, 3, 0)()
            sage: a.__nonzero__()
            False
            sage: a = MatrixSpace(ZZ, 0, 0)()
            sage: a.__nonzero__()
            False
        """
        return not fmpz_mat_is_zero(self._matrix)

    def is_one(self):
        r"""
        Tests whether self is the identity matrix.

        EXAMPLES::

            sage: matrix(2, [1,0,0,1]).is_one()
            True
            sage: matrix(2, [1,1,0,1]).is_one()
            False
            sage: matrix(2, 3, [1,0,0,0,1,0]).is_one()
            False
        """
        return self.is_square() and fmpz_mat_is_one(self._matrix)



    def _multiply_linbox(self, Matrix_integer_dense right):
        """
        Multiply matrices over ZZ using linbox.

        .. warning::

           This is very slow right now, i.e., linbox is very slow.

        EXAMPLES::

            sage: A = matrix(ZZ, 2, 3, range(6))
            sage: A * A.transpose()
            [ 5 14]
            [14 50]
            sage: A._multiply_linbox(A.transpose())
            [ 5 14]
            [14 50]

        TESTS:

        This fixes a bug found in :trac:`17094`::

            sage: A = identity_matrix(ZZ, 3)
            sage: A._multiply_linbox(A)
            [1 0 0]
            [0 1 0]
            [0 0 1]
        """
        cdef Matrix_integer_dense ans
        cdef Matrix_integer_dense left = <Matrix_integer_dense> self

        ans = self._new(left._nrows, right._ncols)

        sig_on()
        linbox_fmpz_mat_mul(ans._matrix, left._matrix, right._matrix)
        sig_off()

        return ans

    def _multiply_classical(self, Matrix_integer_dense right):
        """
        EXAMPLES::

            sage: n = 3
            sage: a = MatrixSpace(ZZ,n,n)(range(n^2))
            sage: b = MatrixSpace(ZZ,n,n)(range(1, n^2 + 1))
            sage: a._multiply_classical(b)
            [ 18  21  24]
            [ 54  66  78]
            [ 90 111 132]

        TESTS::

            sage: for _ in range(100):
            ....:     nrows = randint(0, 10)
            ....:     nmid = randint(0, 10)
            ....:     ncols = randint(0, 10)
            ....:     m1 = random_matrix(ZZ, nrows, nmid)
            ....:     m2 = random_matrix(ZZ, nmid, ncols)
            ....:     ans_flint = m1 * m2
            ....:     ans_classical = m1._multiply_classical(m2)
            ....:     ans_linbox = m1._multiply_linbox(m2)
            ....:     if ans_flint != ans_classical:
            ....:         raise RuntimeError("ERROR\nm1=\n{}\nm2=\n{}\nans_flint=\n{}\nans_classical=\n{}".format(
            ....:                 m1.str(), m2.str(), ans_flint.str(), ans_classical.str()))
            ....:     if ans_flint != ans_linbox:
            ....:         raise RuntimeError("ERROR\nm1=\n{}\nm2=\n{}\nans_flint=\n{}\nans_linbox=\n{}".format(
            ....:                 m1.str(), m2.str(), ans_flint.str(), ans_linbox.str()))
        """
        if self._ncols != right._nrows:
            raise IndexError("Number of columns of self must equal number of rows of right.")

        cdef Py_ssize_t i, j, k, nr, nc, snc
        cdef object parent

        nr = self._nrows
        nc = right._ncols
        snc = self._ncols

        if self._nrows == right._nrows:
            # self acts on the space of right
            parent = right.parent()
        if self._ncols == right._ncols:
            # right acts on the space of self
            parent = self.parent()
        else:
            parent = self.matrix_space(nr, nc)

        cdef Matrix_integer_dense M, _right
        _right = right

        M = self._new(parent.nrows(),parent.ncols())

        cdef fmpz_t s
        fmpz_init(s)
        sig_on()
        for i from 0 <= i < nr:
            for j from 0 <= j < nc:
                fmpz_set_si(s,0)   # set s = 0
                for k from 0 <= k < snc:
                    fmpz_addmul(s, fmpz_mat_entry(self._matrix,i,k), fmpz_mat_entry(_right._matrix,k,j))
                fmpz_set(fmpz_mat_entry(M._matrix,i,j),s)
        sig_off()
        fmpz_clear(s)
        return M

    cdef sage.structure.element.Matrix _matrix_times_matrix_(self, sage.structure.element.Matrix right):
        cdef Matrix_integer_dense M

        if self._ncols != right._nrows:
            raise IndexError("Number of columns of self must equal number of rows of right.")

        M = self._new(self._nrows, right._ncols)

        sig_on()
        fmpz_mat_mul(M._matrix, self._matrix, (<Matrix_integer_dense>right)._matrix)
        sig_off()
        return M

    cpdef _lmul_(self, Element right):
        """
        EXAMPLES::

            sage: a = matrix(ZZ, 2, range(6))
            sage: 5 * a
            [ 0  5 10]
            [15 20 25]
        """
        cdef Integer x = Integer(right)
        cdef fmpz_t z
        cdef Matrix_integer_dense M = self._new(self._nrows, self._ncols)

        sig_on()
        fmpz_init_set_readonly(z, x.value)
        fmpz_mat_scalar_mul_fmpz(M._matrix, self._matrix, z)
        fmpz_clear_readonly(z)
        sig_off()
        return M

    cpdef _add_(self, right):
        """
        Add two dense matrices over ZZ.

        EXAMPLES::

            sage: a = MatrixSpace(ZZ,3)(range(9))
            sage: a+a
            [ 0  2  4]
            [ 6  8 10]
            [12 14 16]
            sage: b = MatrixSpace(ZZ,3)(range(9))
            sage: b.swap_rows(1,2)
            sage: a+b
            [ 0  2  4]
            [ 9 11 13]
            [ 9 11 13]
        """
        cdef Matrix_integer_dense M = self._new(self._nrows,self._ncols)

        sig_on()
        fmpz_mat_add(M._matrix,self._matrix,(<Matrix_integer_dense> right)._matrix)
        sig_off()
        return M

    cpdef _sub_(self, right):
        """
        Subtract two dense matrices over ZZ.

        EXAMPLES::

            sage: M = Mat(ZZ,3)
            sage: a = M(range(9)); b = M(reversed(range(9)))
            sage: a - b
            [-8 -6 -4]
            [-2  0  2]
            [ 4  6  8]
        """
        cdef Matrix_integer_dense M = self._new(self._nrows,self._ncols)

        sig_on()
        fmpz_mat_sub(M._matrix,self._matrix,(<Matrix_integer_dense> right)._matrix)
        sig_off()
        return M

    def __pow__(sself, n, dummy):
        r"""
        Return the ``n``-th power of this matrix.

        EXAMPLES::

            sage: M = MatrixSpace(ZZ,3)
            sage: m = M([1, 1, 1, 2, 1, 1, -3, -2, -1])
            sage: m ** 3
            [-3 -2 -1]
            [-3 -2  0]
            [ 2  1 -3]
            sage: m ** -2
            [ 2 -3 -1]
            [-4  4  1]
            [ 1  0  0]
            sage: M(range(9)) ** -1
            Traceback (most recent call last):
            ...
            ZeroDivisionError: Matrix is singular

        TESTS::

            sage: m ** 3 == m ** 3r == (~m) ** (-3) == (~m) ** (-3r)
            True

        The following exponents do not fit in an unsigned long and the
        multiplication method fall back to the generic power implementation in
        :mod:`sage.structure.element`::

            sage: m = M.identity_matrix()
            sage: m ** (2**256)
            [1 0 0]
            [0 1 0]
            [0 0 1]
            sage: m ** (2r**256r)
            [1 0 0]
            [0 1 0]
            [0 0 1]

        In this case, the second argument to ``__pow__`` is a matrix,
        which should raise the correct error::

            sage: M = Matrix(2, 2, range(4))
            sage: None^M
            Traceback (most recent call last):
            ...
            TypeError: Cannot convert NoneType to sage.matrix.matrix_integer_dense.Matrix_integer_dense
            sage: M^M
            Traceback (most recent call last):
            ...
            NotImplementedError: the given exponent is not supported
        """
        cdef Matrix_integer_dense self = <Matrix_integer_dense?>sself

        if dummy is not None:
            raise ValueError
        if self._nrows != self._ncols:
            raise ArithmeticError("self must be a square matrix")

        cdef unsigned long e

        if isinstance(n, int):
            if n < 0:
                return (~self) ** (-n)
            e = n
        else:
            if not isinstance(n, Integer):
                try:
                    n = Integer(n)
                except TypeError:
                    from sage.symbolic.expression import Expression
                    if isinstance(n, Expression):
                        from sage.matrix.matrix2 import _matrix_power_symbolic
                        return _matrix_power_symbolic(self, n)
                    else:
                        raise NotImplementedError("the given exponent is not supported")
            if mpz_sgn((<Integer>n).value) < 0:
                return (~self) ** (-n)

            if mpz_fits_ulong_p((<Integer>n).value):
                e = mpz_get_ui((<Integer>n).value)
            else:
                # it is very likely that the following will never finish except
                # if self has only eigenvalues 0, 1 or -1.
                return generic_power(self, n)

        if e == 0:
            return self._parent.identity_matrix()
        if e == 1:
            return self

        cdef Matrix_integer_dense M = self._new(self._nrows, self._ncols)
        sig_on()
        fmpz_mat_pow(M._matrix, self._matrix, e)
        sig_off()
        return M

    def __neg__(self):
        r"""
        Return the negative of this matrix.

        TESTS::

            sage: a = matrix(ZZ,2,range(4))
            sage: a.__neg__()
            [ 0 -1]
            [-2 -3]
            sage: -a
            [ 0 -1]
            [-2 -3]
        """
        cdef Matrix_integer_dense M = self._new(self._nrows, self._ncols)
        sig_on()
        fmpz_mat_neg(M._matrix, self._matrix)
        sig_off()
        return M


    cpdef int _cmp_(self, right) except -2:
        r"""
        Compare ``self`` with ``right``, examining entries in
        lexicographic (row major) ordering.

        EXAMPLES::

            sage: Matrix(ZZ, [[0, 10], [20, 30]]) == (Matrix(ZZ, [[0, 10], [20, 30]]))
            True
            sage: Matrix(ZZ, [[0, 10], [20, 30]]) < (Matrix(ZZ, [[0, 15], [20, 30]]))
            True
            sage: Matrix(ZZ, [[5, 10], [20, 30]]) > (Matrix(ZZ, [[0, 15], [20, 30]]))
            True
            sage: Matrix(ZZ, [[5, 10], [20, 30]]) <= (Matrix(ZZ, [[0, 10], [25, 30]]))
            False
        """
        cdef Py_ssize_t i, j
        cdef int k

        sig_on()
        for i from 0 <= i < self._nrows:
            for j from 0 <= j < self._ncols:
                k = fmpz_cmp(fmpz_mat_entry(self._matrix,i,j),fmpz_mat_entry((<Matrix_integer_dense>right)._matrix,i,j))
                if k:
                    sig_off()
                    if k < 0:
                        return -1
                    else:
                        return 1
        sig_off()
        return 0

    # TODO: Implement better
    cdef _vector_times_matrix_(self, Vector v):
        """
        Returns the vector times matrix product.

        INPUT:


        -  ``v`` - a free module element.


        OUTPUT: The vector times matrix product v\*A.

        EXAMPLES::

            sage: B = matrix(ZZ,2, [1,2,3,4])
            sage: V = ZZ^2
            sage: w = V([-1,5])
            sage: w*B
            (14, 18)
        """
        cdef Vector_integer_dense w, ans
        cdef Py_ssize_t i, j
        cdef fmpz_t x
        cdef fmpz_t z

        M = self._row_ambient_module()
        w = <Vector_integer_dense> v
        ans = M.zero_vector()

        sig_on()
        fmpz_init(x)
        fmpz_init(z)
        for i from 0 <= i < self._ncols:
            fmpz_set_si(x, 0)
            for j from 0 <= j < self._nrows:
                fmpz_set_mpz(z,w._entries[j])
                fmpz_addmul(x, z, fmpz_mat_entry(self._matrix,j,i))
            fmpz_get_mpz(ans._entries[i], x)
        fmpz_clear(x)
        fmpz_clear(z)
        sig_off()
        return ans


    ########################################################################
    # LEVEL 3 functionality (Optional)
    #    * __deepcopy__
    #  x * __invert__
    #    * Matrix windows -- only if you need strassen for that base
    #    * Other functions (list them here):
    #    * Specialized echelon form
    ########################################################################

    def is_primitive(self):
        r"""
        Test whether the matrix is primitive.

        An integral matrix `A` is primitive if all its entries are non-negative
        and for some positive integer `n` the matrix `A^n` has all its
        entries positive.

        EXAMPLES::

            sage: m = matrix(3, [1,1,0,0,0,1,1,0,0])
            sage: m.is_primitive()
            True
            sage: m**4
            [3 2 1]
            [1 1 1]
            [2 1 1]

            sage: m = matrix(4, [[1,1,0,0],[0,0,1,0],[0,0,0,1],[1,0,0,0]])
            sage: m.is_primitive()
            True
            sage: m**6
            [4 3 2 1]
            [1 1 1 1]
            [2 1 1 1]
            [3 2 1 1]

            sage: m = matrix(4, [[0,1,0,1],[1,0,1,0],[0,1,0,1],[1,0,1,0]])
            sage: m.is_primitive()
            False

        Testing extremal matrices::

            sage: def matrix1(d):
            ....:     m = matrix(d)
            ....:     m[0,0] = 1
            ....:     for i in range(d-1):
            ....:         m[i,i+1] = m[i+1,i] = 1
            ....:     return m
            sage: all(matrix1(d).is_primitive() for d in range(2,20))
            True

            sage: def matrix2(d):
            ....:     m = matrix(d)
            ....:     for i in range(d-1):
            ....:         m[i,i+1] = 1
            ....:     m[d-1,0] = m[d-1,1] = 1
            ....:     return m
            sage: all(matrix2(d).is_primitive() for d in range(2,20))
            True

        Non-primitive families::

            sage: def matrix3(d):
            ....:     m = matrix(d)
            ....:     m[0,0] = 1
            ....:     for i in range(d-1):
            ....:         m[i,i+1] = 1
            ....:     return m
            sage: any(matrix3(d).is_primitive() for d in range(2,20))
            False

        TESTS::

            sage: matrix(1, 2, [1,3]).is_primitive()
            Traceback (most recent call last):
            ...
            ValueError: not a square matrix
        """
        # NOTE: ideally, all computations should be done with 0/1 matrices
        # with the bitwise operations + = OR and * = AND. Instead we do
        # computation over integers and reset positive entries to 1 to
        # avoid coefficient blowup.

        cdef long dim = fmpz_mat_nrows(self._matrix)
        if dim != fmpz_mat_ncols(self._matrix):
            raise ValueError("not a square matrix")

        cdef int s, diag, zero
        cdef size_t i,j, N
        cdef fmpz_mat_t m

        try:
            fmpz_mat_init(m, dim, dim)

            # 1. check that self._matrix is non-negative and set
            #    m as a 0/1 matrix
            zero = 0
            diag = 0
            for i in range(dim):
                for j in range(dim):
                    s = fmpz_sgn(fmpz_mat_entry(self._matrix, i, j))
                    if s == 0:
                        fmpz_zero(fmpz_mat_entry(m, i, j))
                        zero = 1
                    elif s == -1:
                        return False
                    elif s == 1:
                        fmpz_one(fmpz_mat_entry(m, i, j))
                        if i == j:
                            diag = 1
                    else:
                        raise RuntimeError

            # 2. is the matrix already positive?
            if not zero:
                return True

            # 3. try powers up to the given bounds
            #    2 * (dim - 1)  : if one diagonal entry is nonzero
            #    (dim - 1)^2 + 1: otherwise
            fmpz_mat_sqr(m, m)
            if diag:
                N = (dim - 1)
            else:
                N = ((dim - 1) * (dim - 1) + 1) >> 1

            while N:
                zero = False
                for i in range(dim):
                    for j in range(dim):
                        if fmpz_is_zero(fmpz_mat_entry(m, i, j)):
                            zero = True
                        else:
                            fmpz_one(fmpz_mat_entry(m, i, j))
                if zero:
                    fmpz_mat_sqr(m, m)
                    N >>= 1
                else:
                    return True

            for i in range(dim):
                for j in range(dim):
                    if fmpz_is_zero(fmpz_mat_entry(m, i, j)):
                        return False

            return True

        finally:
            fmpz_mat_clear(m)


    def _clear_denom(self):
        """
        INPUT:

        -  ``self`` - a matrix

        OUTPUT:  self, 1

        EXAMPLES::

            sage: a = matrix(ZZ,2,[1,2,3,4])
            sage: a._clear_denom()
            (
            [1 2]
            [3 4], 1
            )
        """
        return self, ZZ(1)

    def charpoly(self, var='x', algorithm=None):
        """
        .. NOTE::

            The characteristic polynomial is defined as `\det(xI-A)`.

        INPUT:


        -  ``var`` - a variable name

        -  ``algorithm`` - (optional) either 'generic', 'flint' or 'linbox'.
           Default is set to 'linbox'.

        EXAMPLES::

            sage: A = matrix(ZZ,6, range(36))
            sage: f = A.charpoly(); f
            x^6 - 105*x^5 - 630*x^4
            sage: f(A) == 0
            True
            sage: g = A.charpoly(algorithm='flint')
            sage: f == g
            True
            sage: n=20; A = Mat(ZZ,n)(range(n^2))
            sage: A.charpoly()
            x^20 - 3990*x^19 - 266000*x^18
            sage: A.minpoly()
            x^3 - 3990*x^2 - 266000*x

        On non square matrices, this method raises an ArithmeticError::

            sage: matrix(ZZ, 2, 1).charpoly()
            Traceback (most recent call last):
            ...
            ArithmeticError: only valid for square matrix

        TESTS:

        The cached polynomial should be independent of the ``var``
        argument (:trac:`12292`). We check (indirectly) that the
        second call uses the cached value by noting that its result is
        not cached::

            sage: M = MatrixSpace(ZZ, 2)
            sage: A = M(range(0, 2^2))
            sage: type(A)
            <type 'sage.matrix.matrix_integer_dense.Matrix_integer_dense'>
            sage: A.charpoly('x')
            x^2 - 3*x - 2
            sage: A.charpoly('y')
            y^2 - 3*y - 2
            sage: A._cache['charpoly_linbox']
            x^2 - 3*x - 2

        Test corner cases::

            sage: matrix([5]).charpoly('z', 'flint')
            z - 5
            sage: matrix([5]).charpoly('z', 'linbox')
            z - 5
            sage: matrix([5]).charpoly('z', 'generic')
            z - 5


            sage: matrix([]).charpoly('y', 'flint')
            1
            sage: matrix([]).charpoly('y', 'linbox')
            1
            sage: matrix([]).charpoly('y', 'generic')
            1

            sage: matrix([0]).charpoly('x', 'flint')
            x
            sage: matrix([0]).charpoly('x', 'linbox')
            x
            sage: matrix([0]).charpoly('x', 'generic')
            x

        Consistency on random inputs::

            sage: for _ in range(100):
            ....:     dim = randint(1, 20)
            ....:     m  = random_matrix(ZZ, dim)
            ....:     m._clear_cache(); ans_flint = m.charpoly(algorithm='flint')
            ....:     m._clear_cache(); ans_linbox = m.charpoly(algorithm='linbox')
            ....:     m._clear_cache(); ans_generic = m.charpoly(algorithm='generic')
            ....:     if ans_flint != ans_linbox or ans_flint != ans_generic:
            ....:         raise RuntimeError("ans_flint = {}, ans_linbox = {} and ans_generic = {} for\n{}".format(
            ....:                            ans_flint, ans_linbox, ans_generic, m.str()))
        """
        if self._nrows != self._ncols:
            raise ArithmeticError("only valid for square matrix")

        cdef Polynomial_integer_dense_flint g

        if algorithm is None:
            algorithm = 'linbox'

        cache_key = 'charpoly_%s' % algorithm
        g = self.fetch(cache_key)
        if g is not None:
            return g.change_variable_name(var)

        if algorithm == 'flint':
            g = (<Polynomial_integer_dense_flint> PolynomialRing(ZZ, names=var).gen())._new()
            sig_on()
            fmpz_mat_charpoly(g.__poly, self._matrix)
            sig_off()
        elif algorithm == 'linbox':
            g = (<Polynomial_integer_dense_flint> PolynomialRing(ZZ, names=var).gen())._new()
            sig_on()
            linbox_fmpz_mat_charpoly(g.__poly, self._matrix)
            sig_off()
        elif algorithm == 'generic':
            g = Matrix_dense.charpoly(self, var)
        else:
            raise ValueError("no algorithm '%s'"%algorithm)

        self.cache(cache_key, g)
        return g

    def minpoly(self, var='x', algorithm=None):
        """
        INPUT:


        -  ``var`` - a variable name

        -  ``algorithm`` - (optional) either 'linbox' (default) or 'generic'

        EXAMPLES::

            sage: A = matrix(ZZ, 6, range(36))
            sage: A.minpoly()
            x^3 - 105*x^2 - 630*x

            sage: A = Mat(ZZ, 6)([k^2 for k in range(36)])
            sage: A.minpoly(algorithm='linbox')
            x^4 - 2695*x^3 - 257964*x^2 + 1693440*x
            sage: A.minpoly(algorithm='generic')
            x^4 - 2695*x^3 - 257964*x^2 + 1693440*x

        On non square matrices, this method raises an ArithmeticError::

            sage: matrix(ZZ, 2, 1).minpoly()
            Traceback (most recent call last):
            ...
            ArithmeticError: only valid for square matrix

        TESTS:

        Corner cases::

            sage: matrix([5]).minpoly('z', 'linbox')
            z - 5
            sage: matrix([5]).minpoly('z', 'generic')
            z - 5

            sage: matrix([]).minpoly('y', 'linbox')
            1
            sage: matrix([]).minpoly('y', 'generic')
            1

            sage: matrix(ZZ, 2).minpoly('x', 'linbox')
            x
            sage: matrix(ZZ, 2).minpoly('x', 'generic')
            x

        Consistency on random inputs::

            sage: for _ in range(100):
            ....:     dim = randint(1, 20)
            ....:     m  = random_matrix(ZZ, dim)
            ....:     m._clear_cache(); ans_generic = m.minpoly(algorithm='generic')
            ....:     m._clear_cache(); ans_linbox = m.minpoly(algorithm='linbox')
            ....:     if ans_generic != ans_linbox:
            ....:         raise RuntimeError("ans_generic = {} and ans_linbox = {} for\n{}".format(
            ....:                            ans_generic, ans_linbox, m.str()))
        """
        if self._nrows != self._ncols:
            raise ArithmeticError("only valid for square matrix")

        cdef Polynomial_integer_dense_flint g

        if algorithm is None:
            algorithm = 'linbox'

        key = 'minpoly_%s'%(algorithm)
        g = self.fetch(key)
        if g is not None:
            return g.change_variable_name(var)

        if algorithm == 'linbox':
            g = (<Polynomial_integer_dense_flint> PolynomialRing(ZZ, names=var).gen())._new()
            sig_on()
            linbox_fmpz_mat_minpoly(g.__poly, self._matrix)
            sig_off()
        elif algorithm == 'generic':
            g = Matrix_dense.minpoly(self, var)
        else:
            raise ValueError("no algorithm '%s'"%algorithm)

        self.cache(key, g)
        return g

    def height(self):
        """
        Return the height of this matrix, i.e., the max absolute value of
        the entries of the matrix.

        OUTPUT: A nonnegative integer.

        EXAMPLES::

            sage: a = Mat(ZZ,3)(range(9))
            sage: a.height()
            8
            sage: a = Mat(ZZ,2,3)([-17,3,-389,15,-1,0]); a
            [ -17    3 -389]
            [  15   -1    0]
            sage: a.height()
            389
        """
        cdef Integer x = Integer.__new__(Integer)
        self.mpz_height(x.value)
        return x

    cdef int mpz_height(self, mpz_t height) except -1:
        """
        Used to compute the height of this matrix.

        INPUT:

        - ``height`` -- a GMP mpz_t which has been initialized

        OUTPUT: sets the value of height to the height of this matrix,
        i.e., the max absolute value of the entries of the matrix.
        """
        cdef fmpz_t x,h
        cdef Py_ssize_t i,j

        sig_on()
        fmpz_init(h)
        fmpz_init(x)
        for i from 0 <= i < self._nrows:
            for j from 0 <= j < self._ncols:
                fmpz_abs(x, fmpz_mat_entry(self._matrix,i,j))
                if fmpz_cmp(h, x) < 0:
                    fmpz_set(h, x)
        fmpz_get_mpz(height,h)
        fmpz_clear(h)
        fmpz_clear(x)
        sig_off()
        return 0   # no error occurred.

    def _multiply_multi_modular(self, Matrix_integer_dense right):
        """
        Multiply this matrix by ``left`` using a multi modular algorithm.

        EXAMPLES::

            sage: M = Matrix(ZZ, 2, 3, range(5,11))
            sage: N = Matrix(ZZ, 3, 2, range(15,21))
            sage: M._multiply_multi_modular(N)
            [310 328]
            [463 490]
            sage: M._multiply_multi_modular(-N)
            [-310 -328]
            [-463 -490]
        """
        cdef Integer h
        cdef Matrix_integer_dense left = <Matrix_integer_dense>self
        cdef mod_int *moduli
        cdef int i, n, k
        cdef object parent

        nr = left._nrows
        nc = right._ncols
        snc = left._ncols


        cdef Matrix_integer_dense result


        h = left.height() * right.height() * left.ncols()
        verbose('multiplying matrices of height %s and %s'%(left.height(),right.height()))
        mm = MultiModularBasis(h)
        res = left._reduce(mm)
        res_right = right._reduce(mm)
        k = len(mm)
        for i in range(k):  # yes, I could do this with zip, but to conserve memory...
            t = cputime()
            res[i] *= res_right[i]
            verbose('multiplied matrices modulo a prime (%s/%s)'%(i+1,k), t)
        result = left.new_matrix(nr,nc)
        _lift_crt(result, res, mm)  # changes result
        return result

    def _mod_int(self, modulus):
        """
        Reduce the integer matrix modulo a positive integer.

        EXAMPLES::

            sage: M = Matrix(ZZ, 2, [1,2,-2,3])
            sage: M._mod_int(2)
            [1 0]
            [0 1]
            sage: M._mod_int(1000000)
            [     1      2]
            [999998      3]
        """
        cdef mod_int c = modulus
        if int(c) != modulus:
            raise OverflowError
        else:
            return self._mod_int_c(modulus)

    cdef _mod_two(self):
        MS = matrix_space.MatrixSpace(IntegerModRing(2), self._nrows, self._ncols)
        return Matrix_mod2_dense(MS, self, True, True)

    cdef _mod_int_c(self, mod_int p):
        from .matrix_modn_dense_float import MAX_MODULUS as MAX_MODULUS_FLOAT
        from .matrix_modn_dense_double import MAX_MODULUS as MAX_MODULUS_DOUBLE

        cdef Py_ssize_t i, j
        cdef mpz_t* self_row

        cdef float* res_row_f
        cdef Matrix_modn_dense_float res_f

        cdef double* res_row_d
        cdef Matrix_modn_dense_double res_d

        if p == 2:
            return self._mod_two()
        elif p < MAX_MODULUS_FLOAT:
            res_f = Matrix_modn_dense_float.__new__(Matrix_modn_dense_float,
                                                    matrix_space.MatrixSpace(IntegerModRing(p), self._nrows, self._ncols, sparse=False), None, None, None)
            for i from 0 <= i < self._nrows:
                res_row_f = res_f._matrix[i]
                for j from 0 <= j < self._ncols:
                    res_row_f[j] = <float>fmpz_fdiv_ui(fmpz_mat_entry(self._matrix,i,j), p)
            return res_f

        elif p < MAX_MODULUS_DOUBLE:
            res_d = Matrix_modn_dense_double.__new__(Matrix_modn_dense_double,
                                                     matrix_space.MatrixSpace(IntegerModRing(p), self._nrows, self._ncols, sparse=False), None, None, None)
            for i from 0 <= i < self._nrows:
                res_row_d = res_d._matrix[i]
                for j from 0 <= j < self._ncols:
                    res_row_d[j] = <double>fmpz_fdiv_ui(fmpz_mat_entry(self._matrix,i,j), p)
            return res_d
        else:
            raise ValueError("p to big.")

    def _reduce(self, moduli):
        from .matrix_modn_dense_float import MAX_MODULUS as MAX_MODULUS_FLOAT
        from .matrix_modn_dense_double import MAX_MODULUS as MAX_MODULUS_DOUBLE

        if isinstance(moduli, (int, long, Integer)):
            return self._mod_int(moduli)
        elif isinstance(moduli, list):
            moduli = MultiModularBasis(moduli)

        cdef MultiModularBasis mm
        mm = moduli

        res = []
        for p in mm:
            if p < MAX_MODULUS_FLOAT:
                res.append( Matrix_modn_dense_float.__new__(Matrix_modn_dense_float,
                                                            matrix_space.MatrixSpace(IntegerModRing(p), self._nrows, self._ncols, sparse=False),
                                                            None, None, None) )
            elif p < MAX_MODULUS_DOUBLE:
                res.append( Matrix_modn_dense_double.__new__(Matrix_modn_dense_double,
                                                             matrix_space.MatrixSpace(IntegerModRing(p), self._nrows, self._ncols, sparse=False),
                                                             None, None, None) )
            else:
                raise ValueError("p=%d too big."%p)

        cdef size_t i, k, n
        cdef Py_ssize_t nr, nc
        cdef mpz_t tmp
        mpz_init(tmp)
        n = len(mm)
        nr = self._nrows
        nc = self._ncols

        cdef mod_int *entry_list
        entry_list = <mod_int*>sig_malloc(sizeof(mod_int) * n)
        if entry_list == NULL:
            raise MemoryError("out of memory allocating multi-modular coefficient list")

        sig_on()
        for i from 0 <= i < nr:
            for j from 0 <= j < nc:
                self.get_unsafe_mpz(i,j,tmp)
                mm.mpz_reduce(tmp, entry_list)
                for k from 0 <= k < n:
                    if isinstance(res[k], Matrix_modn_dense_float):
                        (<Matrix_modn_dense_float>res[k])._matrix[i][j] = (<float>entry_list[k])%(<Matrix_modn_dense_float>res[k]).p
                    else:
                        (<Matrix_modn_dense_double>res[k])._matrix[i][j] = (<double>entry_list[k])%(<Matrix_modn_dense_double>res[k]).p
        sig_off()
        mpz_clear(tmp)
        sig_free(entry_list)
        return res

    cpdef _echelon_in_place(self, str algorithm):
        cdef Matrix_integer_dense E
        E = self.echelon_form()
        sig_on()
        fmpz_mat_set(self._matrix,E._matrix)
        sig_off()
        self.clear_cache()

    def _echelon_strassen(self):
        raise NotImplementedError

    def _magma_init_(self, magma):
        """
        EXAMPLES::

            sage: m = matrix(ZZ,2,3,[1,2,-3,1,-2,-45])
            sage: m._magma_init_(magma)
            'Matrix(IntegerRing(),2,3,StringToIntegerSequence("1 2 -3 1 -2 -45"))'
            sage: magma(m)                                               # optional - magma
            [  1   2  -3]
            [  1  -2 -45]
        """
        w = self._export_as_string(base=10)
        return 'Matrix(IntegerRing(),%s,%s,StringToIntegerSequence("%s"))'%(
            self.nrows(), self.ncols(), w)

    def symplectic_form(self):
        r"""
            Find a symplectic basis for self if self is an anti-symmetric,
            alternating matrix.

            Returns a pair (F, C) such that the rows of C form a symplectic
            basis for self and F = C \* self \* C.transpose().

            Raises a ValueError if self is not anti-symmetric, or self is not
            alternating.

            Anti-symmetric means that `M = -M^t`. Alternating means
            that the diagonal of `M` is identically zero.

            A symplectic basis is a basis of the form
            `e_1, \ldots, e_j, f_1, \ldots f_j, z_1, \dots, z_k`
            such that

            -  `z_i M v^t` = 0 for all vectors `v`

            -  `e_i M {e_j}^t = 0` for all `i, j`

            -  `f_i M {f_j}^t = 0` for all `i, j`

            -  `e_i M {f_i}^t = 1` for all `i`

            -  `e_i M {f_j}^t = 0` for all `i` not equal
                `j`.

            The ordering for the factors `d_{i} | d_{i+1}` and for
            the placement of zeroes was chosen to agree with the output of
            :meth:`smith_form`.

            See the example for a pictorial description of such a basis.

            EXAMPLES::

                sage: E = matrix(ZZ, 5, 5, [0, 14, 0, -8, -2, -14, 0, -3, -11, 4, 0, 3, 0, 0, 0, 8, 11, 0, 0, 8, 2, -4, 0, -8, 0]); E
                [  0  14   0  -8  -2]
                [-14   0  -3 -11   4]
                [  0   3   0   0   0]
                [  8  11   0   0   8]
                [  2  -4   0  -8   0]
                sage: F, C = E.symplectic_form()
                sage: F
                [ 0  0  1  0  0]
                [ 0  0  0  2  0]
                [-1  0  0  0  0]
                [ 0 -2  0  0  0]
                [ 0  0  0  0  0]
                sage: F == C * E * C.transpose()
                True
                sage: E.smith_form()[0]
                [1 0 0 0 0]
                [0 1 0 0 0]
                [0 0 2 0 0]
                [0 0 0 2 0]
                [0 0 0 0 0]
            """
        import sage.matrix.symplectic_basis
        return sage.matrix.symplectic_basis.symplectic_basis_over_ZZ(self)

    hermite_form = echelon_form

    def echelon_form(self, algorithm="default", proof=None, include_zero_rows=True,
                     transformation=False, D=None):
        r"""
        Return the echelon form of this matrix over the integers, also known
        as the hermite normal form (HNF).

        INPUT:

        - ``algorithm`` -- String. The algorithm to use. Valid options are:

          - ``'default'`` -- Let Sage pick an algorithm (default).
            Up to 75 rows or columns with no transformation matrix,
            use pari with flag 0; otherwise, use flint.

          - ``'flint'`` - use flint

          - ``'ntl'`` - use NTL (only works for square matrices of
            full rank!)

          - ``'padic'`` - an asymptotically fast p-adic modular
            algorithm, If your matrix has large coefficients and is
            small, you may also want to try this.

          - ``'pari'`` - use PARI with flag 1

          - ``'pari0'`` - use PARI with flag 0

          - ``'pari1'`` - use PARI with flag 1

          - ``'pari4'`` - use PARI with flag 4 (use heuristic LLL)

        -  ``proof`` - (default: True); if proof=False certain
           determinants are computed using a randomized hybrid p-adic
           multimodular strategy until it stabilizes twice (instead of up to
           the Hadamard bound). It is *incredibly* unlikely that one would
           ever get an incorrect result with proof=False.

        -  ``include_zero_rows`` - (default: True) if False,
           don't include zero rows

        -  ``transformation`` - if given, also compute
           transformation matrix; only valid for flint and padic algorithm

        -  ``D`` - (default: None) if given and the algorithm
           is 'ntl', then D must be a multiple of the determinant and this
           function will use that fact.

        OUTPUT:

        The Hermite normal form (=echelon form over `\ZZ`) of self as
        an immutable matrix.

        EXAMPLES::

            sage: A = MatrixSpace(ZZ,2)([1,2,3,4])
            sage: A.echelon_form()
            [1 0]
            [0 2]
            sage: A = MatrixSpace(ZZ,5)(range(25))
            sage: A.echelon_form()
            [  5   0  -5 -10 -15]
            [  0   1   2   3   4]
            [  0   0   0   0   0]
            [  0   0   0   0   0]
            [  0   0   0   0   0]

        Getting a transformation matrix in the nonsquare case::

            sage: A = matrix(ZZ,5,3,[1..15])
            sage: H, U = A.hermite_form(transformation=True, include_zero_rows=False)
            sage: H
            [1 2 3]
            [0 3 6]
            sage: U
            [  0   0   0   4  -3]
            [  0   0   0  13 -10]
            sage: U*A == H
            True

        TESTS:

        Make sure the zero matrices are handled correctly::

            sage: m = matrix(ZZ,3,3,[0]*9)
            sage: m.echelon_form()
            [0 0 0]
            [0 0 0]
            [0 0 0]
            sage: m = matrix(ZZ,3,1,[0]*3)
            sage: m.echelon_form()
            [0]
            [0]
            [0]
            sage: m = matrix(ZZ,1,3,[0]*3)
            sage: m.echelon_form()
            [0 0 0]

        The ultimate border case!

        ::

            sage: m = matrix(ZZ,0,0,[])
            sage: m.echelon_form()
            []

        .. NOTE::

           If 'ntl' is chosen for a non square matrix this function
           raises a ValueError.

        Special cases: 0 or 1 rows::

            sage: a = matrix(ZZ, 1,2,[0,-1])
            sage: a.hermite_form()
            [0 1]
            sage: a.pivots()
            (1,)
            sage: a = matrix(ZZ, 1,2,[0,0])
            sage: a.hermite_form()
            [0 0]
            sage: a.pivots()
            ()
            sage: a = matrix(ZZ,1,3); a
            [0 0 0]
            sage: a.echelon_form(include_zero_rows=False)
            []
            sage: a.echelon_form(include_zero_rows=True)
            [0 0 0]

        Illustrate using various algorithms.::

            sage: matrix(ZZ,3,[1..9]).hermite_form(algorithm='pari')
            [1 2 3]
            [0 3 6]
            [0 0 0]
            sage: matrix(ZZ,3,[1..9]).hermite_form(algorithm='pari0')
            [1 2 3]
            [0 3 6]
            [0 0 0]
            sage: matrix(ZZ,3,[1..9]).hermite_form(algorithm='pari4')
            [1 2 3]
            [0 3 6]
            [0 0 0]
            sage: matrix(ZZ,3,[1..9]).hermite_form(algorithm='padic')
            [1 2 3]
            [0 3 6]
            [0 0 0]
            sage: matrix(ZZ,3,[1..9]).hermite_form(algorithm='default')
            [1 2 3]
            [0 3 6]
            [0 0 0]

        The 'ntl' algorithm doesn't work on matrices that do not have full rank.::

            sage: matrix(ZZ,3,[1..9]).hermite_form(algorithm='ntl')
            Traceback (most recent call last):
            ...
            ValueError: ntl only computes HNF for square matrices of full rank.
            sage: matrix(ZZ,3,[0] +[2..9]).hermite_form(algorithm='ntl')
            [1 0 0]
            [0 1 0]
            [0 0 3]

        TESTS:

        This example illustrated :trac:`2398`::

            sage: a = matrix([(0, 0, 3), (0, -2, 2), (0, 1, 2), (0, -2, 5)])
            sage: a.hermite_form()
            [0 1 2]
            [0 0 3]
            [0 0 0]
            [0 0 0]

        Check that :trac:`12280` is fixed::

            sage: m = matrix([(-2, 1, 9, 2, -8, 1, -3, -1, -4, -1),
            ....:             (5, -2, 0, 1, 0, 4, -1, 1, -2, 0),
            ....:             (-11, 3, 1, 0, -3, -2, -1, -11, 2, -2),
            ....:             (-1, 1, -1, -2, 1, -1, -1, -1, -1, 7),
            ....:             (-2, -1, -1, 1, 1, -2, 1, 0, 2, -4)]).stack(
            ....:             200 * identity_matrix(ZZ, 10))
            sage: matrix(ZZ,m).hermite_form(algorithm='pari', include_zero_rows=False)
            [  1   0   2   0  13   5   1 166  72  69]
            [  0   1   1   0  20   4  15 195  65 190]
            [  0   0   4   0  24   5  23  22  51 123]
            [  0   0   0   1  23   7  20 105  60 151]
            [  0   0   0   0  40   4   0  80  36  68]
            [  0   0   0   0   0  10   0 100 190 170]
            [  0   0   0   0   0   0  25   0 100 150]
            [  0   0   0   0   0   0   0 200   0   0]
            [  0   0   0   0   0   0   0   0 200   0]
            [  0   0   0   0   0   0   0   0   0 200]
            sage: matrix(ZZ,m).hermite_form(algorithm='padic', include_zero_rows=False)
            [  1   0   2   0  13   5   1 166  72  69]
            [  0   1   1   0  20   4  15 195  65 190]
            [  0   0   4   0  24   5  23  22  51 123]
            [  0   0   0   1  23   7  20 105  60 151]
            [  0   0   0   0  40   4   0  80  36  68]
            [  0   0   0   0   0  10   0 100 190 170]
            [  0   0   0   0   0   0  25   0 100 150]
            [  0   0   0   0   0   0   0 200   0   0]
            [  0   0   0   0   0   0   0   0 200   0]
            [  0   0   0   0   0   0   0   0   0 200]

        Check that the output is correct in corner cases, see :trac:`18613`::

            sage: m = matrix(2, 0)
            sage: m.parent()
            Full MatrixSpace of 2 by 0 dense matrices over Integer Ring
            sage: H, U = m.echelon_form(transformation=True)
            sage: H.parent()
            Full MatrixSpace of 2 by 0 dense matrices over Integer Ring
            sage: H.is_immutable()
            True
            sage: U
            [1 0]
            [0 1]
            sage: H == U * m
            True
            sage: H, U = m.echelon_form(transformation=True,
            ....:                       include_zero_rows=False)
            sage: H.parent()
            Full MatrixSpace of 0 by 0 dense matrices over Integer Ring
            sage: U.parent()
            Full MatrixSpace of 0 by 2 dense matrices over Integer Ring
            sage: H == U * m
            True
            sage: m = random_matrix(ZZ, 100, 100, x=-1000, y=1000, density=.1)
            sage: m.parent()
            Full MatrixSpace of 100 by 100 dense matrices over Integer Ring
            sage: H, U = m.hermite_form(algorithm="flint", transformation=True)
            sage: H == U*m
            True
        """
        key = 'hnf-%s-%s'%(include_zero_rows,transformation)
        ans = self.fetch(key)
        if ans is not None: return ans

        cdef Matrix_integer_dense H_m,w,U
        cdef Py_ssize_t nr, nc, n, i, j
        nr = self._nrows
        nc = self._ncols
        n = nr if nr >= nc else nc
        if algorithm == 'default':
            if transformation: algorithm = 'flint'
            else:
                if n < 75: algorithm = 'pari0'
                else: algorithm = 'flint'
        proof = get_proof_flag(proof, "linear_algebra")
        pivots = None

        if nr == 0 or nc == 0:
            pivots = ()
            if include_zero_rows:
                H_m = self.new_matrix()
                U = self.matrix_space(nr, nr).one()
            else:
                H_m = self.new_matrix(0, nc)
                U = self.new_matrix(0, nr)
        elif algorithm == "flint":
            H_m = self._new(nr, nc)

            if transformation:
                U = self._new(nr, nr)
                sig_on()
                fmpz_mat_hnf_transform(H_m._matrix, U._matrix, self._matrix)
                sig_off()
            else:
                sig_on()
                fmpz_mat_hnf(H_m._matrix, self._matrix)
                sig_off()
            if not include_zero_rows:
                r = H_m.rank()
                H_m = H_m[:r]
                if transformation:
                    U = U[:r]
        elif algorithm == "padic":
            from . import matrix_integer_dense_hnf
            if transformation:
                H_m, U = matrix_integer_dense_hnf.hnf_with_transformation(self, proof=proof)
                if not include_zero_rows:
                    r = H_m.rank()
                    H_m = H_m[:r]
                    U = U[:r]
            else:
                H_m, pivots = matrix_integer_dense_hnf.hnf(self,
                                   include_zero_rows=include_zero_rows, proof=proof)
        elif transformation:
            raise ValueError("transformation matrix only available with p-adic algorithm")
        elif algorithm in ["pari", "pari0", "pari1", "pari4"]:
            flag = int(algorithm[-1]) if algorithm != "pari" else 1
            if self.height().ndigits() > 10000 or n >= 50:
                H_m = self._hnf_pari_big(flag, include_zero_rows=include_zero_rows)
            else:
                H_m = self._hnf_pari(flag, include_zero_rows=include_zero_rows)
        elif algorithm == 'ntl':
            if nr != nc:
                raise ValueError("ntl only computes HNF for square matrices of full rank.")

            import sage.libs.ntl.ntl_mat_ZZ
            v =  sage.libs.ntl.ntl_mat_ZZ.ntl_mat_ZZ(self._nrows,self._ncols)
            for i from 0 <= i < self._nrows:
                for j from 0 <= j < self._ncols:
                    v[i,j] = self.get_unsafe(nr-i-1,nc-j-1)

            try:
                w1 = v.HNF(D=D)
            except RuntimeError: # HNF may fail if a nxm matrix has rank < m
                raise ValueError("ntl only computes HNF for square matrices of full rank.")

            if include_zero_rows:
                H_m = self.new_matrix()
            else:
                H_m = self.new_matrix(nrows=w1.nrows())

            nr = w1.nrows()
            nc = w1.ncols()

            for i from 0 <= i < w1.nrows():
                for j from 0 <= j < w1.ncols():
                    H_m[i,j] = w1[nr-i-1,nc-j-1]

        else:
            raise ValueError("algorithm %r not understood" % algorithm)

        H_m.set_immutable()
        if pivots is None:
            from .matrix_integer_dense_hnf import pivots_of_hnf_matrix
            pivots = pivots_of_hnf_matrix(H_m)
        pivots = tuple(pivots)
        rank = len(pivots)
        H_m.cache('pivots', pivots)
        self.cache('pivots', pivots)
        H_m.cache('rank', rank)
        self.cache('rank',rank)
        H_m.cache('in_echelon_form', True)

        if transformation:
            U.set_immutable()
            ans = H_m, U
        else:
            ans = H_m
        self.cache(key, ans)
        return ans

    def saturation(self, p=0, proof=None, max_dets=5):
        r"""
        Return a saturation matrix of self, which is a matrix whose rows
        span the saturation of the row span of self. This is not unique.

        The saturation of a `\ZZ` module `M`
        embedded in `\ZZ^n` is the a module `S` that
        contains `M` with finite index such that
        `\ZZ^n/S` is torsion free. This function takes the
        row span `M` of self, and finds another matrix of full rank
        with row span the saturation of `M`.

        INPUT:


        -  ``p`` - (default: 0); if nonzero given, saturate
           only at the prime `p`, i.e., return a matrix whose row span
           is a `\ZZ`-module `S` that contains self and
           such that the index of `S` in its saturation is coprime to
           `p`. If `p` is None, return full saturation of
           self.

        -  ``proof`` - (default: use proof.linear_algebra());
           if False, the determinant calculations are done with proof=False.

        -  ``max_dets`` - (default: 5); technical parameter -
           max number of determinant to compute when bounding prime divisor of
           self in its saturation.


        OUTPUT:


        -  ``matrix`` - a matrix over ZZ


        .. NOTE::

           The result is *not* cached.

        ALGORITHM: 1. Replace input by a matrix of full rank got from a
        subset of the rows. 2. Divide out any common factors from rows. 3.
        Check max_dets random dets of submatrices to see if their GCD
        (with p) is 1 - if so matrix is saturated and we're done. 4.
        Finally, use that if A is a matrix of full rank, then
        `hnf(transpose(A))^{-1}*A` is a saturation of A.

        EXAMPLES::

            sage: A = matrix(ZZ, 3, 5, [-51, -1509, -71, -109, -593, -19, -341, 4, 86, 98, 0, -246, -11, 65, 217])
            sage: A.echelon_form()
            [      1       5    2262   20364   56576]
            [      0       6   35653  320873  891313]
            [      0       0   42993  386937 1074825]
            sage: S = A.saturation(); S
            [  -51 -1509   -71  -109  -593]
            [  -19  -341     4    86    98]
            [   35   994    43    51   347]

        Notice that the saturation spans a different module than A.

        ::

            sage: S.echelon_form()
            [ 1  2  0  8 32]
            [ 0  3  0 -2 -6]
            [ 0  0  1  9 25]
            sage: V = A.row_space(); W = S.row_space()
            sage: V.is_submodule(W)
            True
            sage: V.index_in(W)
            85986
            sage: V.index_in_saturation()
            85986

        We illustrate each option::

            sage: S = A.saturation(p=2)
            sage: S = A.saturation(proof=False)
            sage: S = A.saturation(max_dets=2)
        """
        proof = get_proof_flag(proof, "linear_algebra")
        from .matrix_integer_dense_saturation import saturation
        return saturation(self, p=p, proof=proof, max_dets=max_dets)

    def index_in_saturation(self, proof=None):
        """
        Return the index of self in its saturation.

        INPUT:


        -  ``proof`` - (default: use proof.linear_algebra());
           if False, the determinant calculations are done with proof=False.


        OUTPUT:


        -  ``positive integer`` - the index of the row span of
           this matrix in its saturation


        ALGORITHM: Use Hermite normal form twice to find an invertible
        matrix whose inverse transforms a matrix with the same row span as
        self to its saturation, then compute the determinant of that
        matrix.

        EXAMPLES::

            sage: A = matrix(ZZ, 2,3, [1..6]); A
            [1 2 3]
            [4 5 6]
            sage: A.index_in_saturation()
            3
            sage: A.saturation()
            [1 2 3]
            [1 1 1]
        """
        proof = get_proof_flag(proof, "linear_algebra")
        from .matrix_integer_dense_saturation import index_in_saturation
        return index_in_saturation(self, proof=proof)

    def pivots(self):
        """
        Return the pivot column positions of this matrix.

        OUTPUT: a tuple of Python integers: the position of the
        first nonzero entry in each row of the echelon form.

        EXAMPLES::

            sage: n = 3; A = matrix(ZZ,n,range(n^2)); A
            [0 1 2]
            [3 4 5]
            [6 7 8]
            sage: A.pivots()
            (0, 1)
            sage: A.echelon_form()
            [ 3  0 -3]
            [ 0  1  2]
            [ 0  0  0]
        """
        p = self.fetch('pivots')
        if not p is None: return tuple(p)

        cdef Matrix_integer_dense E
        E = self.echelon_form()

        # Now we determine the pivots from the matrix E as quickly as we can.
        # For each row, we find the first nonzero position in that row -- it is the pivot.
        cdef Py_ssize_t i, j, k
        p = []
        k = 0
        for i from 0 <= i < E._nrows:
            for j from k <= j < E._ncols:
                if fmpz_cmp_si(fmpz_mat_entry(E._matrix,i,j), 0) != 0:  # nonzero position
                    p.append(j)
                    k = j+1  # so start at next position next time
                    break
        p = tuple(p)
        self.cache('pivots', p)
        return p

    #### Elementary divisors

    def elementary_divisors(self, algorithm='pari'):
        """
        Return the elementary divisors of self, in order.

        .. warning::

           This is MUCH faster than the :meth:`smith_form` function.

        The elementary divisors are the invariants of the finite abelian
        group that is the cokernel of *left* multiplication of this matrix.
        They are ordered in reverse by divisibility.

        INPUT:


        -  ``self`` - matrix

        -  ``algorithm`` - (default: 'pari')

           - ``'pari'``: works robustly, but is slower.

           - ``'linbox'`` - use linbox (currently off, broken)


        OUTPUT: list of integers


        .. NOTE::

           These are the invariants of the cokernel of *left* multiplication::

               sage: M = Matrix([[3,0,1],[0,1,0]])
               sage: M
               [3 0 1]
               [0 1 0]
               sage: M.elementary_divisors()
               [1, 1]
               sage: M.transpose().elementary_divisors()
               [1, 1, 0]

        EXAMPLES::

            sage: matrix(3, range(9)).elementary_divisors()
            [1, 3, 0]
            sage: matrix(3, range(9)).elementary_divisors(algorithm='pari')
            [1, 3, 0]
            sage: C = MatrixSpace(ZZ,4)([3,4,5,6,7,3,8,10,14,5,6,7,2,2,10,9])
            sage: C.elementary_divisors()
            [1, 1, 1, 687]

        ::

            sage: M = matrix(ZZ, 3, [1,5,7, 3,6,9, 0,1,2])
            sage: M.elementary_divisors()
            [1, 1, 6]

        This returns a copy, which is safe to change::

            sage: edivs = M.elementary_divisors()
            sage: edivs.pop()
            6
            sage: M.elementary_divisors()
            [1, 1, 6]

        .. SEEALSO::

           :meth:`smith_form`
        """
        d = self.fetch('elementary_divisors')
        if d is not None:
            return d[:]
        if self._nrows == 0 or self._ncols == 0:
            d = []
        elif algorithm == 'linbox':
            raise ValueError("linbox too broken -- currently Linbox SNF is disabled.")
        elif algorithm == 'pari':
            d = self.__pari__().matsnf(0).sage()
            i = d.count(0)
            d.sort()
            if i > 0:
                d = d[i:] + [d[0]]*i
        else:
            raise ValueError("algorithm (='%s') unknown"%algorithm)

        self.cache('elementary_divisors', d)
        return d[:]

    def smith_form(self, transformation=True, integral=None):
        r"""
        Return the smith normal form of this matrix, that is the diagonal
        matrix `S` with diagonal entries the ordered elementary divisors of
        this matrix.

        INPUT:

        - ``transformation`` -- a boolean (default: ``True``); whether to
          return the transformation matrices `U` and `V` such that `S=U\cdot
          self\cdot V`.
<<<<<<< HEAD

        - ``integral`` -- a subring of the base ring or ``True`` (default:
          ``None``); ignored for matrices with integer entries.

=======

        - ``integral`` -- a subring of the base ring or ``True`` (default:
          ``None``); ignored for matrices with integer entries.

>>>>>>> 309a7012
        .. NOTE::

           The :meth:`elementary_divisors` function, which returns the diagonal
           entries of `S`, is VASTLY faster than this function.

        The elementary divisors are the invariants of the finite abelian
        group that is the cokernel of this matrix. They are ordered in
        reverse by divisibility.

        EXAMPLES::

            sage: A = MatrixSpace(IntegerRing(), 3)(range(9))
            sage: D, U, V = A.smith_form()
            sage: D
            [1 0 0]
            [0 3 0]
            [0 0 0]
            sage: U
            [ 0  1  0]
            [ 0 -1  1]
            [-1  2 -1]
            sage: V
            [-1  4  1]
            [ 1 -3 -2]
            [ 0  0  1]
            sage: U*A*V
            [1 0 0]
            [0 3 0]
            [0 0 0]

        It also makes sense for nonsquare matrices::

            sage: A = Matrix(ZZ,3,2,range(6))
            sage: D, U, V = A.smith_form()
            sage: D
            [1 0]
            [0 2]
            [0 0]
            sage: U
            [ 0  1  0]
            [ 0 -1  1]
            [-1  2 -1]
            sage: V
            [-1  3]
            [ 1 -2]
            sage: U * A * V
            [1 0]
            [0 2]
            [0 0]

        Empty matrices are handled sensibly (see :trac:`3068`)::

            sage: m = MatrixSpace(ZZ, 2,0)(0); d,u,v = m.smith_form(); u*m*v == d
            True
            sage: m = MatrixSpace(ZZ, 0,2)(0); d,u,v = m.smith_form(); u*m*v == d
            True
            sage: m = MatrixSpace(ZZ, 0,0)(0); d,u,v = m.smith_form(); u*m*v == d
            True

        .. SEEALSO::

           :meth:`elementary_divisors`
        """
        v = self.__pari__().matsnf(1).sage()
        # need to reverse order of rows of U, columns of V, and both of D.
        D = self.matrix_space()([v[2][i,j] for i in xrange(self._nrows-1,-1,-1) for j in xrange(self._ncols-1,-1,-1)])

        if not transformation:
            return D

        if self._ncols == 0: v[0] = self.matrix_space(ncols = self._nrows)(1)
        if self._nrows == 0: v[1] = self.matrix_space(nrows = self._ncols)(1)

        if self._ncols == 0:
            # silly special cases for matrices with 0 columns (PARI has a unique empty matrix)
            U = self.matrix_space(ncols = self._nrows)(1)
        else:
            U = self.matrix_space(ncols = self._nrows)([v[0][i,j] for i in xrange(self._nrows-1,-1,-1) for j in xrange(self._nrows)])

        if self._nrows == 0:
            # silly special cases for matrices with 0 rows (PARI has a unique empty matrix)
            V = self.matrix_space(nrows = self._ncols)(1)
        else:
            V = self.matrix_space(nrows = self._ncols)([v[1][i,j] for i in xrange(self._ncols) for j in xrange(self._ncols-1,-1,-1)])

        return D, U, V

    def frobenius(self, flag=0, var='x'):
        """
        Return the Frobenius form (rational canonical form) of this
        matrix.

        INPUT:

        -  ``flag`` -- 0 (default), 1 or 2 as follows:

            -  ``0`` -- (default) return the Frobenius form of this
               matrix.

            -  ``1`` -- return only the elementary divisor
               polynomials, as polynomials in var.

            -  ``2`` -- return a two-components vector [F,B] where F
               is the Frobenius form and B is the basis change so that
               `M=B^{-1}FB`.

        -  ``var`` -- a string (default: 'x')

        ALGORITHM: uses PARI's matfrobenius()

        EXAMPLES::

            sage: A = MatrixSpace(ZZ, 3)(range(9))
            sage: A.frobenius(0)
            [ 0  0  0]
            [ 1  0 18]
            [ 0  1 12]
            sage: A.frobenius(1)
            [x^3 - 12*x^2 - 18*x]
            sage: A.frobenius(1, var='y')
            [y^3 - 12*y^2 - 18*y]
            sage: F, B = A.frobenius(2)
            sage: A == B^(-1)*F*B
            True
            sage: a=matrix([])
            sage: a.frobenius(2)
            ([], [])
            sage: a.frobenius(0)
            []
            sage: a.frobenius(1)
            []
            sage: B = random_matrix(ZZ,2,3)
            sage: B.frobenius()
            Traceback (most recent call last):
            ...
            ArithmeticError: frobenius matrix of non-square matrix not defined.

        AUTHORS:

        - Martin Albrect (2006-04-02)

        TODO: - move this to work for more general matrices than just over
        Z. This will require fixing how PARI polynomials are coerced to
        Sage polynomials.
        """
        if not self.is_square():
            raise ArithmeticError("frobenius matrix of non-square matrix not defined.")

        v = self.__pari__().matfrobenius(flag)
        if flag==0:
            return self.matrix_space()(v.sage())
        elif flag==1:
            r = PolynomialRing(self.base_ring(), names=var)
            retr = []
            for f in v:
                retr.append(eval(str(f).replace("^","**"), {'x':r.gen()}, r.gens_dict()))
            return retr
        elif flag==2:
            F = matrix_space.MatrixSpace(QQ, self.nrows())(v[0].sage())
            B = matrix_space.MatrixSpace(QQ, self.nrows())(v[1].sage())
            return F, B

    def _right_kernel_matrix(self, **kwds):
        r"""
        Returns a pair that includes a matrix of basis vectors
        for the right kernel of ``self``.

        INPUT:

        - ``algorithm`` - determines which algorithm to use, options are:

          - 'flint' - use the algorithm from the FLINT library
          - 'pari' - use the :pari:`matkerint` function from the PARI library
          - 'padic' - use the p-adic algorithm from the IML library
          - 'default' - use a heuristic to decide which of the three above
            routines is fastest.  This is the default value.

        - ``proof`` - this is passed to the p-adic IML algorithm.
          If not specified, the global flag for linear algebra will be used.

        OUTPUT:

        Returns a pair.  First item is the string is either
        'computed-flint-int', 'computed-pari-int', 'computed-flint-int', which identifies
        the nature of the basis vectors.

        Second item is a matrix whose rows are a basis for the right kernel,
        over the integers, as computed by either the FLINT, IML or PARI libraries.

        EXAMPLES::

            sage: A = matrix(ZZ, [[4, 7, 9, 7, 5, 0],
            ....:                 [1, 0, 5, 8, 9, 1],
            ....:                 [0, 1, 0, 1, 9, 7],
            ....:                 [4, 7, 6, 5, 1, 4]])

            sage: result = A._right_kernel_matrix(algorithm='pari')
            sage: result[0]
            'computed-pari-int'
            sage: X = result[1]; X
            [ 26 -31  30 -21  -2  10]
            [ 47  13 -48  14  11 -18]
            sage: A*X.transpose() == zero_matrix(ZZ, 4, 2)
            True

            sage: result = A._right_kernel_matrix(algorithm='padic')
            sage: result[0]
            'computed-iml-int'
            sage: X = result[1]; X
            [-469  214  -30  119  -37    0]
            [ 370 -165   18  -91   30   -2]
            sage: A*X.transpose() == zero_matrix(ZZ, 4, 2)
            True

            sage: result = A._right_kernel_matrix(algorithm='default')
            sage: result[0]
            'computed-flint-int'
            sage: result[1]
            [ 469 -214   30 -119   37    0]
            [-370  165  -18   91  -30    2]

            sage: result = A._right_kernel_matrix(algorithm='flint')
            sage: result[0]
            'computed-flint-int'
            sage: result[1]
            [ 469 -214   30 -119   37    0]
            [-370  165  -18   91  -30    2]

        With the 'default' given as the algorithm, several heuristics are
        used to determine if FLINT, PARI or IML ('padic') is used.  The code has
        exact details, but roughly speaking, relevant factors are: the
        absolute size of the matrix, or the relative dimensions, or the
        magnitude of the entries. ::

            sage: A = random_matrix(ZZ, 18, 11)
            sage: A._right_kernel_matrix(algorithm='default')[0]
            'computed-pari-int'
            sage: A = random_matrix(ZZ, 18, 11, x = 10^200)
            sage: A._right_kernel_matrix(algorithm='default')[0]
            'computed-iml-int'
            sage: A = random_matrix(ZZ, 60, 60)
            sage: A._right_kernel_matrix(algorithm='default')[0]
            'computed-iml-int'
            sage: A = random_matrix(ZZ, 60, 55)
            sage: A._right_kernel_matrix(algorithm='default')[0]
            'computed-pari-int'

        TESTS:

        We test three trivial cases. FLINT is used for small matrices,
        but we let the heuristic decide that.  ::

            sage: A = matrix(ZZ, 0, 2)
            sage: A._right_kernel_matrix()[1]
            []
            sage: A = matrix(ZZ, 2, 0)
            sage: A._right_kernel_matrix()[1].parent()
            Full MatrixSpace of 0 by 0 dense matrices over Integer Ring
            sage: A = zero_matrix(ZZ, 4, 3)
            sage: A._right_kernel_matrix()[1]
            [1 0 0]
            [0 1 0]
            [0 0 1]
        """
        tm = verbose("computing right kernel matrix over the integers for %sx%s matrix" % (self.nrows(), self.ncols()),level=1)

        algorithm = kwds.pop('algorithm', None)
        if algorithm is None:
          algorithm = 'default'

        if algorithm == 'default':
            # The heuristic here could be auto-tuned, stored for
            # different architecture, etc.  What I've done below here
            # I just got by playing around with examples.  This is
            # *dramatically* better than doing absolutely nothing
            # (i.e., always choosing 'padic'), but is of course
            # far from optimal.   -- William Stein

            # I sometimes favor FLINT over PARI, but this should be better tuned. -- Marc Masdeu
            if max(self._nrows, self._ncols) <= 10:
                # Use FLINT for very small matrices, as long as entries aren't huge.
                algorithm = 'flint'
            elif max(self._nrows, self._ncols) <= 50:
                # when entries are huge, padic relatively good.
                h = self.height().ndigits()
                if h < 100:
                    algorithm = 'pari'
                else:
                    algorithm = 'padic'
            elif self._nrows <= self._ncols + 3:
                # the padic algorithm is much better for bigger
                # matrices if there are nearly more columns than rows
                # (that is its forte)
                algorithm = 'padic'
            else:
                algorithm = 'pari'

        if algorithm == 'flint':
            proof = kwds.pop('proof', None)
            proof = get_proof_flag(proof, "linear_algebra")
            K = self._rational_kernel_flint().transpose().saturation(proof=proof)
            format = 'computed-flint-int'
        elif algorithm == 'pari':
            K = self.__pari__().matkerint().mattranspose().sage()
            format = 'computed-pari-int'
        elif algorithm == 'padic':
            proof = kwds.pop('proof', None)
            proof = get_proof_flag(proof, "linear_algebra")
            K = self._rational_kernel_iml().transpose().saturation(proof=proof)
            format = 'computed-iml-int'
        else:
            raise ValueError('unknown algorithm: %s'%algorithm)
        tm = verbose("done computing right kernel matrix over the integers for %sx%s matrix" % (self.nrows(), self.ncols()),level=1, t=tm)
        return (format, K)

    # TODO: implement using flint function
    def _adjoint(self):
        """
        Return the adjoint of this matrix.

        Assumes self is a square matrix (checked in adjoint).

        EXAMPLES::

            sage: m = matrix(ZZ,3,[1..9])
            sage: m.adjoint()
            [ -3   6  -3]
            [  6 -12   6]
            [ -3   6  -3]
        """
        return self.parent()(self.__pari__().matadjoint().sage())

    def _ntl_(self):
        r"""
        ntl.mat_ZZ representation of self.

        EXAMPLES::

            sage: a = MatrixSpace(ZZ,200).random_element(x=-2, y=2)    # -2 to 2
            sage: A = a._ntl_()

        .. NOTE::

           NTL only knows dense matrices, so if you provide a sparse
           matrix NTL will allocate memory for every zero entry.
        """
        import sage.libs.ntl.ntl_mat_ZZ
        return sage.libs.ntl.ntl_mat_ZZ.ntl_mat_ZZ(self._nrows,self._ncols, self.list())


    ####################################################################################
    # LLL
    ####################################################################################
    def LLL_gram(self, flag = 0):
        """
        LLL reduction of the lattice whose gram matrix is ``self``,
        assuming that ``self`` is positive definite.

        .. WARNING::

            The algorithm does not check if ``self`` is positive definite.

        INPUT:

        - ``self`` -- a gram matrix of a positive definite quadratic form

        - ``flag`` -- an optional flag passed to ``qflllgram``.
                      According  to :pari:`qflllgram`'s documentation
                      the options are:

            - ``0`` -- (default), assume that ``self`` has either exact
                       (integral or rational) or real floating point entries.
                       The matrix is rescaled, converted to integers and the
                       behavior is then as in ``flag = 1``.

            - ``1`` -- assume that G is integral.
                       Computations involving Gram-Schmidt vectors are
                       approximate, with precision varying as needed.


        OUTPUT:

        A dense matrix ``U`` over the integers that represents a unimodular
        transformation matrix such that ``U.T * M * U``  is LLL-reduced.

        ALGORITHM:

        Calls PARI's :pari:`qflllgram`.

        EXAMPLES::

            sage: M = Matrix(ZZ, 2, 2, [5,3,3,2]) ; M
            [5 3]
            [3 2]
            sage: U = M.LLL_gram(); U
            [-1  1]
            [ 1 -2]
            sage: U.transpose() * M * U
            [1 0]
            [0 1]

        The algorithm might work for some semidefinite and indefinite forms::

            sage: Matrix(ZZ,2,2,[2,6,6,3]).LLL_gram()
            [-3 -1]
            [ 1  0]
            sage: Matrix(ZZ,2,2,[1,0,0,-1]).LLL_gram()
            [ 0 -1]
            [ 1  0]

        However, it might fail for others by raising a ``ValueError``::

            sage: Matrix(ZZ, 1,1,[0]).LLL_gram()
            Traceback (most recent call last):
            ...
            ValueError: qflllgram did not return a square matrix,
            perhaps the matrix is not positive definite

            sage: Matrix(ZZ, 2, 2, [0,1,1,0]).LLL_gram()
            Traceback (most recent call last):
            ...
            ValueError: qflllgram did not return a square matrix,
            perhaps the matrix is not positive definite

        or by running forever::

            sage: Matrix(ZZ, 2, 2, [-5, -1, -1, -5]).LLL_gram() # not tested
            Traceback (most recent call last):
            ...
            RuntimeError: infinite loop while calling qflllgram




        """
        if self._nrows != self._ncols:
            raise ArithmeticError("self must be a square matrix")

        n = self.nrows()
        # maybe should be /unimodular/ matrices ?
        P = self.__pari__()
        try:
            U = P.qflllgram(flag)
        except (RuntimeError, ArithmeticError) as msg:
            raise ValueError("qflllgram failed, "
                             "perhaps the matrix is not positive definite")
        if U.matsize() != [n, n]:
            raise ValueError("qflllgram did not return a square matrix, "
                             "perhaps the matrix is not positive definite");
        MS = matrix_space.MatrixSpace(ZZ,n)
        U = MS(U.sage())
        # Fix last column so that det = +1
        if U.det() == -1:
            for i in range(n):
                U[i,n-1] = - U[i,n-1]
        return U

    def BKZ(self, delta=None, algorithm="fpLLL", fp=None, block_size=10, prune=0,
            use_givens=False, precision=0, proof=None, **kwds):
        """
        Block Korkin-Zolotarev reduction.

        INPUT:

        - ``delta`` -- (default: ``0.99``) LLL parameter

        - ``algorithm`` -- (default: ``"fpLLL"``) ``"fpLLL"`` or ``"NTL"``

        - ``fp`` -- floating point number implementation

            - ``None`` -- NTL's exact reduction or fpLLL's wrapper (default)

            - ``'fp'`` -- double precision: NTL's FP or fpLLL's double

            - ``'ld'`` -- long doubles (fpLLL only)

            - ``'qd'`` -- NTL's QP

            -``'qd1'`` -- quad doubles: Uses ``quad_float`` precision
              to compute Gram-Schmidt, but uses double precision in
              the search phase of the block reduction algorithm. This
              seems adequate for most purposes, and is faster than
              ``'qd'``, which uses quad_float precision uniformly
              throughout (NTL only).

            - ``'xd'`` -- extended exponent: NTL's XD or fpLLL's dpe

            - ``'rr'`` -- arbitrary precision: NTL'RR or fpLLL's MPFR

        - ``block_size`` -- (default: ``10``) Specifies the size
          of the blocks in the reduction.  High values yield
          shorter vectors, but the running time increases double
          exponentially with ``block_size``.  ``block_size``
          should be between 2 and the number of rows of ``self``.

        - ``proof`` -- (default: same as ``proof.linear_algebra()``)
          Insist on full BKZ reduction. If disabled and fplll is
          called, reduction is much faster but the result is not fully
          BKZ reduced.

        NTL SPECIFIC INPUT:

        - ``prune`` -- (default: ``0``) The optional parameter
          ``prune`` can be set to any positive number to invoke the
          Volume Heuristic from [SH1995]_. This can significantly reduce
          the running time, and hence allow much bigger block size,
          but the quality of the reduction is of course not as good in
          general. Higher values of ``prune`` mean better quality, and
          slower running time. When ``prune`` is ``0``, pruning is
          disabled. Recommended usage: for ``block_size==30``, set
          ``10 <= prune <=15``.

        - ``use_givens`` -- Use Givens orthogonalization.  Only
          applies to approximate reduction using NTL.  This is a bit
          slower, but generally much more stable, and is really the
          preferred orthogonalization strategy.  For a nice
          description of this, see Chapter 5 of [GL1996]_.

        fpLLL SPECIFIC INPUT:

        - ``precision`` -- (default: ``0`` for automatic choice) bit
          precision to use if ``fp='rr'`` is set

        - ``**kwds`` -- keywords to be passed to :mod:`fpylll`.  See
          :class:`fpylll.BKZ.Param` for details.

        Also, if the verbose level is at least `2`, some output
        is printed during the computation.

        EXAMPLES::

            sage: A = Matrix(ZZ,3,3,range(1,10))
            sage: A.BKZ()
            [ 0  0  0]
            [ 2  1  0]
            [-1  1  3]

            sage: A = Matrix(ZZ,3,3,range(1,10))
            sage: A.BKZ(use_givens=True)
            [ 0  0  0]
            [ 2  1  0]
            [-1  1  3]

            sage: A = Matrix(ZZ,3,3,range(1,10))
            sage: A.BKZ(fp="fp")
            [ 0  0  0]
            [ 2  1  0]
            [-1  1  3]

        ALGORITHM:

        Calls either NTL or fpLLL.
        """
        if delta is None:
            delta = 0.99
        elif delta <= 0.25:
            raise TypeError("delta must be > 0.25")
        elif delta > 1:
            raise TypeError("delta must be <= 1")
        delta = float(delta)

        if prune < 0:
            raise TypeError("prune must be >= 0")
        prune = int(prune)

        verbose = get_verbose() >= 2

        block_size = int(block_size)

        if algorithm == "NTL":
            if fp is None:
                fp = "rr"

            if fp == "fp":
                algorithm = "BKZ_FP"
            elif fp == "qd":
                algorithm = "BKZ_QP"
            elif fp == "qd1":
                algorithm = "BKZ_QP1"
            elif fp == "xd":
                algorithm = "BKZ_XD"
            elif fp == "rr":
                algorithm = "BKZ_RR"
            else:
                raise TypeError("fp parameter not understood.")

            A = self._ntl_()

            if algorithm == "BKZ_FP":
                if not use_givens:
                    r = A.BKZ_FP(U=None, delta=delta, BlockSize=block_size,
                                 prune=prune, verbose=verbose)
                else:
                    r = A.G_BKZ_FP(U=None, delta=delta, BlockSize=block_size,
                                   prune=prune, verbose=verbose)

            elif algorithm == "BKZ_QP":
                if not use_givens:
                    r = A.BKZ_QP(U=None, delta=delta, BlockSize=block_size,
                                 prune=prune, verbose=verbose)
                else:
                    r = A.G_BKZ_QP(U=None, delta=delta, BlockSize=block_size,
                                   prune=prune, verbose=verbose)

            elif algorithm == "BKZ_QP1":
                if not use_givens:
                    r = A.BKZ_QP1(U=None, delta=delta, BlockSize=block_size,
                                  prune=prune, verbose=verbose)
                else:
                    r = A.G_BKZ_QP1(U=None, delta=delta, BlockSize=block_size,
                                    prune=prune, verbose=verbose)

            elif algorithm == "BKZ_XD":
                if not use_givens:
                    r = A.BKZ_XD(U=None, delta=delta, BlockSize=block_size,
                                 prune=prune, verbose=verbose)
                else:
                    r = A.G_BKZ_XD(U=None, delta=delta, BlockSize=block_size,
                                   prune=prune, verbose=verbose)

            elif algorithm == "BKZ_RR":
                if not use_givens:
                    r = A.BKZ_RR(U=None, delta=delta, BlockSize=block_size,
                                 prune=prune, verbose=verbose)
                else:
                    r = A.G_BKZ_RR(U=None, delta=delta, BlockSize=block_size,
                                   prune=prune, verbose=verbose)

            self.cache("rank",ZZ(r))
            R = <Matrix_integer_dense>self.new_matrix(
                    entries=[ZZ(z) for z in A.list()])

        elif algorithm == "fpLLL":
            from fpylll import BKZ, IntegerMatrix, load_strategies_json
            fp_ = fplll_fp_map[fp]
            if verbose:
                kwds["flags"] = kwds.get("flags", BKZ.DEFAULT) | BKZ.VERBOSE

            proof = get_proof_flag(proof, "linear_algebra")

            # enable performance improvements unless
            # 1. provable results are requested or
            # 2. the user has specified the relevant parameters already
            if "strategies" not in kwds:
                if proof is False:
                    kwds["strategies"] = load_strategies_json(BKZ.DEFAULT_STRATEGY)

            if "auto_abort" not in kwds:
                if proof is False:
                    kwds["flags"] = kwds.get("flags", BKZ.DEFAULT) | BKZ.AUTO_ABORT
                    kwds["auto_abort"] = True

            A = IntegerMatrix.from_matrix(self)
            BKZ.reduction(A, BKZ.Param(block_size=block_size, delta=delta, **kwds),
                          float_type=fp_,
                          precision=precision)

            R = A.to_matrix(self.new_matrix())
        return R

    def LLL(self, delta=None, eta=None, algorithm="fpLLL:wrapper", fp=None, prec=0, early_red=False, use_givens=False, use_siegel=False, **kwds):
        r"""
        Return LLL reduced or approximated LLL reduced lattice `R` for this
        matrix interpreted as a lattice.

        A lattice `(b_1, b_2, ..., b_d)` is `(\delta, \eta)`-LLL-reduced
        if the two following conditions hold:

        -  For any `i > j`, we have `\lvert \mu_{i,j} \rvert \leq \eta`.

        -  For any `i < d`, we have `\delta \lvert b_i^* \rvert^2 \leq
           \lvert b_{i + 1}^* + \mu_{i+1, i} b_i^* \rvert^2`,

        where `\mu_{i,j} = \langle b_i, b_j^* \rangle / \langle b_j^*, b_j^*
        \rangle` and `b_i^*` is the `i`-th vector of the Gram-Schmidt
        orthogonalisation of `(b_1, b_2, ..., b_d)`.

        The default reduction parameters are `\delta = 0.99` and `\eta = 0.501`.
        The parameters `\delta` and `\eta` must satisfy `0.25 < \delta
        \leq 1.0` and `0.5 \leq \eta < \sqrt{\delta}`. Polynomial time
        complexity is only guaranteed for `\delta < 1`. Not every algorithm
        admits the case `\delta = 1`.

        The lattice is returned as a matrix. Also the rank (and the
        determinant) of ``self`` are cached if those are computed during
        the reduction. Note that in general this only happens when
        ``self.rank() == self.ncols()`` and the exact algorithm is used.

        INPUT:

        - ``delta`` -- (default: ``0.99``) `\delta` parameter as described
          above

        - ``eta`` -- (default: ``0.501``) `\eta` parameter as described above,
          ignored by NTL

        - ``algorithm`` -- string; one of the algorithms listed below
          (default: ``"fpLLL:wrapper"``).

        - ``fp`` -- floating point number implementation:

          - ``None`` -- NTL's exact reduction or fpLLL's wrapper
          - ``'fp'`` -- double precision: NTL's FP or fpLLL's double
          - ``'ld'`` -- long doubles (fpLLL only)
          - ``'qd'`` -- NTL's QP
          - ``'xd'`` -- extended exponent: NTL's XD or fpLLL's dpe
          - ``'rr'`` -- arbitrary precision: NTL's RR or fpLLL's MPFR

        - ``prec`` -- (default: auto choose) precision, ignored by NTL

        - ``early_red`` -- (default: ``False``) perform early reduction,
          ignored by NTL

        - ``use_givens`` -- (default: ``False``) use Givens
          orthogonalization.  Only applies to approximate reduction
          using NTL.  This is slower but generally more stable.

        - ``use_siegel`` -- (default: ``False``) use Siegel's condition
          instead of Lovász's condition, ignored by NTL

        - ``**kwds`` -- keywords to be passed to :mod:`fpylll`.  See
          :meth:`fpylll.LLL.reduction` for details.

        Also, if the verbose level is at least `2`, some output
        is printed during the computation.

        AVAILABLE ALGORITHMS:

        - ``'NTL:LLL'`` - NTL's LLL + choice of ``fp``.

        - ``'fpLLL:heuristic'`` - fpLLL's heuristic + choice of ``fp``.

        - ``'fpLLL:fast'`` - fpLLL's fast + choice of ``fp``.

        - ``'fpLLL:proved'`` - fpLLL's proved + choice of ``fp``.

        - ``'fpLLL:wrapper'`` - fpLLL's automatic choice (default).

        OUTPUT:

        A matrix over the integers.

        EXAMPLES::

            sage: A = Matrix(ZZ,3,3,range(1,10))
            sage: A.LLL()
            [ 0  0  0]
            [ 2  1  0]
            [-1  1  3]

        We compute the extended GCD of a list of integers using LLL, this
        example is from the Magma handbook::

            sage: Q = [ 67015143, 248934363018, 109210, 25590011055, 74631449,
            ....:       10230248, 709487, 68965012139, 972065, 864972271 ]
            sage: n = len(Q)
            sage: S = 100
            sage: X = Matrix(ZZ, n, n + 1)
            sage: for i in range(n):
            ....:     X[i, i + 1] = 1
            sage: for i in range(n):
            ....:     X[i, 0] = S * Q[i]
            sage: L = X.LLL()
            sage: M = L.row(n-1).list()[1:]
            sage: M
            [-3, -1, 13, -1, -4, 2, 3, 4, 5, -1]
            sage: add(Q[i]*M[i] for i in range(n))
            -1

        The case `\delta = 1` is not always supported::

            sage: L = X.LLL(delta=2)
            Traceback (most recent call last):
            ...
            TypeError: delta must be <= 1
            sage: L = X.LLL(delta=1)    # not tested, will eat lots of ram
            Traceback (most recent call last):
            ...
            RuntimeError: infinite loop in LLL
            sage: L = X.LLL(delta=1, algorithm='NTL:LLL')
            sage: L[-1]
            (-100, -3, -1, 13, -1, -4, 2, 3, 4, 5, -1)

        TESTS::

            sage: matrix(ZZ, 0, 0).LLL()
            []
            sage: matrix(ZZ, 3, 0).LLL()
            []
            sage: matrix(ZZ, 0, 3).LLL()
            []

            sage: M = matrix(ZZ, [[1,2,3],[31,41,51],[101,201,301]])
            sage: A = M.LLL()
            sage: A
            [ 0  0  0]
            [-1  0  1]
            [ 1  1  1]
            sage: B = M.LLL(algorithm='NTL:LLL')
            sage: C = M.LLL(algorithm='NTL:LLL', fp=None)
            sage: D = M.LLL(algorithm='NTL:LLL', fp='fp')
            sage: F = M.LLL(algorithm='NTL:LLL', fp='xd')
            sage: G = M.LLL(algorithm='NTL:LLL', fp='rr')
            sage: A == B == C == D == F == G
            True
            sage: H = M.LLL(algorithm='NTL:LLL', fp='qd')
            Traceback (most recent call last):
            ...
            TypeError: algorithm NTL:LLL_QD not supported

        .. NOTE::

            See :mod:`sage.libs.ntl.ntl_mat_ZZ.ntl_mat_ZZ.LLL` and
            :mod:`fpylll.fplll.lll` for details on the algorithms used.

            Although LLL is a deterministic algorithm, the output for
            different implementations and CPUs (32-bit vs. 64-bit) may
            vary, while still being correct.
        """
        if self.ncols() == 0 or self.nrows() == 0:
            verbose("Trivial matrix, nothing to do")
            return self

        tm = verbose("LLL of %sx%s matrix (algorithm %s)"%(self.nrows(), self.ncols(), algorithm))
        import sage.libs.ntl.all
        ntl_ZZ = sage.libs.ntl.all.ZZ

        verb = get_verbose() >= 2

        if prec < 0:
            raise TypeError("precision prec must be >= 0")
        prec = int(prec)

        if algorithm == 'NTL:LLL':
            if fp is None:
                algorithm = 'NTL:LLL'
            elif fp == 'fp':
                algorithm = 'NTL:LLL_FP'
            elif fp == 'qd':
                algorithm = 'NTL:LLL_QD'
            elif fp == 'xd':
                algorithm = 'NTL:LLL_XD'
            elif fp == 'rr':
                algorithm = 'NTL:LLL_RR'

            if delta is None:
                delta = ZZ(99)/ZZ(100)
            elif delta <= ZZ(1)/ZZ(4):
                raise TypeError("delta must be > 1/4")
            elif delta > 1:
                raise TypeError("delta must be <= 1")
            delta = QQ(delta)
            a = delta.numer()
            b = delta.denom()

        else:
            fp = fplll_fp_map[fp]
            if delta is None:
                delta = 0.99
            elif delta <= 0.25:
                raise TypeError("delta must be > 0.25")
            elif delta > 1:
                raise TypeError("delta must be <= 1")
            delta = float(delta)

            if eta is None:
                eta = 0.501
            elif eta < 0.5:
                raise TypeError("eta must be >= 0.5")

        if algorithm.startswith('NTL:'):
            A = sage.libs.ntl.all.mat_ZZ(self.nrows(),self.ncols(),
                    [ntl_ZZ(z) for z in self.list()])

            if algorithm == "NTL:LLL":
                r, det2 = A.LLL(a,b, verbose=verb)
                det2 = ZZ(det2)
                try:
                    det = ZZ(det2.sqrt())
                    self.cache("det", det)
                except TypeError:
                    pass
            elif algorithm == "NTL:LLL_FP":
                if use_givens:
                    r = A.G_LLL_FP(delta, verbose=verb)
                else:
                    r = A.LLL_FP(delta, verbose=verb)
            elif algorithm == "NTL:LLL_QP":
                if use_givens:
                    r = A.G_LLL_QP(delta, verbose=verb)
                else:
                    r = A.LLL_QP(delta, verbose=verb)
            elif algorithm == "NTL:LLL_XD":
                if use_givens:
                    r = A.G_LLL_XD(delta, verbose=verb)
                else:
                    r = A.LLL_XD(delta, verbose=verb)
            elif algorithm == "NTL:LLL_RR":
                if use_givens:
                    r = A.G_LLL_RR(delta, verbose=verb)
                else:
                    r = A.LLL_XD(delta, verbose=verb)
            else:
                raise TypeError("algorithm %s not supported"%algorithm)

            r = ZZ(r)

            R = <Matrix_integer_dense>self.new_matrix(
                    entries=[ZZ(z) for z in A.list()])
            self.cache("rank",r)

        elif algorithm.startswith('fpLLL:'):
            from fpylll import LLL, IntegerMatrix
            A = IntegerMatrix.from_matrix(self)
            method = algorithm.replace("fpLLL:","")
            if verb:
                kwds["flags"] = kwds.get("flags", LLL.DEFAULT) | LLL.VERBOSE
            if use_siegel:
                kwds["flags"] = kwds.get("flags", LLL.DEFAULT) | LLL.SIEGEL
            if early_red:
                kwds["flags"] = kwds.get("flags", LLL.DEFAULT) | LLL.EARLY_RED

            LLL.reduction(A, delta=delta, eta=eta, method=method, float_type=fp, precision=prec)
            R = A.to_matrix(self.new_matrix())
        else:
            raise TypeError("algorithm %s not supported"%algorithm)

        verbose("LLL finished", tm)
        return R

    def is_LLL_reduced(self, delta=None, eta=None):
        r"""
        Return ``True`` if this lattice is `(\delta, \eta)`-LLL reduced.
        See ``self.LLL`` for a definition of LLL reduction.

        INPUT:

        - ``delta`` -- (default: `0.99`) parameter `\delta` as described above

        - ``eta`` -- (default: `0.501`) parameter `\eta` as described above

        EXAMPLES::

            sage: A = random_matrix(ZZ, 10, 10)
            sage: L = A.LLL()
            sage: A.is_LLL_reduced()
            False
            sage: L.is_LLL_reduced()
            True
        """
        if eta is None:
            eta = 0.501
        if delta is None:
            delta = ZZ(99) / ZZ(100)

        if delta <= ZZ(1) / ZZ(4):
            raise TypeError("delta must be > 1/4")
        elif delta > 1:
            raise TypeError("delta must be <= 1")

        if eta < 0.5:
            raise TypeError("eta must be >= 0.5")

        # this is pretty slow
        import sage.modules.misc
        G, mu = sage.modules.misc.gram_schmidt(self.rows())
        #For any $i>j$, we have $|mu_{i, j}| <= \eta$
        for e in mu.list():
            if e.abs() > eta:
                return False

        #For any $i<d$, we have $\delta |b_i^*|^2 <= |b_{i+1}^* + mu_{i+1, i} b_i^* |^2$
        norms = [G[i].norm()**2 for i in range(len(G))]
        for i in xrange(1,self.nrows()):
            if norms[i] < (delta - mu[i,i-1]**2) * norms[i-1]:
                return False
        return True

    def prod_of_row_sums(self, cols):
        """
        Return the product of the sums of the entries in the submatrix of
        ``self`` with given columns.

        INPUT:

        - ``cols`` -- a list (or set) of integers representing columns
          of ``self``

        OUTPUT: an integer

        EXAMPLES::

            sage: a = matrix(ZZ,2,3,[1..6]); a
            [1 2 3]
            [4 5 6]
            sage: a.prod_of_row_sums([0,2])
            40
            sage: (1+3)*(4+6)
            40
            sage: a.prod_of_row_sums(set([0,2]))
            40

        """
        cdef Py_ssize_t c, row
        cdef fmpz_t s,pr
        fmpz_init(s)
        fmpz_init_set_ui(pr, 1)

        for row from 0 <= row < self._nrows:
            fmpz_set_si(s, 0)
            for c in cols:
                if c<0 or c >= self._ncols:
                    fmpz_clear(s)
                    fmpz_clear(pr)
                    raise IndexError("matrix column index out of range")
                fmpz_add(s, s, fmpz_mat_entry(self._matrix,row,c))
            fmpz_mul(pr, pr, s)
        cdef Integer z = Integer.__new__(Integer)
        fmpz_get_mpz(z.value, pr)
        fmpz_clear(s)
        fmpz_clear(pr)
        return z

    def rational_reconstruction(self, N):
        """
        Use rational reconstruction to lift self to a matrix over the
        rational numbers (if possible), where we view self as a matrix
        modulo N.

        INPUT:


        -  ``N`` - an integer


        OUTPUT:


        -  ``matrix`` - over QQ or raise a ValueError


        EXAMPLES: We create a random 4x4 matrix over ZZ.

        ::

            sage: A = matrix(ZZ, 4, [4, -4, 7, 1, -1, 1, -1, -12, -1, -1, 1, -1, -3, 1, 5, -1])

        There isn't a unique rational reconstruction of it::

            sage: A.rational_reconstruction(11)
            Traceback (most recent call last):
            ...
            ValueError: rational reconstruction does not exist

        We throw in a denominator and reduce the matrix modulo 389 - it
        does rationally reconstruct.

        ::

            sage: B = (A/3 % 389).change_ring(ZZ)
            sage: B.rational_reconstruction(389) == A/3
            True

        TESTS:

        Check that :trac:`9345` is fixed::

            sage: A = random_matrix(ZZ, 3, 3)
            sage: A.rational_reconstruction(0)
            Traceback (most recent call last):
            ...
            ZeroDivisionError: The modulus cannot be zero
        """
        from .misc import matrix_integer_dense_rational_reconstruction
        return matrix_integer_dense_rational_reconstruction(self, N)

    def randomize(self, density=1, x=None, y=None, distribution=None, \
                  nonzero=False):
        """
        Randomize ``density`` proportion of the entries of this matrix,
        leaving the rest unchanged.

        The parameters are the same as the ones for the integer ring's
        ``random_element`` function.

        If ``x`` and ``y`` are given, randomized entries of this matrix have
        to be between ``x`` and ``y`` and have density 1.

        INPUT:

        -  ``self`` - a mutable matrix over ZZ

        -  ``density`` - a float between 0 and 1

        -  ``x, y`` - if not ``None``, these are passed to the
           ``ZZ.random_element`` function as the upper and lower endpoints in
           the  uniform distribution

        -  ``distribution`` - would also be passed into ``ZZ.random_element``
           if given

        -  ``nonzero`` - bool (default: ``False``); whether the new entries
           are guaranteed to be zero

        OUTPUT:

        -  None, the matrix is modified in-place

        EXAMPLES::

            sage: A = matrix(ZZ, 2,3, [1..6]); A
            [1 2 3]
            [4 5 6]
            sage: A.randomize()
            sage: A
            [-8  2  0]
            [ 0  1 -1]
            sage: A.randomize(x=-30,y=30)
            sage: A
            [  5 -19  24]
            [ 24  23  -9]
        """
        density = float(density)
        if density <= 0:
            return
        if density > 1:
            density = float(1)

        self.check_mutability()
        self.clear_cache()

        cdef randstate rstate = current_randstate()

        cdef mpz_t tmp
        mpz_init(tmp)
        cdef Py_ssize_t i, j, k, nc, num_per_row
        global state, ZZ

        cdef IntegerRing_class the_integer_ring = ZZ

        if not nonzero:
            # Original code, before adding the ``nonzero`` option.
            sig_on()
            if density == 1:
                for i from 0 <= i < self._nrows:
                    for j from 0 <= j < self._ncols:
                        the_integer_ring._randomize_mpz(tmp, x, y, \
                                                    distribution)
                        self.set_unsafe_mpz(i,j,tmp)
            else:
                nc = self._ncols
                num_per_row = int(density * nc)
                for i from 0 <= i < self._nrows:
                    for j from 0 <= j < num_per_row:
                        k = rstate.c_random()%nc
                        the_integer_ring._randomize_mpz(tmp, \
                                                        x, y, distribution)
                        self.set_unsafe_mpz(i,k,tmp)
            sig_off()
        else:
            # New code, to implement the ``nonzero`` option.  Note that this
            # code is almost the same as above, the only difference being that
            # each entry is set until it's non-zero.
            sig_on()
            if density == 1:
                for i from 0 <= i < self._nrows:
                    for j from 0 <= j < self._ncols:
                        while fmpz_sgn(fmpz_mat_entry(self._matrix,i,j)) == 0:
                            the_integer_ring._randomize_mpz(tmp, \
                                x, y, distribution)
                            self.set_unsafe_mpz(i,j,tmp)
            else:
                nc = self._ncols
                num_per_row = int(density * nc)
                for i from 0 <= i < self._nrows:
                    for j from 0 <= j < num_per_row:
                        k = rstate.c_random() % nc
                        while fmpz_sgn(fmpz_mat_entry(self._matrix,i,k)) == 0:
                            the_integer_ring._randomize_mpz(tmp,\
                                                            x, y, distribution)
                            self.set_unsafe_mpz(i,k,tmp)

            sig_off()
        mpz_clear(tmp)

    #### Rank

    def rank(self, algorithm='modp'):
        """
        Return the rank of this matrix.

        INPUT:

        - ``algorithm`` -- either ``'modp'`` (default) or ``'flint'``
          or ``'linbox'``

        OUTPUT:

        - a nonnegative integer -- the rank

        .. NOTE::

            The rank is cached.

        ALGORITHM:

        If set to ``'modp'``, first check if the matrix has maximum
        possible rank by working modulo one random prime. If not, call
        LinBox's rank function.

        EXAMPLES::

            sage: a = matrix(ZZ,2,3,[1..6]); a
            [1 2 3]
            [4 5 6]
            sage: a.rank()
            2
            sage: a = matrix(ZZ,3,3,[1..9]); a
            [1 2 3]
            [4 5 6]
            [7 8 9]
            sage: a.rank()
            2

        Here is a bigger example - the rank is of course still 2::

            sage: a = matrix(ZZ,100,[1..100^2]); a.rank()
            2

        TESTS::

            sage: a.rank(algorithm='funky')
            Traceback (most recent call last):
            ...
            ValueError: algorithm must be one of 'modp', 'flint' or 'linbox'
        """
        if algorithm not in ['modp', 'flint', 'linbox']:
            raise ValueError("algorithm must be one of 'modp', 'flint' "
                             "or 'linbox'")

        r = self.fetch('rank')
        if not r is None:
            return r

        if algorithm == 'flint' or (self._nrows <= 6 and self._ncols <= 6
                                    and self.height().ndigits() <= 100):
            r = fmpz_mat_rank(self._matrix)
            self.cache('rank', r)
            return r
        elif algorithm == 'modp':
            # Can very quickly detect full rank by working modulo p.
            r = self._rank_modp()
            if r == self._nrows or r == self._ncols:
                self.cache('rank', r)
                return r
        # Algorithm is 'linbox' or detecting full rank didn't work --
        # use LinBox's general algorithm.
        r = self._rank_linbox()
        self.cache('rank', r)
        return r

    def _rank_linbox(self):
        """
        Compute the rank of this matrix using Linbox.

        TESTS::

            sage: matrix(ZZ, 4, 6, 0)._rank_linbox()
            0
            sage: matrix(ZZ, 3, 4, range(12))._rank_linbox()
            2
            sage: matrix(ZZ, 5, 10, [1+i+i^2 for i in range(50)])._rank_linbox()
            3
        """
        sig_on()
        cdef unsigned long r = linbox_fmpz_mat_rank(self._matrix)
        sig_off()
        return Integer(r)

    def _rank_modp(self, p=46337):
        A = self._mod_int_c(p)
        return A.rank()

    #### Determinant

    def determinant(self, algorithm='default', proof=None, stabilize=2):
        r"""
        Return the determinant of this matrix.

        INPUT:

        - ``algorithm``

          - ``'default'`` -- use ``flint``

          - ``'flint'`` -- let flint do the determinant

          - ``'padic'`` -  uses a p-adic / multimodular
            algorithm that relies on code in IML and linbox

          - ``'linbox'`` - calls linbox det (you *must* set
            proof=False to use this!)

          - ``'ntl'`` - calls NTL's det function

          - ``'pari'`` - uses PARI

        -  ``proof`` - bool or None; if None use
           proof.linear_algebra(); only relevant for the padic algorithm.

           .. NOTE::

              It would be *VERY VERY* hard for det to fail even with
              proof=False.

        -  ``stabilize`` - if proof is False, require det to be
           the same for this many CRT primes in a row. Ignored if proof is
           True.


        ALGORITHM: The p-adic algorithm works by first finding a random
        vector v, then solving A\*x = v and taking the denominator
        `d`. This gives a divisor of the determinant. Then we
        compute `\det(A)/d` using a multimodular algorithm and the
        Hadamard bound, skipping primes that divide `d`.

        EXAMPLES::

            sage: A = matrix(ZZ,8,8,[3..66])
            sage: A.determinant()
            0

        ::

            sage: A = random_matrix(ZZ,20,20)
            sage: D1 = A.determinant()
            sage: A._clear_cache()
            sage: D2 = A.determinant(algorithm='ntl')
            sage: D1 == D2
            True

        We have a special-case algorithm for 4 x 4 determinants::

            sage: A = matrix(ZZ,4,[1,2,3,4,4,3,2,1,0,5,0,1,9,1,2,3])
            sage: A.determinant()
            270

        Next we try the Linbox det. Note that we must have proof=False.

        ::

            sage: A = matrix(ZZ,5,[1,2,3,4,5,4,6,3,2,1,7,9,7,5,2,1,4,6,7,8,3,2,4,6,7])
            sage: A.determinant(algorithm='linbox')
            Traceback (most recent call last):
            ...
            RuntimeError: you must pass the proof=False option to the determinant command to use LinBox's det algorithm
            sage: A.determinant(algorithm='linbox', proof=False)
            -21
            sage: A._clear_cache()
            sage: A.determinant()
            -21

        Try the other algorithms on the same example::

            sage: A._clear_cache(); A.determinant(algorithm='padic')
            -21
            sage: A._clear_cache(); A.determinant(algorithm='pari')
            -21
            sage: A._clear_cache(); A.determinant(algorithm='ntl')
            -21
            sage: A._clear_cache(); A.determinant(algorithm='padic')
            -21

        A bigger example::

            sage: A = random_matrix(ZZ,30)
            sage: d = A.determinant()
            sage: A._clear_cache()
            sage: A.determinant(algorithm='linbox',proof=False) == d
            True

        TESTS:

        This shows that we can compute determinants for all sizes up to
        80. The check that the determinant of a squared matrix is a
        square is a sanity check that the result is probably correct::

            sage: for s in [1..80]:  # long time
            ....:     M = random_matrix(ZZ, s)
            ....:     d = (M*M).determinant()
            ....:     assert d.is_square()

        Check consistency::

            sage: all(matrix(ZZ, 0).det(algorithm=algo).is_one() for algo in ['flint', 'padic', 'pari', 'ntl'])
            True
            sage: for _ in range(100):
            ....:     dim = randint(1, 10)
            ....:     m = random_matrix(ZZ, dim)
            ....:     det_flint = m.__copy__().det(algorithm='flint')
            ....:     det_padic = m.__copy__().det(algorithm='padic')
            ....:     det_pari = m.__copy__().det(algorithm='pari')
            ....:     det_ntl = m.__copy__().det(algorithm='ntl')
            ....:     if type(det_flint) is not Integer:
            ....:         raise RuntimeError("type(det_flint) = {}".format(type(det_flint)))
            ....:     if type(det_padic) is not Integer:
            ....:         raise RuntimeError("type(det_padic) = {}".format(type(det_padic)))
            ....:     if type(det_pari) is not Integer:
            ....:         raise RuntimeError("type(det_pari) = {}".format(type(det_pari)))
            ....:     if type(det_ntl) is not Integer:
            ....:         raise RuntimeError("type(det_ntl) = {}".format(type(det_ntl)))
            ....:     if det_flint != det_padic or det_flint != det_pari or det_flint != det_ntl:
            ....:         raise RuntimeError("ERROR\ndet_flint = {}\ndet_padic={}\ndet_pari={}\ndet_ntl={}\n{}".format(
            ....:                           det_flint, det_padic, det_pari, det_ntl, self.str()))
        """
        d = self.fetch('det')
        if d is not None:
            return d
        if not self.is_square():
            raise ValueError("self must be a square matrix")

        cdef Py_ssize_t n = self.nrows()
        cdef Integer det = Integer()
        cdef fmpz_t e

        proof = get_proof_flag(proof, "linear_algebra")

        if algorithm == 'default':
            algorithm = 'flint'

        if algorithm == 'flint':
            fmpz_init(e)
            fmpz_mat_det(e, self._matrix)
            fmpz_get_mpz(det.value, e)
            fmpz_clear(e)
            d = det
        elif algorithm == 'padic':
            from . import matrix_integer_dense_hnf
            d = matrix_integer_dense_hnf.det_padic(self, proof=proof, stabilize=stabilize)
        elif algorithm == 'linbox':
            if proof:
                raise RuntimeError("you must pass the proof=False option to the determinant command to use LinBox's det algorithm")
            d = self._det_linbox()
        elif algorithm == 'pari':
            d = self._det_pari()
        elif algorithm == 'ntl':
            d = self._det_ntl()
        else:
            raise TypeError("algorithm '%s' not known"%(algorithm))

        self.cache('det', d)
        return d


    def _det_linbox(self):
        """
        Compute the determinant of this matrix using Linbox.

        TESTS::

            sage: matrix(ZZ, 0)._det_linbox()
            1
        """
        if self._nrows != self._ncols:
            raise ArithmeticError("self must be a square matrix")
        if self._nrows == 0:
            return ZZ.one()

        cdef fmpz_t tmp
        fmpz_init(tmp)
        sig_on()
        linbox_fmpz_mat_det(tmp, self._matrix)
        sig_off()

        cdef Integer ans = PY_NEW(Integer)
        fmpz_get_mpz(ans.value, tmp)
        fmpz_clear(tmp)
        return ans

    def _det_pari(self, int flag=0):
        """
        Determinant of this matrix using Gauss-Bareiss. If (optional)
        flag is set to 1, use classical Gaussian elimination.

        For efficiency purposes, this det is computed entirely on the
        PARI stack then the PARI stack is cleared. This function is
        most useful for very small matrices.

        EXAMPLES::

            sage: matrix(ZZ, 0)._det_pari()
            1
            sage: matrix(ZZ, 0)._det_pari(1)
            1
            sage: matrix(ZZ, 3, [1..9])._det_pari()
            0
            sage: matrix(ZZ, 3, [1..9])._det_pari(1)
            0
        """
        sig_on()
        cdef GEN d = det0(pari_GEN(self), flag)
        # now convert d to a Sage integer e
        cdef Integer e = Integer.__new__(Integer)
        INT_to_mpz(e.value, d)
        clear_stack()
        return e

    def _det_ntl(self):
        """
        Compute the determinant of this matrix using NTL.

        EXAMPLES::

            sage: matrix(ZZ, 0)._det_ntl()
            1
            sage: matrix(ZZ, 3, [1..9])._det_ntl()
            0
            sage: matrix(ZZ, 3, [1,3,6,2,7,8,2,1,0])._det_ntl()
            -32
        """
        sig_on()
        d = self._ntl_().determinant()
        sig_off()
        return Integer(d)

    def _rational_kernel_iml(self):
        """
        Return the rational (left) kernel of this matrix

        OUTPUT:

        A matrix ``K`` such that ``self * K = 0``, and the number of columns of
        K equals the nullity of self.

        EXAMPLES::

            sage: m = matrix(ZZ, 5, 5, [1+i+i^2 for i in range(25)])
            sage: m._rational_kernel_iml()
            [ 1  3]
            [-3 -8]
            [ 3  6]
            [-1  0]
            [ 0 -1]

            sage: V1 = m._rational_kernel_iml().column_space().change_ring(QQ)
            sage: V2 = m._rational_kernel_flint().column_space().change_ring(QQ)
            sage: assert V1 == V2
        """
        if self._nrows == 0 or self._ncols == 0:
            return self.matrix_space(self._ncols, 0).zero_matrix()

        cdef long dim
        cdef unsigned long i,j,k
        cdef mpz_t *mp_N
        time = verbose('computing null space of %s x %s matrix using IML'%(self._nrows, self._ncols))
        cdef mpz_t * m = fmpz_mat_to_mpz_array(self._matrix)
        sig_on()
        dim = nullspaceMP(self._nrows, self._ncols, m, &mp_N)
        sig_off()
        # Now read the answer as a matrix.
        cdef Matrix_integer_dense M
        M = self._new(self._ncols, dim)
        k = 0
        for i in range(self._ncols):
            for j in range(dim):
                fmpz_set_mpz(fmpz_mat_entry(M._matrix, i, j), mp_N[k])
                k += 1
        mpz_array_clear(m, self._nrows * self._ncols)
        mpz_array_clear(mp_N, dim * self._ncols)
        verbose("finished computing null space", time)
        return M

    def _rational_kernel_flint(self):
        """
        Return the rational (left) kernel of this matrix

        OUTPUT:

        A matrix ``K`` such that ``self * K = 0``, and the number of columns of
        K equals the nullity of self.

        EXAMPLES::

            sage: m = matrix(ZZ, 4, 6, [i^2-2*i for i in range(24)])
            sage: m._rational_kernel_flint()
            [  1728   5184  10368]
            [ -5184 -13824 -25920]
            [  5184  10368  17280]
            [ -1728      0      0]
            [     0  -1728      0]
            [     0      0  -1728]

            sage: V1 = m._rational_kernel_iml().column_space().change_ring(QQ)
            sage: V2 = m._rational_kernel_flint().column_space().change_ring(QQ)
            sage: assert V1 == V2
        """
        if self._nrows == 0 or self._ncols == 0:
            return self.matrix_space(self._ncols, 0).zero_matrix()

        cdef long dim
        cdef fmpz_mat_t M0
        sig_on()
        fmpz_mat_init(M0, self._ncols, self._ncols)
        dim = fmpz_mat_nullspace(M0, self._matrix)
        sig_off()
        # Now read the answer as a matrix.
        cdef Matrix_integer_dense M = self._new(self._ncols, dim)
        cdef size_t i,j
        for i in range(self._ncols):
            for j in range(dim):
                fmpz_set(fmpz_mat_entry(M._matrix, i, j), fmpz_mat_entry(M0, i, j))
        fmpz_mat_clear(M0)
        return M

    def _invert_iml(self, use_nullspace=False, check_invertible=True):
        """
        Invert this matrix using IML. The output matrix is an integer
        matrix and a denominator.

        INPUT:


        -  ``self`` - an invertible matrix

        -  ``use_nullspace`` - (default: False): whether to
           use nullspace algorithm, which is slower, but doesn't require
           checking that the matrix is invertible as a precondition.

        -  ``check_invertible`` - (default: True) whether to
           check that the matrix is invertible.


        OUTPUT: A, d such that A\*self = d


        -  ``A`` - a matrix over ZZ

        -  ``d`` - an integer


        ALGORITHM: Uses IML's p-adic nullspace function.

        EXAMPLES::

            sage: a = matrix(ZZ,3,[1,2,5, 3,7,8, 2,2,1])
            sage: b, d = a._invert_iml(); b,d
            (
            [  9  -8  19]
            [-13   9  -7]
            [  8  -2  -1], 23
            )
            sage: a*b
            [23  0  0]
            [ 0 23  0]
            [ 0  0 23]

        AUTHORS:

        - William Stein
        """
        if self._nrows != self._ncols:
            raise TypeError("self must be a square matrix.")

        P = self.parent()
        time = verbose('computing inverse of %s x %s matrix using IML'%(self._nrows, self._ncols))
        if use_nullspace:
            A = self.augment(P.identity_matrix())
            K = A._rational_kernel_iml()
            d = -K[self._nrows,0]
            if K.ncols() != self._ncols or d == 0:
                raise ZeroDivisionError("input matrix must be nonsingular")
            B = K[:self._nrows]
            verbose("finished computing inverse using IML", time)
            return B, d
        else:
            if check_invertible and self.rank() != self._nrows:
                raise ZeroDivisionError("input matrix must be nonsingular")
            return self._solve_iml(P.identity_matrix(), right=True)

    def _invert_flint(self):
        """
        Invert this matrix using FLINT. The output matrix is an integer
        matrix and a denominator.

        INPUT:

        -  ``self`` - an invertible matrix

        OUTPUT: A, d such that A\*self = d


        -  ``A`` - a matrix over ZZ

        -  ``d`` - an integer


        EXAMPLES::

            sage: a = matrix(ZZ,3,[1,2,5, 3,7,8, 2,2,1])
            sage: b, d = a._invert_flint(); b,d
            (
            [  9  -8  19]
            [-13   9  -7]
            [  8  -2  -1], 23
            )
            sage: a*b
            [23  0  0]
            [ 0 23  0]
            [ 0  0 23]

        AUTHORS:

        - William Stein

        - Marc Masdeu -- (08/2014) Use FLINT
        """
        if self._nrows != self._ncols:
            raise ArithmeticError("self must be a square matrix.")

        cdef Matrix_integer_dense M
        cdef int res
        cdef Integer den = Integer(0)
        cdef fmpz_t fden
        fmpz_init(fden)
        M = self._new(self._nrows,self._ncols)
        verbose('computing inverse of %s x %s matrix using FLINT'%(self._nrows, self._ncols))
        sig_on()
        res = fmpz_mat_inv(M._matrix,fden,self._matrix)
        fmpz_get_mpz(den.value,fden)
        sig_off()
        fmpz_clear(fden)
        if res == 0:
            raise ZeroDivisionError('Matrix is singular')
        if den < 0:
            return -M, -den
        else:
            return M, den

    def __invert__(self):
        r"""
        Return the inverse of self.

        EXAMPLES::

            sage: M = MatrixSpace(ZZ,3)
            sage: m = M([1,2,3,3,4,5,1,2,-3])
            sage: ~m
            [-11/6     1  -1/6]
            [  7/6  -1/2   1/3]
            [  1/6     0  -1/6]
            sage: ~m * m == m * ~m == M.identity_matrix()
            True

        Note that inverse of determinant one integer matrices do not belong to
        the same parent::

            sage: (~M.identity_matrix()).parent()
            Full MatrixSpace of 3 by 3 dense matrices over Rational Field

        This is consistent with::

            sage: (~1).parent()
            Rational Field

        TESTS::

            sage: ~M.zero_matrix()
            Traceback (most recent call last):
            ...
            ZeroDivisionError: Matrix is singular
        """
        A,d = self._invert_flint()
        return A/d

    def _invert_unit(self):
        r"""
        If self is a matrix with determinant `1` or `-1` return the inverse of
        ``self`` as a matrix over `ZZ`.

        EXAMPLES::

            sage: a = matrix(2, [1,2,1,1])
            sage: a^(-1)
            [-1  2]
            [ 1 -1]
            sage: m = a._invert_unit(); m
            [-1  2]
            [ 1 -1]
            sage: m.parent()
            Full MatrixSpace of 2 by 2 dense matrices over Integer Ring
            sage: matrix(2, [2,1,0,1])._invert_unit()
            Traceback (most recent call last):
            ...
            ZeroDivisionError: matrix is not invertible over Integer Ring
        """
        A,d = self._invert_flint()
        if d != ZZ.one():
            raise ZeroDivisionError("matrix is not invertible over {}".format(self.base_ring()))
        return A

    def _solve_right_nonsingular_square(self, B, check_rank=True, algorithm = 'iml'):
        r"""
        If self is a matrix `A` of full rank, then this function
        returns a vector or matrix `X` such that `A X = B`.
        If `B` is a vector then `X` is a vector and if
        `B` is a matrix, then `X` is a matrix. The base
        ring of `X` is the integers unless a denominator is needed
        in which case the base ring is the rational numbers.

        .. NOTE::

           In Sage one can also write ``A  B`` for
           ``A.solve_right(B)``, i.e., Sage implements the "the
           MATLAB/Octave backslash operator".

        .. NOTE::

           This is currently only implemented when A is square.

        INPUT:


        -  ``B`` - a matrix or vector

        -  ``check_rank`` - bool (default: True); if True
           verify that in fact the rank is full.

        - ``algorithm`` - ``'iml'`` (default) or ``'flint'``

        OUTPUT: a matrix or vector over `\QQ`

        EXAMPLES::

            sage: a = matrix(ZZ, 2, [0, -1, 1, 0])
            sage: v = vector(ZZ, [2, 3])
            sage: a \ v
            (3, -2)

        Note that the output vector or matrix is always over
        `\QQ`.

        ::

            sage: parent(a\v)
            Vector space of dimension 2 over Rational Field

        We solve a bigger system where the answer is over the rationals.

        ::

            sage: a = matrix(ZZ, 3, 3, [1,2,3,4, 5, 6, 8, -2, 3])
            sage: v = vector(ZZ, [1,2,3])
            sage: w = a \ v; w
            (2/15, -4/15, 7/15)
            sage: parent(w)
            Vector space of dimension 3 over Rational Field
            sage: a * w
            (1, 2, 3)

        We solve a system where the right hand matrix has multiple
        columns.

        ::

            sage: a = matrix(ZZ, 3, 3, [1,2,3,4, 5, 6, 8, -2, 3])
            sage: b = matrix(ZZ, 3, 2, [1,5, 2, -3, 3, 0])
            sage: w = a \ b; w
            [ 2/15 -19/5]
            [-4/15 -27/5]
            [ 7/15 98/15]
            sage: a * w
            [ 1  5]
            [ 2 -3]
            [ 3  0]

        TESTS:

        We create a random 100x100 matrix and solve the
        corresponding system, then verify that the result is correct.
        (Note that this test is very risky without having a seeded
        random number generator!)

        ::

            sage: n = 100
            sage: a = random_matrix(ZZ,n)
            sage: v = vector(ZZ,n,range(n))
            sage: x = a \ v
            sage: a * x == v
            True

            sage: n = 100
            sage: a = random_matrix(ZZ,n)
            sage: v = vector(ZZ,n,range(n))
            sage: x = a._solve_right_nonsingular_square(v,algorithm = 'flint')
            sage: a * x == v
            True

        """
        t = verbose('starting %s solve_right...'%algorithm)

        # It would probably be much better to rewrite linbox so it
        # throws an error instead of ** going into an infinite loop **
        # in the non-full rank case.  In any case, we do this for now,
        # since rank is very fast and infinite loops are evil.
        if check_rank and self.rank() < self.nrows():
            raise ValueError("self must be of full rank.")

        if not self.is_square():
            raise NotImplementedError("the input matrix must be square.")

        if is_Vector(B):
            if self.nrows() != B.degree():
                raise ValueError("number of rows of self must equal degree of B.")
        elif self.nrows() != B.nrows():
                raise ValueError("number of rows of self must equal number of rows of B.")

        if self.nrows() == 0:
            return B

        matrix = True
        C = B
        if not isinstance(B, Matrix_integer_dense):
            if is_Vector(B):
                matrix = False
                C = self.matrix_space(self.nrows(), 1)(B.list())
            else:
                raise NotImplementedError

        if C.ncols() >= 2*self.ncols():
            # likely much better to just invert then multiply
            X = self**(-1)*C
            verbose('finished solve_right (via inverse)', t)
            return X

        if algorithm == 'flint':
            X, d = self._solve_flint(C, right=True)
        elif algorithm == 'iml': # iml
            X, d = self._solve_iml(C, right = True)
        else:
            raise ValueError("Unknown algorithm '%s'"%algorithm)
        if d != 1:
            X = (1/d) * X
        if not matrix:
            # Convert back to a vector
            X = (X.base_ring() ** X.nrows())(X.list())
        verbose('finished solve_right via %s'%algorithm, t)
        return X

    def _solve_iml(self, Matrix_integer_dense B, right=True):
        """
        Let A equal self be a square matrix. Given B return an integer
        matrix C and an integer d such that self C\*A == d\*B if right is
        False or A\*C == d\*B if right is True.

        OUTPUT:


        -  ``C`` - integer matrix

        -  ``d`` - integer denominator


        EXAMPLES::

            sage: A = matrix(ZZ,4,4,[0, 1, -2, -1, -1, 1, 0, 2, 2, 2, 2, -1, 0, 2, 2, 1])
            sage: B = matrix(ZZ,3,4, [-1, 1, 1, 0, 2, 0, -2, -1, 0, -2, -2, -2])
            sage: C,d = A._solve_iml(B,right=False); C
            [  6 -18 -15  27]
            [  0  24  24 -36]
            [  4 -12  -6  -2]

        ::

            sage: d
            12

        ::

            sage: C*A == d*B
            True

        ::

            sage: A = matrix(ZZ,4,4,[0, 1, -2, -1, -1, 1, 0, 2, 2, 2, 2, -1, 0, 2, 2, 1])
            sage: B = matrix(ZZ,4,3, [-1, 1, 1, 0, 2, 0, -2, -1, 0, -2, -2, -2])
            sage: C,d = A._solve_iml(B)
            sage: C
            [ 12  40  28]
            [-12  -4  -4]
            [ -6 -25 -16]
            [ 12  34  16]

        ::

            sage: d
            12

        ::

            sage: A*C == d*B
            True

        Test wrong dimensions::

            sage: A = random_matrix(ZZ, 4, 4)
            sage: B = random_matrix(ZZ, 2, 3)
            sage: B._solve_iml(A)
            Traceback (most recent call last):
            ...
            ValueError: self must be a square matrix
            sage: A._solve_iml(B, right=False)
            Traceback (most recent call last):
            ...
            ArithmeticError: B's number of columns must match self's number of rows
            sage: A._solve_iml(B, right=True)
            Traceback (most recent call last):
            ...
            ArithmeticError: B's number of rows must match self's number of columns

        Check that this can be interrupted properly (:trac:`15453`)::

            sage: A = random_matrix(ZZ, 2000, 2000)
            sage: B = random_matrix(ZZ, 2000, 2000)
            sage: t0 = walltime()
            sage: alarm(2); A._solve_iml(B)  # long time
            Traceback (most recent call last):
            ...
            AlarmInterrupt
            sage: t = walltime(t0)
            sage: t < 10 or t
            True

        ALGORITHM: Uses IML.

        AUTHORS:

        - Martin Albrecht
        """
        cdef unsigned long i, j, k
        cdef mpz_t *mp_N
        cdef mpz_t mp_D
        cdef Matrix_integer_dense M
        cdef Integer D

        if self._nrows != self._ncols:
            # This is *required* by the IML function we call below.
            raise ValueError("self must be a square matrix")

        if self._nrows == 1:
            return B, self[0,0]

        cdef SOLU_POS solu_pos

        if right:
            if self._ncols != B._nrows:
                raise ArithmeticError("B's number of rows must match self's number of columns")

            n = self._ncols
            m = B._ncols

            P = self.matrix_space(n, m)
            if self._nrows == 0 or self._ncols == 0:
                return P.zero_matrix(), Integer(1)

            if m == 0 or n == 0:
                return self.new_matrix(nrows = n, ncols = m), Integer(1)

            solu_pos = RightSolu

        else: # left
            if self._nrows != B._ncols:
                raise ArithmeticError("B's number of columns must match self's number of rows")

            n = self._ncols
            m = B._nrows

            P = self.matrix_space(m, n)
            if self._nrows == 0 or self._ncols == 0:
                return P.zero_matrix(), Integer(1)

            if m == 0 or n == 0:
                return self.new_matrix(nrows = m, ncols = n), Integer(1)

            solu_pos = LeftSolu

        sig_check()
        verbose("Initializing mp_N and mp_D")
        mp_N = <mpz_t *> sig_malloc( n * m * sizeof(mpz_t) )
        for i in range(n * m):
            mpz_init(mp_N[i])
        mpz_init(mp_D)
        verbose("Done with initializing mp_N and mp_D")
        cdef mpz_t * mself = fmpz_mat_to_mpz_array(self._matrix)
        cdef mpz_t * mB = fmpz_mat_to_mpz_array(B._matrix)
        try:
            verbose('Calling solver n = %s, m = %s'%(n,m))
            sig_on()
            nonsingSolvLlhsMM(solu_pos, n, m, mself, mB, mp_N, mp_D)
            sig_off()
            M = self._new(P.nrows(), P.ncols())
            k = 0
            for i from 0 <= i < M._nrows:
                for j from 0 <= j < M._ncols:
                    fmpz_set_mpz(fmpz_mat_entry(M._matrix,i,j), mp_N[k])
                    k += 1
            D = Integer.__new__(Integer)
            mpz_set(D.value, mp_D)
            return M, D
        finally:
            mpz_clear(mp_D)
            mpz_array_clear(mself, self.nrows() * self.ncols())
            mpz_array_clear(mB, B.nrows() * B.ncols())
            mpz_array_clear(mp_N, n*m)

    def _solve_flint(self, Matrix_integer_dense B, right=True):
        """
        Let A equal self be a square matrix. Given B return an integer
        matrix C and an integer d such that self C\*A == d\*B if right is
        False or A\*C == d\*B if right is True.

        OUTPUT:


        -  ``C`` - integer matrix

        -  ``d`` - integer denominator


        EXAMPLES::

            sage: A = matrix(ZZ,4,4,[0, 1, -2, -1, -1, 1, 0, 2, 2, 2, 2, -1, 0, 2, 2, 1])
            sage: B = matrix(ZZ,3,4, [-1, 1, 1, 0, 2, 0, -2, -1, 0, -2, -2, -2])
            sage: C,d = A._solve_flint(B,right=False); C
            [  6 -18 -15  27]
            [  0  24  24 -36]
            [  4 -12  -6  -2]

        ::

            sage: d
            12

        ::

            sage: C*A == d*B
            True

        ::

            sage: A = matrix(ZZ,4,4,[0, 1, -2, -1, -1, 1, 0, 2, 2, 2, 2, -1, 0, 2, 2, 1])
            sage: B = matrix(ZZ,4,3, [-1, 1, 1, 0, 2, 0, -2, -1, 0, -2, -2, -2])
            sage: C,d = A._solve_flint(B)
            sage: C
            [ 12  40  28]
            [-12  -4  -4]
            [ -6 -25 -16]
            [ 12  34  16]

        ::

            sage: d
            12

        ::

            sage: A*C == d*B
            True

        Test wrong dimensions::

            sage: A = random_matrix(ZZ, 4, 4)
            sage: B = random_matrix(ZZ, 2, 3)
            sage: B._solve_flint(A)
            Traceback (most recent call last):
            ...
            ValueError: self must be a square matrix
            sage: A._solve_flint(B, right=False)
            Traceback (most recent call last):
            ...
            ArithmeticError: B's number of columns must match self's number of rows
            sage: A._solve_flint(B, right=True)
            Traceback (most recent call last):
            ...
            ArithmeticError: B's number of rows must match self's number of columns

        Check that this can be interrupted properly (:trac:`15453`)::

            sage: A = random_matrix(ZZ, 2000, 2000)
            sage: B = random_matrix(ZZ, 2000, 2000)
            sage: t0 = walltime()
            sage: alarm(2); A._solve_flint(B)  # long time
            Traceback (most recent call last):
            ...
            AlarmInterrupt
            sage: t = walltime(t0)
            sage: t < 10 or t
            True

        AUTHORS:

        - Marc Masdeu (08/2014) following _solve_iml implementation of Martin Albrecht
        """
        cdef Matrix_integer_dense M
        cdef fmpz_t tmp
        cdef Integer den = Integer(0)
        if self._nrows != self._ncols:
            # This is *required* by the FLINT function we call below.
            raise ValueError("self must be a square matrix")

        if self.nrows() == 1:
            return B, self[0,0]

        if right:
            fmpz_init(tmp)
            if self._ncols != B._nrows:
                raise ArithmeticError("B's number of rows must match self's number of columns")

            n = self._ncols
            m = B._ncols

            if m == 0 or n == 0:
                return self.new_matrix(nrows = n, ncols = m), Integer(1)
            M = self._new(self._ncols,B._ncols)
            sig_on()
            fmpz_mat_solve(M._matrix,tmp,self._matrix,B._matrix)
            fmpz_get_mpz(den.value,tmp)
            fmpz_clear(tmp)
            if mpz_cmp_si(den.value,0) < 0:
                mpz_neg(den.value,den.value)
                fmpz_mat_neg(M._matrix,M._matrix)
            sig_off()
            return M,den

        else: # left
            if self._nrows != B._ncols:
                raise ArithmeticError("B's number of columns must match self's number of rows")

            n = self._nrows
            m = B._nrows

            if m == 0 or n == 0:
                return self.new_matrix(nrows = n, ncols = m), Integer(1)

            M,d = self.transpose()._solve_flint(B.transpose(), right=True)
            return M.transpose(),d

    def _rational_echelon_via_solve(self, solver = 'iml'):
        r"""
        Computes information that gives the reduced row echelon form (over
        QQ!) of a matrix with integer entries.

        INPUT:


        -  ``self`` - a matrix over the integers.

        - ``solver`` - either ``'iml'`` (default) or ``'flint'``

        OUTPUT:


        -  ``pivots`` - ordered list of integers that give the
           pivot column positions

        -  ``nonpivots`` - ordered list of the nonpivot column
           positions

        -  ``X`` - matrix with integer entries

        -  ``d`` - integer


        If you put standard basis vectors in order at the pivot columns,
        and put the matrix (1/d)\*X everywhere else, then you get the
        reduced row echelon form of self, without zero rows at the bottom.

        .. NOTE::

           IML is the actual underlying `p`-adic solver that we
           use.

        AUTHORS:

        - William Stein

        ALGORITHM: I came up with this algorithm from scratch. As far as I
        know it is new. It's pretty simple, but it is ... (fast?!).

        Let A be the input matrix.


        #. Compute r = rank(A).

        #. Compute the pivot columns of the transpose `A^t` of
           `A`. One way to do this is to choose a random prime
           `p` and compute the row echelon form of `A^t`
           modulo `p` (if the number of pivot columns is not equal to
           `r`, pick another prime).

        #. Let `B` be the submatrix of `A` consisting of
           the rows corresponding to the pivot columns found in the previous
           step. Note that, aside from zero rows at the bottom, `B`
           and `A` have the same reduced row echelon form.

        #. Compute the pivot columns of `B`, again possibly by
           choosing a random prime `p` as in [2] and computing the
           Echelon form modulo `p`. If the number of pivot columns is
           not `r`, repeat with a different prime. Note - in this step
           it is possible that we mistakenly choose a bad prime `p`
           such that there are the right number of pivot columns modulo
           `p`, but they are at the wrong positions - e.g., imagine
           the augmented matrix `[pI|I]` - modulo `p` we would
           miss all the pivot columns. This is OK, since in the next step we
           would detect this, as the matrix we would obtain would not be in
           echelon form.

        #. Let `C` be the submatrix of `B` of pivot
           columns. Let `D` be the complementary submatrix of
           `B` of all all non-pivot columns. Use a `p`-adic
           solver to find the matrix `X` and integer `d` such
           that `C (1/d) X=D`. I.e., solve a bunch of linear systems
           of the form `Cx = v`, where the columns of `X` are
           the solutions.

        #. Verify that we had chosen the correct pivot columns. Inspect the
           matrix `X` obtained in step 5. If when used to construct
           the echelon form of `B`, `X` indeed gives a matrix
           in reduced row echelon form, then we are done - output the pivot
           columns, `X`, and `d`. To tell if `X` is
           correct, do the following: For each column of `X`
           (corresponding to non-pivot column `i` of `B`),
           read up the column of `X` until finding the first nonzero
           position `j`; then verify that `j` is strictly less
           than the number of pivot columns of `B` that are strictly
           less than `i`. Otherwise, we got the pivots of `B`
           wrong - try again starting at step 4, but with a different random
           prime.
        """
        if self._nrows == 0:
            pivots = []
            nonpivots = list(xrange(self._ncols))
            X = self.__copy__()
            d = Integer(1)
            return pivots, nonpivots, X, d
        elif self._ncols == 0:
            pivots = []
            nonpivots = []
            X = self.__copy__()
            d = Integer(1)
            return pivots, nonpivots, X, d

        from .matrix_modn_dense_double import MAX_MODULUS
        A = self
        # Step 1: Compute the rank

        t = verbose('computing rank', level=2, caller_name='p-adic echelon')
        r = A.rank()
        verbose('done computing rank', level=2, t=t, caller_name='p-adic echelon')

        cdef randstate rstate = current_randstate()

        if r == self._nrows:
            # The input matrix already has full rank.
            B = A
        else:
            # Steps 2 and 3: Extract out a submatrix of full rank.
            i = 0
            while True:
                p = previous_prime(rstate.c_random() % (MAX_MODULUS-15000) + 10000)
                P = A._mod_int(p).transpose().pivots()
                if len(P) == r:
                    B = A.matrix_from_rows(P)
                    break
                else:
                    i += 1
                    if i == 50:
                        raise RuntimeError("Bug in _rational_echelon_via_solve in finding linearly independent rows.")

        _i = 0
        while True:
            _i += 1
            if _i == 50:
                raise RuntimeError("Bug in _rational_echelon_via_solve -- pivot columns keep being wrong.")

            # Step 4: Now we instead worry about computing the reduced row echelon form of B.
            i = 0
            while True:
                p = previous_prime(rstate.c_random() % (MAX_MODULUS-15000) + 10000)
                pivots = B._mod_int(p).pivots()
                if len(pivots) == r:
                    break
                else:
                    i += 1
                    if i == 50:
                        raise RuntimeError("Bug in _rational_echelon_via_solve in finding pivot columns.")

            # Step 5: Apply p-adic solver
            C = B.matrix_from_columns(pivots)
            pivots_ = set(pivots)
            non_pivots = [i for i in range(B.ncols()) if not i in pivots_]
            D = B.matrix_from_columns(non_pivots)
            t = verbose('calling %s solver'%solver, level=2, caller_name='p-adic echelon')
            if solver == 'iml':
                X, d = C._solve_iml(D, right=True)
            else:
                X, d = C._solve_flint(D, right=True)
            t = verbose('finished %s solver'%solver, level=2, caller_name='p-adic echelon', t=t)

            # Step 6: Verify that we had chosen the correct pivot columns.
            pivots_are_right = True
            for z in range(X.ncols()):
                if not pivots_are_right:
                    break
                i = non_pivots[z]
                np = len([k for k in pivots if k < i])
                for j in reversed(range(X.nrows())):
                    if X[j,z] != 0:
                        if j < np:
                            break # we're good -- go on to next column of X
                        else:
                            pivots_are_right = False
                            break
            if pivots_are_right:
                break

        #end while


        # Finally, return the answer.
        return pivots, non_pivots, X, d

    def decomposition(self, **kwds):
        """
        Returns the decomposition of the free module on which this matrix A
        acts from the right (i.e., the action is x goes to x A), along with
        whether this matrix acts irreducibly on each factor. The factors
        are guaranteed to be sorted in the same way as the corresponding
        factors of the characteristic polynomial, and are saturated as ZZ
        modules.

        INPUT:


        -  ``self`` - a matrix over the integers

        -  ``**kwds`` - these are passed onto to the
           decomposition over QQ command.


        EXAMPLES::

            sage: t = ModularSymbols(11,sign=1).hecke_matrix(2)
            sage: w = t.change_ring(ZZ)
            sage: w.list()
            [3, -1, 0, -2]
        """
        F = self.charpoly().factor()
        if len(F) == 1:
            V = self.base_ring()**self.nrows()
            return decomp_seq([(V, F[0][1]==1)])

        A = self.change_ring(QQ)
        X = A.decomposition(**kwds)
        V = ZZ**self.nrows()
        if isinstance(X, tuple):
            D, E = X
            D = [(W.intersection(V), t) for W, t in D]
            E = [(W.intersection(V), t) for W, t in E]
            return decomp_seq(D), decomp_seq(E)
        else:
            return decomp_seq([(W.intersection(V), t) for W, t in X])

    def _add_row_and_maintain_echelon_form(self, row, pivots):
        """
        Assuming self is a full rank n x m matrix in reduced row Echelon
        form over ZZ and row is a vector of degree m, this function creates
        a new matrix that is the echelon form of self with row appended to
        the bottom.

        .. warning::

           It is assumed that self is in echelon form.

        INPUT:


        -  ``row`` - a vector of degree m over ZZ

        -  ``pivots`` - a list of integers that are the pivot
           columns of self.


        OUTPUT:


        -  ``matrix`` - a matrix of in reduced row echelon form
           over ZZ

        -  ``pivots`` - list of integers


        ALGORITHM: For each pivot column of self, we use the extended
        Euclidean algorithm to clear the column. The result is a new matrix
        B whose row span is the same as self.stack(row), and whose last row
        is 0 if and only if row is in the QQ-span of the rows of self. If
        row is not in the QQ-span of the rows of self, then row is nonzero
        and suitable to be inserted into the top n rows of A to form a new
        matrix that is in reduced row echelon form. We then clear that
        corresponding new pivot column.

        EXAMPLES::

            sage: a = matrix(ZZ, 3, [1, 0, 110, 0, 3, 112, 0, 0, 221]); a
            [  1   0 110]
            [  0   3 112]
            [  0   0 221]
            sage: a._add_row_and_maintain_echelon_form(vector(ZZ,[1,2,3]),[0,1,2])
            (
            [1 0 0]
            [0 1 0]
            [0 0 1], [0, 1, 2]
            )
            sage: a._add_row_and_maintain_echelon_form(vector(ZZ,[0,0,0]),[0,1,2])
            (
            [  1   0 110]
            [  0   3 112]
            [  0   0 221], [0, 1, 2]
            )
            sage: a = matrix(ZZ, 2, [1, 0, 110, 0, 3, 112])
            sage: a._add_row_and_maintain_echelon_form(vector(ZZ,[1,2,3]),[0,1])
            (
            [  1   0 110]
            [  0   1 219]
            [  0   0 545], [0, 1, 2]
            )
        """
        from sage.misc.getusage import get_memory_usage
        cdef Py_ssize_t i, j, piv, n = self._nrows, m = self._ncols

        from .constructor import matrix

        # 0. Base case
        if self.nrows() == 0:
            pos = row.nonzero_positions()
            if pos:
                pivots = [pos[0]]
                if row[pivots[0]] < 0:
                    row *= -1
            else:
                pivots = []
            return matrix([row]), pivots

        if row == 0:
            return self, pivots
        # 1. Create a new matrix that has row as the last row.
        row_mat = matrix(row)
        A = self.stack(row_mat)
        # 2. Working from the left, clear each column to put
        #    the resulting matrix back in echelon form.
        for i, p in enumerate(pivots):
            # p is the i-th pivot
            b = A[n,p]
            if not b:
                continue

            # (a). Take xgcd of pivot positions in last row and in ith
            # row.

            # TODO (optimize) -- change to use direct call to gmp and
            # no bounds checking!
            a = A[i,p]
            if not a:
                raise ZeroDivisionError("claimed pivot is not a pivot")
            if b % a == 0:
                # (b) Subtract a multiple of row i from row n.
                c = b // a
                if c:
                    for j in range(m):
                        A[n,j] -= c * A[i,j]
            else:
                # (b). More elaborate.
                #  Replace the ith row by s*A[i] + t*A[n], which will
                # have g in the i,p position, and replace the last row by
                # (b//g)*A[i] - (a//g)*A[n], which will have 0 in the i,p
                # position.
                g, s, t = a.xgcd(b)
                if not g:
                    raise ZeroDivisionError("claimed pivot is not a pivot (got a 0 gcd)")

                row_i = A.row(i)
                row_n = A.row(n)

                ag = a//g; bg = b//g

                new_top = s*row_i  +  t*row_n
                new_bot = bg*row_i - ag*row_n


                # OK -- now we have to make sure the top part of the matrix
                # but with row i replaced by
                #     r = s*row_i[j]  +  t*row_n[j]
                # is put in rref.  We do this by recursively calling this
                # function with the top part of A (all but last row) and the
                # row r.

                zz = list(xrange(A.nrows() - 1))
                del zz[i]
                top_mat = A.matrix_from_rows(zz)
                new_pivots = list(pivots)
                del new_pivots[i]

                top_mat, pivots = top_mat._add_row_and_maintain_echelon_form(new_top, new_pivots)
                w = top_mat._add_row_and_maintain_echelon_form(new_bot, pivots)
                return w
        # 3. If it turns out that the last row is nonzero,
        #    insert last row in A sliding other rows down.
        v = A.row(n)
        new_pivots = list(pivots)
        if v != 0:
            i = v.nonzero_positions()[0]
            assert not (i in pivots), 'WARNING: bug in add_row -- i (=%s) should not be a pivot'%i

            # If pivot entry is negative negate this row.
            if v[i] < 0:
                v = -v

            # Determine where the last row should be inserted.
            new_pivots.append(i)
            new_pivots.sort()
            import bisect
            j = bisect.bisect(pivots, i)
            # The new row should go *before* row j, so it becomes row j
            A = A.insert_row(j, v)
        try:
            _clear_columns(A, new_pivots, A.nrows())
        except RuntimeError:
            raise ZeroDivisionError("mistake in claimed pivots")
        if A.row(A.nrows() - 1) == 0:
            A = A.matrix_from_rows(range(A.nrows()-1))
        return A, new_pivots

    #####################################################################################
    # Hermite form modulo D
    # This code below is by E. Burcin.  Thanks!
    #####################################################################################
    def _hnf_mod(self, D):
        """
        INPUT:


        -  ``D`` - a small integer that is assumed to be a
           multiple of 2\*det(self)


        OUTPUT:


        -  ``matrix`` - the Hermite normal form of self.
        """
        t = verbose('hermite mod %s'%D, caller_name='matrix_integer_dense')
        cdef Matrix_integer_dense res = self._new(self._nrows,self._ncols)
        self._hnf_modn(res, D)
        verbose('finished hnf mod', t, caller_name='matrix_integer_dense')
        return res

    cdef int _hnf_modn(Matrix_integer_dense self, Matrix_integer_dense res,
            unsigned int det) except -1:
        """
        Puts self into HNF form modulo det. Changes self in place.
        """
        cdef int* res_l
        cdef Py_ssize_t i,j,k
        res_l = self._hnf_modn_impl(det, self._nrows, self._ncols)
        k = 0
        for i from 0 <= i < self._nrows:
            for j from 0 <= j < self._ncols:
                res.set_unsafe_si(i,j,res_l[k])
                k += 1
        sig_free(res_l)


    cdef int* _hnf_modn_impl(Matrix_integer_dense self, unsigned int det,
            Py_ssize_t nrows, Py_ssize_t ncols) except NULL:
        # NOTE: det should be at most 2^31-1, such that anything modulo
        # det fits in a 32-bit signed integer. To avoid overflow, we
        # need 64-bit arithmetic for some intermediate computations.
        cdef int* res
        cdef int* T_ent
        cdef int* *res_rows
        cdef int** T_rows
        cdef int* B
        cdef Py_ssize_t i, j, k
        cdef int R = det
        cdef int T_i_i, T_j_i, c1, c2, q, t
        cdef int u, v, d

        # allocate memory for result matrix
        res = <int*> sig_malloc(sizeof(int)*ncols*nrows)
        if res == NULL:
            raise MemoryError("out of memory allocating a matrix")
        res_rows = <int**> sig_malloc(sizeof(int*)*nrows)
        if res_rows == NULL:
            sig_free(res)
            raise MemoryError("out of memory allocating a matrix")

        # allocate memory for temporary matrix
        T_ent = <int*> sig_malloc(sizeof(int)*ncols*nrows)
        if T_ent == NULL:
            sig_free(res)
            sig_free(res_rows)
            raise MemoryError("out of memory allocating a matrix")
        T_rows = <int**> sig_malloc(sizeof(int*)*nrows)
        if T_rows == NULL:
            sig_free(res)
            sig_free(res_rows)
            sig_free(T_ent)
            raise MemoryError("out of memory allocating a matrix")

        # allocate memory for temporary row vector
        B = <int*>sig_malloc(sizeof(int)*nrows)
        if B == NULL:
            sig_free(res)
            sig_free(res_rows)
            sig_free(T_ent)
            sig_free(T_rows)
            raise MemoryError("out of memory allocating a matrix")

        # initialize the row pointers
        k = 0
        for i in range(nrows):
            res_rows[i] = res + k
            T_rows[i] = T_ent + k
            k += nrows

        cdef mpz_t tmp
        mpz_init(tmp)
        # copy entries from self to temporary matrix
        k = 0
        for i in range(nrows):
            for j in range(ncols):
                self.get_unsafe_mpz(i,j,tmp)
                mpz_mod_ui(tmp, tmp, det)
                T_ent[k] = mpz_get_si(tmp)
                k += 1
        mpz_clear(tmp)

        # initialize variables
        i = 0
        j = 0

        while True:
            if j == nrows-1:
                T_i_i = T_rows[i][i]
                d = ai.c_xgcd_int(T_i_i, R, &u, &v)
                for k from 0 <= k < i:
                    res_rows[i][k] = 0
                for k from i <= k < ncols:
                    t = ((<int64_t>u)*T_rows[i][k])%R
                    if t < 0:
                        t += R
                    res_rows[i][k] = t
                if res_rows[i][i] == 0:
                    res_rows[i][i] = R
                d = res_rows[i][i]
                for j from 0 <= j < i:
                    q = res_rows[j][i]/d
                    for k from i <= k < ncols:
                        u = (res_rows[j][k] - (<int64_t>q)*res_rows[i][k])%R
                        if u < 0:
                            u += R
                        res_rows[j][k] = u

                R = R/d
                i += 1
                j = i
                if i == nrows :
                    break # return res
                if T_rows[i][i] == 0:
                    T_rows[i][i] = R
                continue


            j += 1
            if T_rows[j][i] == 0:
                continue

            T_i_i = T_rows[i][i]
            T_j_i = T_rows[j][i]
            d = ai.c_xgcd_int(T_i_i , T_j_i, &u, &v)
            if d != T_i_i:
                for k from i <= k < ncols:
                    B[k] = ((<int64_t>u)*T_rows[i][k] + (<int64_t>v)*T_rows[j][k])%R
            c1 = T_i_i/d
            c2 = -T_j_i/d
            for k from i <= k < ncols:
                T_rows[j][k] = ((<int64_t>c1)*T_rows[j][k] + (<int64_t>c2)*T_rows[i][k])%R
            if d != T_i_i:
                for k from i <= k < ncols:
                    T_rows[i][k] = B[k]

        sig_free(B)
        sig_free(res_rows)
        sig_free(T_ent)
        sig_free(T_rows)
        return res


    #################################################################
    # operations with matrices
    #################################################################
    cdef _stack_impl(self, bottom):
        r"""
        Return the matrix ``self`` on top of ``bottom``::

            [  self  ]
            [ bottom ]

        EXAMPLES::

            sage: M = Matrix(ZZ, 2, 3, range(6))
            sage: N = Matrix(ZZ, 1, 3, [10,11,12])
            sage: M.stack(N)
            [ 0  1  2]
            [ 3  4  5]
            [10 11 12]

        A vector may be stacked below a matrix. ::

            sage: A = matrix(ZZ, 2, 4, range(8))
            sage: v = vector(ZZ, 4, range(4))
            sage: A.stack(v)
            [0 1 2 3]
            [4 5 6 7]
            [0 1 2 3]

        The ``subdivide`` option will add a natural subdivision between
        ``self`` and ``bottom``.  For more details about how subdivisions
        are managed when stacking, see
        :meth:`sage.matrix.matrix1.Matrix.stack`.  ::

            sage: A = matrix(ZZ, 3, 4, range(12))
            sage: B = matrix(ZZ, 2, 4, range(8))
            sage: A.stack(B, subdivide=True)
            [ 0  1  2  3]
            [ 4  5  6  7]
            [ 8  9 10 11]
            [-----------]
            [ 0  1  2  3]
            [ 4  5  6  7]
        """
        cdef Matrix_integer_dense other = <Matrix_integer_dense>bottom
        cdef Matrix_integer_dense Z
        Z = self.new_matrix(nrows=self._nrows + other._nrows, ncols=self._ncols)

        cdef Py_ssize_t r, c
        cdef Py_ssize_t nr = self._nrows
        for r in range(self._nrows):
            for c in range(self._ncols):
                fmpz_set(fmpz_mat_entry(Z._matrix, r, c),fmpz_mat_entry(self._matrix, r, c))
        for r in range(other._nrows):
            for c in range(other._ncols):
                fmpz_set(fmpz_mat_entry(Z._matrix, r+nr, c),fmpz_mat_entry(other._matrix, r, c))

        return Z

    def augment(self, right, subdivide=False):
        r"""
        Returns a new matrix formed by appending the matrix
        (or vector) ``right`` on the right side of ``self``.

        INPUT:

        - ``right`` - a matrix, vector or free module element, whose
          dimensions are compatible with ``self``.

        - ``subdivide`` - default: ``False`` - request the resulting
          matrix to have a new subdivision, separating ``self`` from ``right``.

        OUTPUT:

        A new matrix formed by appending ``right`` onto the right side of ``self``.
        If ``right`` is a vector (or free module element) then in this context
        it is appropriate to consider it as a column vector.  (The code first
        converts a vector to a 1-column matrix.)

        EXAMPLES::

            sage: A = matrix(ZZ, 4, 5, range(20))
            sage: B = matrix(ZZ, 4, 3, range(12))
            sage: A.augment(B)
            [ 0  1  2  3  4  0  1  2]
            [ 5  6  7  8  9  3  4  5]
            [10 11 12 13 14  6  7  8]
            [15 16 17 18 19  9 10 11]

        A vector may be augmented to a matrix. ::

            sage: A = matrix(ZZ, 3, 5, range(15))
            sage: v = vector(ZZ, 3, range(3))
            sage: A.augment(v)
            [ 0  1  2  3  4  0]
            [ 5  6  7  8  9  1]
            [10 11 12 13 14  2]

        The ``subdivide`` option will add a natural subdivision between
        ``self`` and ``right``.  For more details about how subdivisions
        are managed when augmenting, see
        :meth:`sage.matrix.matrix1.Matrix.augment`.  ::

            sage: A = matrix(ZZ, 3, 5, range(15))
            sage: B = matrix(ZZ, 3, 3, range(9))
            sage: A.augment(B, subdivide=True)
            [ 0  1  2  3  4| 0  1  2]
            [ 5  6  7  8  9| 3  4  5]
            [10 11 12 13 14| 6  7  8]

        Errors are raised if the sizes are incompatible. ::

            sage: A = matrix(ZZ, [[1, 2],[3, 4]])
            sage: B = matrix(ZZ, [[10, 20], [30, 40], [50, 60]])
            sage: A.augment(B)
            Traceback (most recent call last):
            ...
            TypeError: number of rows must be the same, not 2 != 3
        """
        if not isinstance(right, Matrix) and hasattr(right, '_vector_'):
            right = right.column()
        if self._nrows != right.nrows():
            raise TypeError('number of rows must be the same, not {0} != {1}'.format(self._nrows, right.nrows()))
        if not (self._base_ring is right.base_ring()):
            right = right.change_ring(self._base_ring)

        cdef Matrix_integer_dense other = right.dense_matrix()
        m = self._nrows
        ns, na = self._ncols, other._ncols
        n = ns + na

        cdef Matrix_integer_dense Z
        Z = self.new_matrix(nrows = m, ncols = n)
        cdef Py_ssize_t i, j, p, qs, qa
        p, qs, qa = 0, 0, 0
        for i from 0 <= i < m:
          for j from 0 <= j < ns:
            fmpz_set(fmpz_mat_entry(Z._matrix,i,j),fmpz_mat_entry(self._matrix,i,j))
          for j from 0 <= j < na:
            fmpz_set(fmpz_mat_entry(Z._matrix,i,j + ns),fmpz_mat_entry(other._matrix,i,j))
        if subdivide:
          Z._subdivide_on_augment(self, other)
        return Z

    def insert_row(self, Py_ssize_t index, row):
        """
        Create a new matrix from self with.

        INPUT:

        - ``index`` - integer

        - ``row`` - a vector

        EXAMPLES::

            sage: X = matrix(ZZ,3,range(9)); X
            [0 1 2]
            [3 4 5]
            [6 7 8]
            sage: X.insert_row(1, [1,5,-10])
            [  0   1   2]
            [  1   5 -10]
            [  3   4   5]
            [  6   7   8]
            sage: X.insert_row(0, [1,5,-10])
            [  1   5 -10]
            [  0   1   2]
            [  3   4   5]
            [  6   7   8]
            sage: X.insert_row(3, [1,5,-10])
            [  0   1   2]
            [  3   4   5]
            [  6   7   8]
            [  1   5 -10]
        """
        cdef Matrix_integer_dense res = self._new(self._nrows + 1, self._ncols)
        cdef Py_ssize_t j
        cdef Integer z
        cdef fmpz_t zflint
        if index < 0:
            raise ValueError("index must be nonnegative")
        if index > self._nrows:
            raise ValueError("index must be less than number of rows")
        fmpz_init(zflint)

        for j from 0 <= j < self._ncols:
            for i from 0 <= i < index:
                fmpz_init_set(fmpz_mat_entry(res._matrix,i,j), fmpz_mat_entry(self._matrix,i,j))

            z = row[j]
            fmpz_set_mpz(zflint,z.value)
            fmpz_init_set(fmpz_mat_entry(res._matrix,index,j), zflint)

            for i from index <= i < self._nrows:
                fmpz_init_set(fmpz_mat_entry(res._matrix,i+1,j), fmpz_mat_entry(self._matrix,i,j))

        fmpz_clear(zflint)
        return res

    def _delete_zero_columns(self):
        """
        Return matrix obtained from self by deleting all zero columns along
        with the positions of those columns.

        OUTPUT: matrix list of integers

        EXAMPLES::

            sage: a = matrix(ZZ, 2,3, [1,0,3,-1,0,5]); a
            [ 1  0  3]
            [-1  0  5]
            sage: a._delete_zero_columns()
            (
            [ 1  3]
            [-1  5], [1]
            )
        """
        C = self.columns()
        zero_cols = [i for i,v in enumerate(self.columns()) if v.is_zero()]
        s = set(zero_cols)
        nonzero_cols = [i for i in range(self.ncols()) if not (i in s)]
        return self.matrix_from_columns(nonzero_cols), zero_cols

    def _insert_zero_columns(self, cols):
        """
        Return matrix obtained by self by inserting zero columns so that
        the columns with positions specified in cols are all 0.

        INPUT:

        -  ``cols`` - list of nonnegative integers

        OUTPUT: matrix

        EXAMPLES::

            sage: a = matrix(ZZ, 2,3, [1,0,3,-1,0,5]); a
            [ 1  0  3]
            [-1  0  5]
            sage: b, cols = a._delete_zero_columns()
            sage: b
            [ 1  3]
            [-1  5]
            sage: cols
            [1]
            sage: b._insert_zero_columns(cols)
            [ 1  0  3]
            [-1  0  5]
        """
        if len(cols) == 0:
            return self
        cdef Py_ssize_t i, c, r, nc = max(self._ncols + len(cols), max(cols)+1)
        cdef Matrix_integer_dense A = self.new_matrix(self._nrows, nc)
        # Now fill in the entries of A that come from self.
        cols_set = set(cols)
        cols_ins = [j for j in range(nc) if j not in cols_set]
        for r from 0 <= r < self._nrows:
            i = 0
            for c in cols_ins:
                # The following does this quickly: A[r,c] = self[r,i]
                fmpz_set(fmpz_mat_entry(A._matrix,r,c),fmpz_mat_entry(self._matrix,r,i))
                i += 1
        return A

    def _factor_out_common_factors_from_each_row(self):
        """
        Very very quickly modifies self so that the gcd of the entries in
        each row is 1 by dividing each row by the common gcd.

        EXAMPLES::

            sage: a = matrix(ZZ, 3, [-9, 3, -3, -36, 18, -5, -40, -5, -5, -20, -45, 15, 30, -15, 180])
            sage: a
            [ -9   3  -3 -36  18]
            [ -5 -40  -5  -5 -20]
            [-45  15  30 -15 180]
            sage: a._factor_out_common_factors_from_each_row()
            sage: a
            [ -3   1  -1 -12   6]
            [ -1  -8  -1  -1  -4]
            [ -3   1   2  -1  12]
        """
        self.check_mutability()

        cdef fmpz_t g
        cdef fmpz_t tmp
        fmpz_init(g)
        fmpz_init(tmp)
        cdef long i, j

        for i from 0 <= i < self._nrows:
            fmpz_set_ui(g, 0)
            for j from 0 <= j < self._ncols:
                fmpz_gcd(g, g, fmpz_mat_entry(self._matrix,i,j))
                if fmpz_cmp_ui(g, 1) == 0:
                    break
            if fmpz_cmp_ui(g, 1) != 0:
                # divide through row
                for j from 0 <= j < self._ncols:
                    fmpz_set(tmp,fmpz_mat_entry(self._matrix,i,j))
                    fmpz_divexact(tmp, tmp, g)
                    fmpz_set(fmpz_mat_entry(self._matrix,i,j),tmp)
        fmpz_clear(g)
        fmpz_clear(tmp)

    def gcd(self):
        """
        Return the gcd of all entries of self; very fast.

        EXAMPLES::

            sage: a = matrix(ZZ,2, [6,15,-6,150])
            sage: a.gcd()
            3
        """
        cdef Integer g = Integer(0)
        cdef Py_ssize_t i, j
        cdef fmpz_t tmpgcd
        fmpz_init(tmpgcd)
        for i from 0 <= i < self._nrows:
            for j from 0 <= j < self._ncols:
                fmpz_gcd(tmpgcd,tmpgcd,fmpz_mat_entry(self._matrix,i,j))
                if fmpz_cmp_ui(tmpgcd, 1) == 0:
                    fmpz_get_mpz(g.value,tmpgcd)
                    return g
        fmpz_get_mpz(g.value,tmpgcd)
        fmpz_clear(tmpgcd)
        return g

    def _change_ring(self, ring):
        """
        Return the matrix obtained by coercing the entries of this matrix
        into the given ring.

        EXAMPLES::

            sage: a = matrix(ZZ,2,[1,-7,3,5])
            sage: a._change_ring(RDF)
            [ 1.0 -7.0]
            [ 3.0  5.0]
        """
        if ring == RDF:
            from .change_ring import integer_to_real_double_dense
            return integer_to_real_double_dense(self)
        else:
            raise NotImplementedError

    def _singular_(self, singular=None):
        r"""
        Return Singular representation of this integer matrix.

        INPUT:


        -  ``singular`` - Singular interface instance (default:
           None)


        EXAMPLES::

            sage: A = random_matrix(ZZ,3,3)
            sage: As = singular(A); As
            -8     2     0
            0     1    -1
            2     1   -95
            sage: As.type()
            'intmat'
        """
        if singular is None:
            from sage.interfaces.singular import singular as singular_default
            singular = singular_default

        name = singular._next_var_name()
        values = str(self.list())[1:-1]
        singular.eval("intmat %s[%d][%d] = %s"%(name, self.nrows(), self.ncols(), values))

        from sage.interfaces.singular import SingularElement
        return SingularElement(singular, 'foobar', name, True)

    def transpose(self):
        """
        Returns the transpose of self, without changing self.

        EXAMPLES:

        We create a matrix, compute its transpose, and note that the
        original matrix is not changed.

        ::

            sage: A = matrix(ZZ, 2, 3, range(6))
            sage: type(A)
            <type 'sage.matrix.matrix_integer_dense.Matrix_integer_dense'>
            sage: B = A.transpose()
            sage: print(B)
            [0 3]
            [1 4]
            [2 5]
            sage: print(A)
            [0 1 2]
            [3 4 5]

        ``.T`` is a convenient shortcut for the transpose::

            sage: A.T
            [0 3]
            [1 4]
            [2 5]

        ::

            sage: A.subdivide(None, 1); A
            [0|1 2]
            [3|4 5]
            sage: A.transpose()
            [0 3]
            [---]
            [1 4]
            [2 5]
        """
        cdef Matrix_integer_dense A
        A = self._new(self._ncols,self._nrows)
        sig_on()
        fmpz_mat_transpose(A._matrix,self._matrix)
        sig_off()
        if self._subdivisions is not None:
            row_divs, col_divs = self.subdivisions()
            A.subdivide(col_divs, row_divs)
        return A

    def antitranspose(self):
        """
        Returns the antitranspose of self, without changing self.

        EXAMPLES::

            sage: A = matrix(2,3,range(6))
            sage: type(A)
            <type 'sage.matrix.matrix_integer_dense.Matrix_integer_dense'>
            sage: A.antitranspose()
            [5 2]
            [4 1]
            [3 0]
            sage: A
            [0 1 2]
            [3 4 5]

            sage: A.subdivide(1,2); A
            [0 1|2]
            [---+-]
            [3 4|5]
            sage: A.antitranspose()
            [5|2]
            [-+-]
            [4|1]
            [3|0]
        """
        nr , nc = (self._nrows, self._ncols)

        cdef Matrix_integer_dense A
        A = self._new(nc,nr)
        cdef Py_ssize_t i,j
        cdef Py_ssize_t ri,rj # reversed i and j
        sig_on()
        ri = nr
        for i from 0 <= i < nr:
            rj = nc
            ri =  ri-1
            for j from 0 <= j < nc:
                rj = rj-1
                fmpz_init_set(fmpz_mat_entry(A._matrix,rj,ri),fmpz_mat_entry(self._matrix,i,j))
        sig_off()

        if self._subdivisions is not None:
            row_divs, col_divs = self.subdivisions()
            A.subdivide([nc - t for t in reversed(col_divs)],
                        [nr - t for t in reversed(row_divs)])
        return A

    def __pari__(self):
        """
        Return PARI C-library version of this matrix.

        EXAMPLES::

            sage: a = matrix(ZZ,2,2,[1,2,3,4])
            sage: a.__pari__()
            [1, 2; 3, 4]
            sage: pari(a)
            [1, 2; 3, 4]
            sage: type(pari(a))
            <type 'cypari2.gen.Gen'>
        """
        return integer_matrix(self._matrix, 0)

    def _rank_pari(self):
        """
        Rank of this matrix, computed using PARI.  The computation is
        done entirely on the PARI stack, then the PARI stack is
        cleared.  This function is most useful for very small
        matrices.

        EXAMPLES::
            sage: matrix(ZZ,3,[1..9])._rank_pari()
            2
        """
        sig_on()
        cdef long r = rank(pari_GEN(self))
        clear_stack()
        return r

    def _hnf_pari(self, int flag=0, bint include_zero_rows=True):
        """
        Hermite form of this matrix, computed using PARI.  The
        computation is done entirely on the PARI stack, then the PARI
        stack is cleared.  This function is only useful for small
        matrices, and can crash on large matrices (e.g., if the PARI
        stack overflows).

        INPUT:

        - ``flag`` -- 0 (default), 1, 3 or 4 (see docstring for
          gp.mathnf).

        - ``include_zero_rows`` -- boolean. if False, do not include
          any of the zero rows at the bottom of the matrix in the
          output.

        .. NOTE::

            In no cases is the transformation matrix returned by this
            function.

        EXAMPLES::

            sage: matrix(ZZ,3,[1..9])._hnf_pari()
            [1 2 3]
            [0 3 6]
            [0 0 0]
            sage: matrix(ZZ,3,[1..9])._hnf_pari(1)
            [1 2 3]
            [0 3 6]
            [0 0 0]
            sage: matrix(ZZ,3,[1..9])._hnf_pari(3)
            [1 2 3]
            [0 3 6]
            [0 0 0]
            sage: matrix(ZZ,3,[1..9])._hnf_pari(4)
            [1 2 3]
            [0 3 6]
            [0 0 0]

        Check that ``include_zero_rows=False`` works correctly::

            sage: matrix(ZZ,3,[1..9])._hnf_pari(0, include_zero_rows=False)
            [1 2 3]
            [0 3 6]
            sage: matrix(ZZ,3,[1..9])._hnf_pari(1, include_zero_rows=False)
            [1 2 3]
            [0 3 6]
            sage: matrix(ZZ,3,[1..9])._hnf_pari(3, include_zero_rows=False)
            [1 2 3]
            [0 3 6]
            sage: matrix(ZZ,3,[1..9])._hnf_pari(4, include_zero_rows=False)
            [1 2 3]
            [0 3 6]

        Check that :trac:`12346` is fixed::

            sage: pari('mathnf(Mat([0,1]), 4)')
            [Mat(1), [1, 0; 0, 1]]
        """
        cdef GEN A
        sig_on()
        A = _new_GEN_from_fmpz_mat_t_rotate90(self._matrix)
        cdef GEN H = mathnf0(A, flag)
        B = self.extract_hnf_from_pari_matrix(H, flag, include_zero_rows)
        clear_stack()  # This calls sig_off()
        return B


    def _hnf_pari_big(self, int flag=0, bint include_zero_rows=True):
        """
        Hermite form of this matrix, computed using PARI.

        INPUT:

        - ``flag`` -- 0 (default), 1, 3 or 4 (see docstring for
          gp.mathnf).

        - ``include_zero_rows`` -- boolean. if False, do not include
          any of the zero rows at the bottom of the matrix in the
          output.

        .. NOTE::

            In no cases is the transformation matrix returned by this
            function.

        EXAMPLES::

            sage: a = matrix(ZZ,3,3,[1..9])
            sage: a._hnf_pari_big(flag=0, include_zero_rows=True)
            [1 2 3]
            [0 3 6]
            [0 0 0]
            sage: a._hnf_pari_big(flag=1, include_zero_rows=True)
            [1 2 3]
            [0 3 6]
            [0 0 0]
            sage: a._hnf_pari_big(flag=3, include_zero_rows=True)
            [1 2 3]
            [0 3 6]
            [0 0 0]
            sage: a._hnf_pari_big(flag=4, include_zero_rows=True)
            [1 2 3]
            [0 3 6]
            [0 0 0]

        Check that ``include_zero_rows=False`` works correctly::

            sage: matrix(ZZ,3,[1..9])._hnf_pari_big(0, include_zero_rows=False)
            [1 2 3]
            [0 3 6]
            sage: matrix(ZZ,3,[1..9])._hnf_pari_big(1, include_zero_rows=False)
            [1 2 3]
            [0 3 6]
            sage: matrix(ZZ,3,[1..9])._hnf_pari_big(3, include_zero_rows=False)
            [1 2 3]
            [0 3 6]
            sage: matrix(ZZ,3,[1..9])._hnf_pari_big(4, include_zero_rows=False)
            [1 2 3]
            [0 3 6]
        """
        cdef Gen H = integer_matrix(self._matrix, 1)
        H = H.mathnf(flag)
        sig_on()
        B = self.extract_hnf_from_pari_matrix(H.g, flag, include_zero_rows)
        clear_stack()  # This calls sig_off()
        return B

    cdef extract_hnf_from_pari_matrix(self, GEN H, int flag, bint include_zero_rows):
        # Throw away the transformation matrix (yes, we should later
        # code this to keep track of it).
        cdef mpz_t tmp
        mpz_init(tmp)
        if flag > 0:
            H = gel(H,1)

        # Figure out how many columns we got back.
        cdef Py_ssize_t H_nc = glength(H)  # number of columns
        # Now get the resulting Hermite form matrix back to Sage, suitably re-arranged.
        cdef Matrix_integer_dense B
        if include_zero_rows:
            B = self.new_matrix()
        else:
            B = self.new_matrix(nrows=H_nc)
        for i in range(self._ncols):
            for j in range(H_nc):
                INT_to_mpz(tmp, gcoeff(H, i+1, H_nc-j))
                fmpz_set_mpz(fmpz_mat_entry(B._matrix,j,self._ncols-i-1),tmp)
        mpz_clear(tmp)
        return B


    def p_minimal_polynomials(self, p, s_max=None):
        r"""
        Compute `(p^s)`-minimal polynomials `\nu_s` of this matrix.

        For `s  \ge 0`, a `(p^s)`-minimal polynomial of
        a matrix `B` is a monic polynomial `f \in \ZZ[X]` of
        minimal degree such that all entries of `f(B)` are divisible
        by `p^s`.

        Compute a finite subset `\mathcal{S}` of the positive
        integers and `(p^s)`-minimal polynomials
        `\nu_s` for `s \in \mathcal{S}`.

        For `0 < t \le \max \mathcal{S}`, a `(p^t)`-minimal polynomial is
        given by `\nu_s` where
        `s = \min\{ r \in \mathcal{S} \mid r\ge t \}`.
        For `t > \max\mathcal{S}`, the minimal polynomial of `B` is
        also a `(p^t)`-minimal polynomial.

        INPUT:

        - ``p`` -- a prime in `\ZZ`

        - ``s_max`` -- a positive integer (default: ``None``); if set, only
          `(p^s)`-minimal polynomials for ``s <= s_max`` are computed
          (see below for details)

        OUTPUT:

        A dictionary. Keys are the finite set `\mathcal{S}`, the
        values are the associated `(p^s)`-minimal polynomials `\nu_s`,
        `s\in\mathcal{S}`.

        Setting ``s_max`` only affects the output if ``s_max`` is at
        most `\max\mathcal{S}` where `\mathcal{S}` denotes the full
        set. In that case, only those `\nu_s` with ``s <= s_max`` are
        returned where ``s_max`` is always included even if it is not
        included in the full set `\mathcal{S}`.

        EXAMPLES::

            sage: B = matrix(ZZ, [[1, 0, 1], [1, -2, -1], [10, 0, 0]])
            sage: B.p_minimal_polynomials(2)
            {2: x^2 + 3*x + 2}

        .. SEEALSO::

            :mod:`~sage.matrix.compute_J_ideal`,
            :meth:`~sage.matrix.compute_J_ideal.ComputeMinimalPolynomials.p_minimal_polynomials`
        """
        from sage.matrix.compute_J_ideal import ComputeMinimalPolynomials
        return ComputeMinimalPolynomials(self).p_minimal_polynomials(p, s_max)


    def null_ideal(self, b=0):
        r"""
        Return the `(b)`-ideal of this matrix.

        Let `B` be a `n \times n` matrix. The *null ideal* modulo `b`,
        or `(b)`-ideal, is

        .. MATH::

            N_{(b)}(B) = \{f \in \ZZ[X] \mid f(B) \in M_n(b\ZZ)\}.

        INPUT:

        - ``b`` -- an element of `\ZZ` (default: 0)

        OUTPUT:

        An ideal in `\ZZ[X]`.

        EXAMPLES::

            sage: B = matrix(ZZ, [[1, 0, 1], [1, -2, -1], [10, 0, 0]])
            sage: B.null_ideal()
            Principal ideal (x^3 + x^2 - 12*x - 20) of
                Univariate Polynomial Ring in x over Integer Ring
            sage: B.null_ideal(8)
            Ideal (8, x^3 + x^2 - 12*x - 20, 2*x^2 + 6*x + 4) of
                Univariate Polynomial Ring in x over Integer Ring
            sage: B.null_ideal(6)
            Ideal (6, 2*x^3 + 2*x^2 - 24*x - 40, 3*x^2 + 3*x) of
                Univariate Polynomial Ring in x over Integer Ring

        .. SEEALSO::

            :mod:`~sage.matrix.compute_J_ideal`,
            :meth:`~sage.matrix.compute_J_ideal.ComputeMinimalPolynomials.null_ideal`
        """
        from sage.matrix.compute_J_ideal import ComputeMinimalPolynomials
        return ComputeMinimalPolynomials(self).null_ideal(b)


    def integer_valued_polynomials_generators(self):
        r"""
        Determine the generators of the ring of integer valued polynomials on this
        matrix.

        OUTPUT:

        A pair ``(mu_B, P)`` where ``P`` is a list of polynomials in `\QQ[X]`
        such that

        .. MATH::

           \{f \in \QQ[X] \mid f(B) \in M_n(\ZZ)\}
               = \mu_B \QQ[X] + \sum_{g\in P} g \ZZ[X]

        where `B` is this matrix.

        EXAMPLES::

            sage: B = matrix(ZZ, [[1, 0, 1], [1, -2, -1], [10, 0, 0]])
            sage: B.integer_valued_polynomials_generators()
            (x^3 + x^2 - 12*x - 20, [1, 1/4*x^2 + 3/4*x + 1/2])

        .. SEEALSO::

            :mod:`~sage.matrix.compute_J_ideal`,
            :meth:`~sage.matrix.compute_J_ideal.ComputeMinimalPolynomials.integer_valued_polynomials_generators`
        """
        from sage.matrix.compute_J_ideal import ComputeMinimalPolynomials
        return ComputeMinimalPolynomials(self).integer_valued_polynomials_generators()


cdef inline GEN pari_GEN(Matrix_integer_dense B):
    r"""
    Create the PARI GEN object on the stack defined by the integer
    matrix B. This is used internally by the function for conversion
    of matrices to PARI.

    For internal use only; this directly uses the PARI stack.
    One should call ``sig_on()`` before and ``sig_off()`` after.
    """
    cdef GEN A = _new_GEN_from_fmpz_mat_t(B._matrix)
    return A


    #####################################################################################

cdef _clear_columns(Matrix_integer_dense A, pivots, Py_ssize_t n):
    # Clear all columns
    cdef Py_ssize_t i, k, p, l, m = A._ncols
    cdef fmpz_t c,t
    sig_on()
    fmpz_init(c)
    fmpz_init(t)
    for i from 0 <= i < len(pivots):
        p = pivots[i]
        for k from 0 <= k < n:
            if k != i:
                if fmpz_cmp_si(fmpz_mat_entry(A._matrix,k,p),0):
                    fmpz_fdiv_q(c, fmpz_mat_entry(A._matrix,k,p), fmpz_mat_entry(A._matrix,i,p))
                    # subtract off c*v from row k; resulting A[k,i] entry will be < b, hence in Echelon form.
                    for l from 0 <= l < m:
                        fmpz_mul(t, c, fmpz_mat_entry(A._matrix,i,l))
                        fmpz_sub(fmpz_mat_entry(A._matrix,k,l), fmpz_mat_entry(A._matrix,k,l), t)

    fmpz_clear(c)
    fmpz_clear(t)
    sig_off()

###############################################################





cpdef _lift_crt(Matrix_integer_dense M, residues, moduli=None):
    """
    INPUT:

    - ``M`` -- A ``Matrix_integer_dense``. Will be modified to hold
      the output.

    - ``residues`` -- a list of ``Matrix_modn_dense_template``. The
      matrix to reconstruct modulo primes.

    OUTPUT:

    The matrix whose reductions modulo primes are the input
    ``residues``.

    TESTS::

        sage: from sage.matrix.matrix_integer_dense import _lift_crt
        sage: T1 = Matrix(Zmod(5), 4, 4, [1, 4, 4, 0, 2, 0, 1, 4, 2, 0, 4, 1, 1, 4, 0, 3])
        sage: T2 = Matrix(Zmod(7), 4, 4, [1, 4, 6, 0, 2, 0, 1, 2, 4, 0, 6, 6, 1, 6, 0, 5])
        sage: T3 = Matrix(Zmod(11), 4, 4, [1, 4, 10, 0, 2, 0, 1, 9, 8, 0, 10, 6, 1, 10, 0, 9])
        sage: _lift_crt(Matrix(ZZ, 4, 4), [T1, T2, T3])
        [ 1  4 -1  0]
        [ 2  0  1  9]
        [-3  0 -1  6]
        [ 1 -1  0 -2]

        sage: from sage.arith.multi_modular import MultiModularBasis
        sage: mm = MultiModularBasis([5,7,11])
        sage: _lift_crt(Matrix(ZZ, 4, 4), [T1, T2, T3], mm)
        [ 1  4 -1  0]
        [ 2  0  1  9]
        [-3  0 -1  6]
        [ 1 -1  0 -2]

    The modulus must be smaller than the maximum for the multi-modular
    reconstruction (using ``mod_int``) and also smaller than the limit
    for ``Matrix_modn_dense_double`` to be able to represent the
    ``residues`` ::

        sage: from sage.arith.multi_modular import MAX_MODULUS as MAX_multi_modular
        sage: from sage.matrix.matrix_modn_dense_double import MAX_MODULUS as MAX_modn_dense_double
        sage: MAX_MODULUS = min(MAX_multi_modular, MAX_modn_dense_double)
        sage: p0 = previous_prime(MAX_MODULUS)
        sage: p1 = previous_prime(p0)
        sage: mmod = [matrix(GF(p0), [[-1, 0, 1, 0, 0, 1, 1, 0, 0, 0, p0-1, p0-2]]),
        ....:         matrix(GF(p1), [[-1, 0, 1, 0, 0, 1, 1, 0, 0, 0, p1-1, p1-2]])]
        sage: _lift_crt(Matrix(ZZ, 1, 12), mmod)
        [-1  0  1  0  0  1  1  0  0  0 -1 -2]
    """

    cdef size_t i, j, k
    cdef Py_ssize_t nr, n
    cdef mpz_t *tmp = <mpz_t *>sig_malloc(sizeof(mpz_t) * M._ncols)
    n = len(residues)
    if n == 0:   # special case: obviously residues[0] wouldn't make sense here.
        return M
    nr = residues[0].nrows()
    nc = residues[0].ncols()

    if moduli is None:
        moduli = MultiModularBasis([m.base_ring().order() for m in residues])
    else:
        if len(residues) != len(moduli):
            raise IndexError("Number of residues (%s) does not match number of moduli (%s)"%(len(residues), len(moduli)))

    cdef MultiModularBasis mm
    mm = moduli

    for b in residues:
        if not (isinstance(b, Matrix_modn_dense_float) or
                isinstance(b, Matrix_modn_dense_double)):
            raise TypeError("Can only perform CRT on list of matrices mod n.")

    cdef mod_int **row_list
    row_list = <mod_int**>sig_malloc(sizeof(mod_int*) * n)
    if row_list == NULL:
        raise MemoryError("out of memory allocating multi-modular coefficient list")

    sig_on()
    for k in range(n):
        row_list[k] = <mod_int *>sig_malloc(sizeof(mod_int) * nc)
        if row_list[k] == NULL:
            raise MemoryError("out of memory allocating multi-modular coefficient list")

    for j in range(M._ncols):
        mpz_init(tmp[j])

    for i in range(nr):
        for k in range(n):
            (<Matrix_modn_dense_template>residues[k])._copy_row_to_mod_int_array(row_list[k],i)
        mm.mpz_crt_vec(tmp, row_list, nc)
        for j in range(nc):
            M.set_unsafe_mpz(i,j,tmp[j])

    for k in range(n):
        sig_free(row_list[k])
    for j in range(M._ncols):
        mpz_clear(tmp[j])
    sig_free(row_list)
    sig_free(tmp)
    sig_off()
    return M<|MERGE_RESOLUTION|>--- conflicted
+++ resolved
@@ -2331,17 +2331,10 @@
         - ``transformation`` -- a boolean (default: ``True``); whether to
           return the transformation matrices `U` and `V` such that `S=U\cdot
           self\cdot V`.
-<<<<<<< HEAD
 
         - ``integral`` -- a subring of the base ring or ``True`` (default:
           ``None``); ignored for matrices with integer entries.
 
-=======
-
-        - ``integral`` -- a subring of the base ring or ``True`` (default:
-          ``None``); ignored for matrices with integer entries.
-
->>>>>>> 309a7012
         .. NOTE::
 
            The :meth:`elementary_divisors` function, which returns the diagonal
