"""
Dense matrices using a NumPy backend

This serves as a base class for dense matrices over
Real Double Field and Complex Double Field.

AUTHORS:

- Jason Grout, Sep 2008: switch to NumPy backend, factored out the Matrix_double_dense class

- Josh Kantor

- William Stein: many bug fixes and touch ups.


EXAMPLES::

    sage: b = Mat(RDF,2,3).basis()
    sage: b[0,0]
    [1.0 0.0 0.0]
    [0.0 0.0 0.0]

We deal with the case of zero rows or zero columns::

    sage: m = MatrixSpace(RDF,0,3)
    sage: m.zero_matrix()
    []

TESTS::

    sage: a = matrix(RDF,2,range(4), sparse=False)
    sage: TestSuite(a).run()
    sage: a = matrix(CDF,2,range(4), sparse=False)
    sage: TestSuite(a).run()
"""

# ****************************************************************************
#       Copyright (C) 2004,2005,2006 Joshua Kantor <kantor.jm@gmail.com>
#
#  Distributed under the terms of the GNU General Public License (GPL)
#  as published by the Free Software Foundation; either version 2 of
#  the License, or (at your option) any later version.
#                  https://www.gnu.org/licenses/
# ****************************************************************************

import math

import sage.rings.real_double
import sage.rings.complex_double

<<<<<<< HEAD
from matrix cimport Matrix
from sage.structure.element import is_Matrix
=======
from .matrix cimport Matrix
from .args cimport MatrixArgs_init
>>>>>>> 6dbca5f8
from sage.structure.element cimport ModuleElement,Vector
from .constructor import matrix
from sage.modules.free_module_element import vector
cimport sage.structure.element
from .matrix_space import MatrixSpace
from sage.misc.decorators import rename_keyword

cimport numpy as cnumpy

numpy = None
scipy = None

# This is for the Numpy C API to work
cnumpy.import_array()


cdef class Matrix_double_dense(Matrix_dense):
    """
    Base class for matrices over the Real Double Field and the Complex
    Double Field.  These are supposed to be fast matrix operations
    using C doubles. Most operations are implemented using numpy which
    will call the underlying BLAS on the system.

    This class cannot be instantiated on its own.  The numpy matrix
    creation depends on several variables that are set in the
    subclasses.

    EXAMPLES::

        sage: m = Matrix(RDF, [[1,2],[3,4]])
        sage: m**2
        [ 7.0 10.0]
        [15.0 22.0]
        sage: m^(-1)        # rel tol 1e-15
        [-1.9999999999999996  0.9999999999999998]
        [ 1.4999999999999998 -0.4999999999999999]

    TESTS:

    Test hashing::

        sage: A = matrix(RDF, 3, range(1,10))
        sage: hash(A)
        Traceback (most recent call last):
        ...
        TypeError: mutable matrices are unhashable
        sage: A.set_immutable()
        sage: hash(A)
        6694819972852100501  # 64-bit
        1829383573           # 32-bit
        sage: A = matrix(CDF, 3, range(1,10))
        sage: hash(A)
        Traceback (most recent call last):
        ...
        TypeError: mutable matrices are unhashable
        sage: A.set_immutable()
        sage: hash(A)
        6694819972852100501  # 64-bit
        1829383573           # 32-bit
    """
    def __create_matrix__(self):
        """
        Create a new uninitialized numpy matrix to hold the data for the class.

        This function assumes that self._numpy_dtypeint and
        self._nrows and self._ncols have already been initialized.

        EXAMPLES:

        In this example, we throw away the current matrix and make a
        new uninitialized matrix representing the data for the class::

            sage: a = matrix(RDF, 3, range(9))
            sage: a.__create_matrix__()
        """
        cdef cnumpy.npy_intp dims[2]
        dims[0] = self._nrows
        dims[1] = self._ncols
        self._matrix_numpy = cnumpy.PyArray_SimpleNew(2, dims, self._numpy_dtypeint)
        return

    def LU_valid(self):
        r"""
        Return ``True`` if the LU form of this matrix has
        already been computed.

        EXAMPLES::

            sage: A = random_matrix(RDF,3) ; A.LU_valid()
            False
            sage: P, L, U = A.LU()
            sage: A.LU_valid()
            True
        """
        return self.fetch('PLU_factors') is not None

    def __init__(self, parent, entries=None, copy=None, bint coerce=True):
        r"""
        Fill the matrix with entries.

        The numpy matrix must have already been allocated.

        INPUT:

        - ``parent`` -- a matrix space over ``RDF``

        - ``entries`` -- see :func:`matrix`

        - ``copy`` -- ignored (for backwards compatibility)

        - ``coerce`` -- if ``True`` (the default), convert elements to the
          base ring before passing them to NumPy. If ``False``, pass the
          elements to NumPy as given.

        EXAMPLES::

            sage: matrix(RDF,3,range(9))
            [0.0 1.0 2.0]
            [3.0 4.0 5.0]
            [6.0 7.0 8.0]
            sage: matrix(CDF,3,3,2)
            [2.0 0.0 0.0]
            [0.0 2.0 0.0]
            [0.0 0.0 2.0]

        TESTS::

            sage: matrix(RDF,3,0)
            []
            sage: matrix(RDF,3,3,0)
            [0.0 0.0 0.0]
            [0.0 0.0 0.0]
            [0.0 0.0 0.0]
            sage: matrix(RDF,3,3,1)
            [1.0 0.0 0.0]
            [0.0 1.0 0.0]
            [0.0 0.0 1.0]
            sage: matrix(RDF,3,3,2)
            [2.0 0.0 0.0]
            [0.0 2.0 0.0]
            [0.0 0.0 2.0]
            sage: matrix(CDF,3,0)
            []
            sage: matrix(CDF,3,3,0)
            [0.0 0.0 0.0]
            [0.0 0.0 0.0]
            [0.0 0.0 0.0]
            sage: matrix(CDF,3,3,1)
            [1.0 0.0 0.0]
            [0.0 1.0 0.0]
            [0.0 0.0 1.0]
            sage: matrix(CDF,3,3,range(9))
            [0.0 1.0 2.0]
            [3.0 4.0 5.0]
            [6.0 7.0 8.0]
            sage: matrix(CDF,2,2,[CDF(1+I)*j for j in range(4)])
            [        0.0 1.0 + 1.0*I]
            [2.0 + 2.0*I 3.0 + 3.0*I]
        """
        ma = MatrixArgs_init(parent, entries)
        cdef long i, j
        it = ma.iter(coerce)
        for i in range(ma.nrows):
            for j in range(ma.ncols):
                self.set_unsafe(i, j, next(it))

    cdef set_unsafe(self, Py_ssize_t i, Py_ssize_t j, object value):
        """
        Set the (i,j) entry to value without any bounds checking,
        mutability checking, etc.
        """
        # We assume that Py_ssize_t is the same as cnumpy.npy_intp

        # We must patch the ndarrayobject.h file so that the SETITEM
        # macro does not have a semicolon at the end for this to work.
        # Cython wraps the macro in a function that converts the
        # returned int to a python object, which leads to compilation
        # errors because after preprocessing you get something that
        # looks like "););".  This is bug
        # http://scipy.org/scipy/numpy/ticket/918

        # We call the self._python_dtype function on the value since
        # numpy does not know how to deal with complex numbers other
        # than the built-in complex number type.
        cdef int status
        status = cnumpy.PyArray_SETITEM(self._matrix_numpy,
                        cnumpy.PyArray_GETPTR2(self._matrix_numpy, i, j),
                        self._python_dtype(value))
        #TODO: Throw an error if status == -1

    cdef get_unsafe(self, Py_ssize_t i, Py_ssize_t j):
        """
        Get the (i,j) entry without any bounds checking, etc.
        """
        # We assume that Py_ssize_t is the same as cnumpy.npy_intp
        return self._sage_dtype(cnumpy.PyArray_GETITEM(self._matrix_numpy,
                                                cnumpy.PyArray_GETPTR2(self._matrix_numpy, i, j)))

    cdef Matrix_double_dense _new(self, int nrows=-1, int ncols=-1):
        """
        Return a new uninitialized matrix with same parent as ``self``.

        INPUT:

        - nrows -- (default self._nrows) number of rows in returned matrix
        - ncols -- (default self._ncols) number of columns in returned matrix

        """
        cdef Matrix_double_dense m
        if nrows == -1 and ncols == -1:
            nrows = self._nrows
            ncols = self._ncols
            parent = self._parent
        else:
            if nrows == -1:
                nrows = self._nrows
            if ncols == -1:
                ncols = self._ncols
            parent = self.matrix_space(nrows, ncols)
        m = self.__class__.__new__(self.__class__, parent, None, None, None)
        return m


    ########################################################################
    # LEVEL 2 functionality
    #   * def _pickle
    #   * def _unpickle
    cpdef _add_(self, right):
        """
        Add two matrices together.

        EXAMPLES::

            sage: A = matrix(RDF,3,range(1,10))
            sage: A+A
            [ 2.0  4.0  6.0]
            [ 8.0 10.0 12.0]
            [14.0 16.0 18.0]
        """
        if self._nrows == 0 or self._ncols == 0:
            return self.__copy__()

        cdef Matrix_double_dense M, _right, _left
        _right = right
        _left = self

        M = self._new()
        M._matrix_numpy = _left._matrix_numpy + _right._matrix_numpy
        return M

    cpdef _sub_(self, right):
        """
        Return self - right

        EXAMPLES::

            sage: A = matrix(RDF,3,range(1,10))
            sage: (A-A).is_zero()
            True
        """
        if self._nrows == 0 or self._ncols == 0:
            return self.__copy__()

        cdef Matrix_double_dense M,_right,_left
        _right = right
        _left = self

        M = self._new()
        M._matrix_numpy = _left._matrix_numpy - _right._matrix_numpy
        return M

    def __neg__(self):
        """
        Negate this matrix.

        EXAMPLES::

            sage: A = matrix(RDF,3,range(1,10))
            sage: -A
            [-1.0 -2.0 -3.0]
            [-4.0 -5.0 -6.0]
            [-7.0 -8.0 -9.0]
            sage: B = -A ; (A+B).is_zero()
            True
        """
        if self._nrows == 0 or self._ncols == 0:
            return self.__copy__()

        cdef Matrix_double_dense M
        M = self._new()
        M._matrix_numpy = -self._matrix_numpy
        return M


    # x * __copy__
    #   * _list -- list of underlying elements (need not be a copy)
    #   * _dict -- sparse dictionary of underlying elements (need not be a copy)
    ########################################################################
    # def _pickle(self):                        #unsure how to implement
    # def _unpickle(self, data, int version):   # use version >= 0 #unsure how to implement
    ######################################################################
    cdef sage.structure.element.Matrix _matrix_times_matrix_(self, sage.structure.element.Matrix right):
        """
        Multiply self*right as matrices.

        EXAMPLES::

            sage: A = matrix(RDF,3,range(1,10))
            sage: B = matrix(RDF,3,range(1,13))
            sage: A*B
            [ 38.0  44.0  50.0  56.0]
            [ 83.0  98.0 113.0 128.0]
            [128.0 152.0 176.0 200.0]
        """
        if self._ncols != right._nrows:
            raise IndexError("Number of columns of self must equal number of rows of right")

        if self._nrows == 0 or self._ncols == 0 or right._nrows == 0 or right._ncols == 0:
            return self.matrix_space(self._nrows, right._ncols).zero_matrix()

        cdef Matrix_double_dense M, _right, _left
        M = self._new(self._nrows, right._ncols)
        _right = right
        _left = self
        global numpy
        if numpy is None:
            import numpy

        M._matrix_numpy = numpy.dot(_left._matrix_numpy, _right._matrix_numpy)
        return M

    def __invert__(self):
        """
        Invert this matrix.

        EXAMPLES::

            sage: A = Matrix(RDF, [[10, 0], [0, 100]])
            sage: (~A).det()
            0.001

            sage: A = matrix(RDF,3,[2,3,5,7,8,9,11,13,17]); A
            [ 2.0  3.0  5.0]
            [ 7.0  8.0  9.0]
            [11.0 13.0 17.0]
            sage: ~A  # tol 1e-14
            [-2.7142857142857184  -2.000000000000004  1.8571428571428603]
            [  2.857142857142863   3.000000000000006 -2.4285714285714333]
            [-0.4285714285714305  -1.000000000000002  0.7142857142857159]

        Note that if this matrix is (nearly) singular, finding
        its inverse will not help much and will give slightly different
        answers on similar platforms depending on the hardware
        and tuning options given to ATLAS::

            sage: A = matrix(RDF,3,range(1,10));A
            [1.0 2.0 3.0]
            [4.0 5.0 6.0]
            [7.0 8.0 9.0]

            sage: A.determinant() < 10e-12
            True

        TESTS::

            sage: ~Matrix(RDF, 0,0)
            []
            sage: ~Matrix(RDF, 0,3)
            Traceback (most recent call last):
            ...
            ArithmeticError: self must be a square matrix
        """
# see trac ticket 4502 --- there is an issue with the "#random" pragma that needs to be fixed
#                          as for the mathematical side, scipy v0.7 is expected to fix the invertibility failures
#
#            sage: A = Matrix(RDF, [[1, 0], [0, 0]])
#            sage: A.inverse().det()        # random - on some computers, this will be invertible due to numerical error.
#            Traceback (most recent call last):
#            ...
#            LinAlgError: singular matrix
#            sage: A = matrix(RDF,3,range(1,10));A
#            [1.0 2.0 3.0]
#            [4.0 5.0 6.0]
#            [7.0 8.0 9.0]
#
#            sage: A.determinant() < 10e-12
#            True
#            sage: ~A                       # random - on some computers, this will be invertible due to numerical error.
#            Traceback (most recent call last):
#            ...
#            ZeroDivisionError: singular matrix
#
        if self._nrows != self._ncols:
            raise ArithmeticError("self must be a square matrix")
        if self._nrows == 0 and self._ncols == 0:
            return self.__copy__()

        # Maybe we should cache the (P)LU decomposition and use scipy.lu_solve?
        cdef Matrix_double_dense M
        M = self._new()
        global scipy
        if scipy is None:
            import scipy
        import scipy.linalg
        from numpy.linalg import LinAlgError
        try: ##  Standard error reporting for Sage.
            M._matrix_numpy = scipy.linalg.inv(self._matrix_numpy)
        except LinAlgError:
            raise ZeroDivisionError("input matrix must be nonsingular")
        return M

    def __copy__(self):
        r"""
        Return a new copy of this matrix.

        EXAMPLES::

            sage: a = matrix(RDF,1,3, [1,2,-3])
            sage: a
            [ 1.0  2.0 -3.0]
            sage: b = a.__copy__()
            sage: b
            [ 1.0  2.0 -3.0]
            sage: b is a
            False
            sage: b == a
            True
            sage: b[0,0] = 3
            sage: a[0,0] # note that a hasn't changed
            1.0

        ::

            sage: copy(MatrixSpace(RDF,0,0,sparse=False).zero_matrix())
            []
        """
        if self._nrows == 0 or self._ncols == 0:
            # Create a brand new empty matrix. This is needed to prevent a
            # recursive loop: a copy of zero_matrix is asked otherwise.
            return self.__class__(self.parent(), [], self._nrows, self._ncols)

        cdef Matrix_double_dense A
        A = self._new(self._nrows, self._ncols)
        A._matrix_numpy = self._matrix_numpy.copy()
        if self._subdivisions is not None:
            A.subdivide(*self.subdivisions())
        return A


    # def _list(self):
    # def _dict(self):


    ########################################################################
    # LEVEL 3 functionality (Optional)
    #    * cdef _sub_
    #    * __deepcopy__
    #    * __invert__
    #    * Matrix windows -- only if you need strassen for that base
    #    * Other functions (list them here):
    #
    #    compute_LU(self)
    #
    ########################################################################


    def condition(self, p='frob'):
        r"""
        Return the condition number of a square nonsingular matrix.

        Roughly speaking, this is a measure of how sensitive
        the matrix is to round-off errors in numerical computations.
        The minimum possible value is 1.0, and larger numbers indicate
        greater sensitivity.

        INPUT:

        - ``p`` - default: 'frob' - controls which norm is used
          to compute the condition number, allowable values are
          'frob' (for the Frobenius norm), integers -2, -1, 1, 2,
          positive and negative infinity. See output discussion
          for specifics.

        OUTPUT:

        The condition number of a matrix is the product of a norm
        of the matrix times the norm of the inverse of the matrix.
        This requires that the matrix be square and invertible
        (nonsingular, full rank).

        Returned value is a double precision floating point value
        in ``RDF``, or ``Infinity``.  Row and column sums described below are
        sums of the absolute values of the entries, where the
        absolute value of the complex number `a+bi` is `\sqrt{a^2+b^2}`.
        Singular values are the "diagonal" entries of the "S" matrix in
        the singular value decomposition.

        - ``p = 'frob'``: the default norm employed in computing
          the condition number, the Frobenius norm, which for a
          matrix `A=(a_{ij})` computes

          .. MATH::

                \left(\sum_{i,j}\left\lvert{a_{i,j}}\right\rvert^2\right)^{1/2}

        - ``p = 'sv'``: the quotient of the maximal and minimal singular value.
        - ``p = Infinity`` or ``p = oo``: the maximum row sum.
        - ``p = -Infinity`` or ``p = -oo``: the minimum column sum.
        - ``p = 1``: the maximum column sum.
        - ``p = -1``: the minimum column sum.
        - ``p = 2``: the 2-norm, equal to the maximum singular value.
        - ``p = -2``: the minimum singular value.

        ALGORITHM:

        Computation is performed by the ``cond()`` function of
        the SciPy/NumPy library.

        EXAMPLES:

        First over the reals.  ::

            sage: A = matrix(RDF, 4, [(1/4)*x^3 for x in range(16)]); A
            [   0.0   0.25    2.0   6.75]
            [  16.0  31.25   54.0  85.75]
            [ 128.0 182.25  250.0 332.75]
            [ 432.0 549.25  686.0 843.75]
            sage: A.condition()
            9923.88955...
            sage: A.condition(p='frob')
            9923.88955...
            sage: A.condition(p=Infinity)  # tol 3e-14
            22738.50000000045
            sage: A.condition(p=-Infinity)  # tol 2e-14
            17.50000000000028
            sage: A.condition(p=1)
            12139.21...
            sage: A.condition(p=-1)  # tol 2e-14
            550.0000000000093
            sage: A.condition(p=2)
            9897.8088...
            sage: A.condition(p=-2)
            0.000101032462...

        And over the complex numbers.  ::

            sage: B = matrix(CDF, 3, [x + x^2*I for x in range(9)]); B
            [         0.0  1.0 + 1.0*I  2.0 + 4.0*I]
            [ 3.0 + 9.0*I 4.0 + 16.0*I 5.0 + 25.0*I]
            [6.0 + 36.0*I 7.0 + 49.0*I 8.0 + 64.0*I]
            sage: B.condition()
            doctest:warning
            ...
            ...ComplexWarning: Casting complex values to real discards the imaginary part
            203.851798...
            sage: B.condition(p='frob')
            203.851798...
            sage: B.condition(p=Infinity)
            369.55630...
            sage: B.condition(p=-Infinity)
            5.46112969...
            sage: B.condition(p=1)
            289.251481...
            sage: B.condition(p=-1)
            20.4566639...
            sage: B.condition(p=2)
            202.653543...
            sage: B.condition(p=-2)
            0.00493453005...

        Hilbert matrices are famously ill-conditioned, while
        an identity matrix can hit the minimum with the right norm.  ::

            sage: A = matrix(RDF, 10, [1/(i+j+1) for i in range(10) for j in range(10)])
            sage: A.condition()  # tol 2e-4
            16332197709146.014
            sage: id = identity_matrix(CDF, 10)
            sage: id.condition(p=1)
            1.0

        Return values are in `RDF`.  ::

            sage: A = matrix(CDF, 2, range(1,5))
            sage: A.condition() in RDF
            True

        Rectangular and singular matrices raise errors if p is not 'sv'.  ::

            sage: A = matrix(RDF, 2, 3, range(6))
            sage: A.condition()
            Traceback (most recent call last):
            ...
            TypeError: matrix must be square if p is not 'sv', not 2 x 3

            sage: A.condition('sv')
            7.34...

            sage: A = matrix(QQ, 5, range(25))
            sage: A.is_singular()
            True
            sage: B = A.change_ring(CDF)
            sage: B.condition()
            +Infinity

        Improper values of ``p`` are caught.  ::

            sage: A = matrix(CDF, 2, range(1,5))
            sage: A.condition(p='bogus')
            Traceback (most recent call last):
            ...
            ValueError: condition number 'p' must be +/- infinity, 'frob', 'sv' or an integer, not bogus
            sage: A.condition(p=632)
            Traceback (most recent call last):
            ...
            ValueError: condition number integer values of 'p' must be -2, -1, 1 or 2, not 632

        TESTS:

        Some condition numbers, first by the definition which also exercises
        :meth:`norm`, then by this method.  ::

            sage: A = matrix(CDF, [[1,2,4],[5,3,9],[7,8,6]])
            sage: c = A.norm(2)*A.inverse().norm(2)
            sage: d = A.condition(2)
            sage: abs(c-d) < 1.0e-12
            True
            sage: c = A.norm(1)*A.inverse().norm(1)
            sage: d = A.condition(1)
            sage: abs(c-d) < 1.0e-12
            True
        """
        if not self.is_square() and p != 'sv':
            raise TypeError("matrix must be square if p is not 'sv', not %s x %s" % (self.nrows(), self.ncols()))
        global numpy
        if numpy is None:
            import numpy
        import sage.rings.infinity
        import sage.rings.integer
        import sage.rings.real_double
        if p == sage.rings.infinity.Infinity:
            p = numpy.inf
        elif p == -sage.rings.infinity.Infinity:
            p = -numpy.inf
        elif p == 'frob':
            p = 'fro'
        elif p == 'sv' :
            p = None
        else:
            try:
                p = sage.rings.integer.Integer(p)
            except TypeError:
                raise ValueError("condition number 'p' must be +/- infinity, 'frob', 'sv' or an integer, not %s" % p)
            if p not in [-2, -1, 1, 2]:
                raise ValueError("condition number integer values of 'p' must be -2, -1, 1 or 2, not %s" % p)
        # may raise a LinAlgError if matrix is singular
        c = numpy.linalg.cond(self._matrix_numpy, p=p)
        if c == numpy.inf:
            return sage.rings.infinity.Infinity
        else:
            return sage.rings.real_double.RDF(c)

    def norm(self, p=2):
        r"""
        Return the norm of the matrix.

        INPUT:

        - ``p`` - default: 2 - controls which norm is computed,
          allowable values are 'frob' (for the Frobenius norm),
          integers -2, -1, 1, 2, positive and negative infinity.  See
          output discussion for specifics.

        OUTPUT:

        Returned value is a double precision floating point value
        in ``RDF``.  Row and column sums described below are
        sums of the absolute values of the entries, where the
        absolute value of the complex number `a+bi` is `\sqrt{a^2+b^2}`.
        Singular values are the "diagonal" entries of the "S" matrix in
        the singular value decomposition.

        - ``p = 'frob'``: the Frobenius norm, which for
          a matrix `A=(a_{ij})` computes

          .. MATH::

                \left(\sum_{i,j}\left\lvert{a_{i,j}}\right\rvert^2\right)^{1/2}

        - ``p = Infinity`` or ``p = oo``: the maximum row sum.
        - ``p = -Infinity`` or ``p = -oo``: the minimum column sum.
        - ``p = 1``: the maximum column sum.
        - ``p = -1``: the minimum column sum.
        - ``p = 2``: the induced 2-norm, equal to the maximum singular value.
        - ``p = -2``: the minimum singular value.

        ALGORITHM:

        Computation is performed by the ``norm()`` function of
        the SciPy/NumPy library.

        EXAMPLES:

        First over the reals.  ::

            sage: A = matrix(RDF, 3, range(-3, 6)); A
            [-3.0 -2.0 -1.0]
            [ 0.0  1.0  2.0]
            [ 3.0  4.0  5.0]
            sage: A.norm()
            7.99575670...
            sage: A.norm(p='frob')
            8.30662386...
            sage: A.norm(p=Infinity)
            12.0
            sage: A.norm(p=-Infinity)
            3.0
            sage: A.norm(p=1)
            8.0
            sage: A.norm(p=-1)
            6.0
            sage: A.norm(p=2)
            7.99575670...
            sage: A.norm(p=-2) < 10^-15
            True

        And over the complex numbers.  ::

            sage: B = matrix(CDF, 2, [[1+I, 2+3*I],[3+4*I,3*I]]); B
            [1.0 + 1.0*I 2.0 + 3.0*I]
            [3.0 + 4.0*I       3.0*I]
            sage: B.norm()
            6.66189877...
            sage: B.norm(p='frob')
            7.0
            sage: B.norm(p=Infinity)
            8.0
            sage: B.norm(p=-Infinity)
            5.01976483...
            sage: B.norm(p=1)
            6.60555127...
            sage: B.norm(p=-1)
            6.41421356...
            sage: B.norm(p=2)
            6.66189877...
            sage: B.norm(p=-2)
            2.14921023...

        Since it is invariant under unitary multiplication, the
        Frobenius norm is equal to the square root of the sum of
        squares of the singular values.  ::

            sage: A = matrix(RDF, 5, range(1,26))
            sage: f = A.norm(p='frob')
            sage: U, S, V = A.SVD()
            sage: s = sqrt(sum([S[i,i]^2 for i in range(5)]))
            sage: abs(f-s) < 1.0e-12
            True

        Return values are in `RDF`. ::

            sage: A = matrix(CDF, 2, range(4))
            sage: A.norm() in RDF
            True

        Improper values of ``p`` are caught.  ::

            sage: A.norm(p='bogus')
            Traceback (most recent call last):
            ...
            ValueError: matrix norm 'p' must be +/- infinity, 'frob' or an integer, not bogus
            sage: A.norm(p=632)
            Traceback (most recent call last):
            ...
            ValueError: matrix norm integer values of 'p' must be -2, -1, 1 or 2, not 632
        """
        global numpy
        if numpy is None:
            import numpy

        import sage.rings.infinity
        import sage.rings.integer
        import sage.rings.real_double
        if p == sage.rings.infinity.Infinity:
            p = numpy.inf
        elif p == -sage.rings.infinity.Infinity:
            p = -numpy.inf
        elif p == 'frob':
            p = 'fro'
        else:
            try:
                p = sage.rings.integer.Integer(p)
            except TypeError:
                raise ValueError("matrix norm 'p' must be +/- infinity, 'frob' or an integer, not %s" % p)
            if not p in [-2,-1,1,2]:
                raise ValueError("matrix norm integer values of 'p' must be -2, -1, 1 or 2, not %s" % p)
        return sage.rings.real_double.RDF(numpy.linalg.norm(self._matrix_numpy, ord=p))

    def singular_values(self, eps=None):
        r"""
        Return a sorted list of the singular values of the matrix.

        INPUT:

        - ``eps`` - default: ``None`` - the largest number which
          will be considered to be zero.  May also be set to the
          string 'auto'.  See the discussion below.

        OUTPUT:

        A sorted list of the singular values of the matrix, which are the
        diagonal entries of the "S" matrix in the SVD decomposition.  As such,
        the values are real and are returned as elements of ``RDF``.  The
        list is sorted with larger values first, and since theory predicts
        these values are always positive, for a rank-deficient matrix the
        list should end in zeros (but in practice may not).  The length of
        the list is the minimum of the row count and column count for the
        matrix.

        The number of non-zero singular values will be the rank of the
        matrix.  However, as a numerical matrix, it is impossible to
        control the difference between zero entries and very small
        non-zero entries.  As an informed consumer it is up to you
        to use the output responsibly.  We will do our best, and give
        you the tools to work with the output, but we cannot
        give you a guarantee.

        With ``eps`` set to ``None`` you will get the raw singular
        values and can manage them as you see fit.  You may also set
        ``eps`` to any positive floating point value you wish.  If you
        set ``eps`` to 'auto' this routine will compute a reasonable
        cutoff value, based on the size of the matrix, the largest
        singular value and the smallest nonzero value representable
        by the 53-bit precision values used.  See the discussion
        at page 268 of [Wat2010]_.

        See the examples for a way to use the "verbose" facility
        to easily watch the zero cutoffs in action.

        ALGORITHM:

        The singular values come from the SVD decomposition
        computed by SciPy/NumPy.

        EXAMPLES:

        Singular values close to zero have trailing digits that may vary
        on different hardware.  For exact matrices, the number of non-zero
        singular values will equal the rank of the matrix.  So for some of
        the doctests we round the small singular values that ideally would
        be zero, to control the variability across hardware.

        This matrix has a determinant of one.  A chain of two or
        three theorems implies the product of the singular values
        must also be one.  ::

            sage: A = matrix(QQ, [[ 1,  0,  0,  0,  0,  1,  3],
            ....:                 [-2,  1,  1, -2,  0, -4,  0],
            ....:                 [ 1,  0,  1, -4, -6, -3,  7],
            ....:                 [-2,  2,  1,  1,  7,  1, -1],
            ....:                 [-1,  0, -1,  5,  8,  4, -6],
            ....:                 [ 4, -2, -2,  1, -3,  0,  8],
            ....:                 [-2,  1,  0,  2,  7,  3, -4]])
            sage: A.determinant()
            1
            sage: B = A.change_ring(RDF)
            sage: sv = B.singular_values(); sv  # tol 1e-12
            [20.523980658874265, 8.486837028536643, 5.86168134845073, 2.4429165899286978, 0.5831970144724045, 0.26933287286576313, 0.0025524488076110402]
            sage: prod(sv)  # tol 1e-12
            0.9999999999999525

        An exact matrix that is obviously not of full rank, and then
        a computation of the singular values after conversion
        to an approximate matrix. ::

            sage: A = matrix(QQ, [[1/3, 2/3, 11/3],
            ....:                 [2/3, 1/3,  7/3],
            ....:                 [2/3, 5/3, 27/3]])
            sage: A.rank()
            2
            sage: B = A.change_ring(CDF)
            sage: sv = B.singular_values()
            sage: sv[0:2]
            [10.1973039..., 0.487045871...]
            sage: sv[2] < 1e-14
            True

        A matrix of rank 3 over the complex numbers.  ::

            sage: A = matrix(CDF, [[46*I - 28, -47*I - 50, 21*I + 51, -62*I - 782, 13*I + 22],
            ....:                  [35*I - 20, -32*I - 46, 18*I + 43, -57*I - 670, 7*I + 3],
            ....:                  [22*I - 13, -23*I - 23, 9*I + 24, -26*I - 347, 7*I + 13],
            ....:                  [-44*I + 23, 41*I + 57, -19*I - 54, 60*I + 757, -11*I - 9],
            ....:                  [30*I - 18, -30*I - 34, 14*I + 34, -42*I - 522, 8*I + 12]])
            sage: sv = A.singular_values()
            sage: sv[0:3]  # tol 1e-14
            [1440.7336659952966, 18.404403413369227, 6.839707797136151]
            sage: (sv[3] < 10^-13) or sv[3]
            True
            sage: (sv[4] < 10^-14) or sv[4]
            True

        A full-rank matrix that is ill-conditioned.  We use this to
        illustrate ways of using the various possibilities for ``eps``,
        including one that is ill-advised. Notice that the automatically
        computed cutoff gets this (difficult) example slightly wrong.
        This illustrates the impossibility of any automated process always
        getting this right.  Use with caution and judgement.  ::

            sage: entries = [1/(i+j+1) for i in range(12) for j in range(12)]
            sage: B = matrix(QQ, 12, 12, entries)
            sage: B.rank()
            12
            sage: A = B.change_ring(RDF)
            sage: A.condition() > 1.59e16 or A.condition()
            True

            sage: A.singular_values(eps=None)  # abs tol 7e-16
            [1.7953720595619975, 0.38027524595503703, 0.04473854875218107, 0.0037223122378911614, 0.0002330890890217751, 1.116335748323284e-05, 4.082376110397296e-07, 1.1228610675717613e-08, 2.2519645713496478e-10, 3.1113486853814003e-12, 2.6500422260778388e-14, 9.87312834948426e-17]
            sage: A.singular_values(eps='auto')  # abs tol 7e-16
            [1.7953720595619975, 0.38027524595503703, 0.04473854875218107, 0.0037223122378911614, 0.0002330890890217751, 1.116335748323284e-05, 4.082376110397296e-07, 1.1228610675717613e-08, 2.2519645713496478e-10, 3.1113486853814003e-12, 2.6500422260778388e-14, 0.0]
            sage: A.singular_values(eps=1e-4)  # abs tol 7e-16
            [1.7953720595619975, 0.38027524595503703, 0.04473854875218107, 0.0037223122378911614, 0.0002330890890217751, 0.0, 0.0, 0.0, 0.0, 0.0, 0.0, 0.0]

        With Sage's "verbose" facility, you can compactly see the cutoff
        at work.  In any application of this routine, or those that build upon
        it, it would be a good idea to conduct this exercise on samples.
        We also test here that all the  values are returned in `RDF` since
        singular values are always real. ::

            sage: A = matrix(CDF, 4, range(16))
            sage: set_verbose(1)
            sage: sv = A.singular_values(eps='auto'); sv
            verbose 1 (<module>) singular values,
            smallest-non-zero:cutoff:largest-zero,
            2.2766...:6.2421...e-14:...
            [35.13996365902..., 2.27661020871472..., 0.0, 0.0]
            sage: set_verbose(0)

            sage: all(s in RDF for s in sv)
            True

        TESTS:

        Bogus values of the ``eps`` keyword will be caught::

            sage: A.singular_values(eps='junk')
            Traceback (most recent call last):
            ...
            ValueError: could not convert string to float: ...

        AUTHOR:

        - Rob Beezer - (2011-02-18)
        """
        from sage.misc.misc import verbose
        from sage.rings.real_double import RDF
        global scipy
        # get SVD decomposition, which is a cached quantity
        _, S, _ = self.SVD()
        diag = min(self._nrows, self._ncols)
        sv = [RDF(S[i,i]) for i in range(diag)]
        # no cutoff, send raw data back
        if eps is None:
            verbose("singular values, no zero cutoff specified", level=1)
            return sv
        # set cutoff as RDF element
        if eps == 'auto':
            if scipy is None: import scipy
            eps = 2*max(self._nrows, self._ncols)*scipy.finfo(float).eps*sv[0]
        eps = RDF(eps)
        # locate non-zero entries
        rank = 0
        while rank < diag and sv[rank] > eps:
            rank = rank + 1
        # capture info for watching zero cutoff behavior at verbose level 1
        if rank == 0:
            small_nonzero = None
        else:
            small_nonzero = sv[rank-1]
        if rank < diag:
            large_zero = sv[rank]
        else:
            large_zero = None
        # convert small values to zero, then done
        for i in range(rank, diag):
            sv[i] = RDF(0)
        verbose("singular values, smallest-non-zero:cutoff:largest-zero, %s:%s:%s" % (small_nonzero, eps, large_zero), level=1)
        return sv

    def LU(self):
        r"""
        Return a decomposition of the (row-permuted) matrix as a product of
        a lower-triangular matrix ("L") and an upper-triangular matrix ("U").

        OUTPUT:

        For an `m\times n` matrix ``A`` this method returns a triple of
        immutable matrices ``P, L, U`` such that

        - ``P*A = L*U``
        - ``P`` is a square permutation matrix, of size `m\times m`,
          so is all zeroes, but with exactly a single one in each
          row and each column.
        - ``L`` is lower-triangular, square of size `m\times m`,
          with every diagonal entry equal to one.
        - ``U`` is upper-triangular with size `m\times n`, i.e.
          entries below the "diagonal" are all zero.

        The computed decomposition is cached and returned on
        subsequent calls, thus requiring the results to be immutable.

        Effectively, ``P`` permutes the rows of ``A``.  Then ``L``
        can be viewed as a sequence of row operations on this matrix,
        where each operation is adding a multiple of a row to a
        subsequent row.  There is no scaling (thus 1's on the diagonal
        of ``L``) and no row-swapping (``P`` does that).  As a result
        ``U`` is close to being the result of Gaussian-elimination.
        However, round-off errors can make it hard to determine
        the zero entries of ``U``.

        .. NOTE::

            Sometimes this decomposition is written as ``A=P*L*U``,
            where ``P`` represents the inverse permutation and is
            the matrix inverse of the ``P`` returned by this method.
            The computation of this matrix inverse can be accomplished
            quickly with just a transpose as the matrix is orthogonal/unitary.

        EXAMPLES::

            sage: m = matrix(RDF,4,range(16))
            sage: P,L,U = m.LU()
            sage: P*m
            [12.0 13.0 14.0 15.0]
            [ 0.0  1.0  2.0  3.0]
            [ 8.0  9.0 10.0 11.0]
            [ 4.0  5.0  6.0  7.0]
            sage: L*U # rel tol 2e-16
            [12.0 13.0 14.0 15.0]
            [ 0.0  1.0  2.0  3.0]
            [ 8.0  9.0 10.0 11.0]
            [ 4.0  5.0  6.0  7.0]

        :trac:`10839` made this routine available for rectangular matrices.  ::

            sage: A = matrix(RDF, 5, 6, range(30)); A
            [ 0.0  1.0  2.0  3.0  4.0  5.0]
            [ 6.0  7.0  8.0  9.0 10.0 11.0]
            [12.0 13.0 14.0 15.0 16.0 17.0]
            [18.0 19.0 20.0 21.0 22.0 23.0]
            [24.0 25.0 26.0 27.0 28.0 29.0]
            sage: P, L, U = A.LU()
            sage: P
            [0.0 0.0 0.0 0.0 1.0]
            [1.0 0.0 0.0 0.0 0.0]
            [0.0 0.0 1.0 0.0 0.0]
            [0.0 0.0 0.0 1.0 0.0]
            [0.0 1.0 0.0 0.0 0.0]
            sage: L.zero_at(0)   # Use zero_at(0) to get rid of signed zeros
            [ 1.0  0.0  0.0  0.0  0.0]
            [ 0.0  1.0  0.0  0.0  0.0]
            [ 0.5  0.5  1.0  0.0  0.0]
            [0.75 0.25  0.0  1.0  0.0]
            [0.25 0.75  0.0  0.0  1.0]
            sage: U.zero_at(0)   # Use zero_at(0) to get rid of signed zeros
            [24.0 25.0 26.0 27.0 28.0 29.0]
            [ 0.0  1.0  2.0  3.0  4.0  5.0]
            [ 0.0  0.0  0.0  0.0  0.0  0.0]
            [ 0.0  0.0  0.0  0.0  0.0  0.0]
            [ 0.0  0.0  0.0  0.0  0.0  0.0]
            sage: P*A-L*U
            [0.0 0.0 0.0 0.0 0.0 0.0]
            [0.0 0.0 0.0 0.0 0.0 0.0]
            [0.0 0.0 0.0 0.0 0.0 0.0]
            [0.0 0.0 0.0 0.0 0.0 0.0]
            [0.0 0.0 0.0 0.0 0.0 0.0]
            sage: P.transpose()*L*U
            [ 0.0  1.0  2.0  3.0  4.0  5.0]
            [ 6.0  7.0  8.0  9.0 10.0 11.0]
            [12.0 13.0 14.0 15.0 16.0 17.0]
            [18.0 19.0 20.0 21.0 22.0 23.0]
            [24.0 25.0 26.0 27.0 28.0 29.0]

        Trivial cases return matrices of the right size and
        characteristics.  ::

            sage: A = matrix(RDF, 5, 0)
            sage: P, L, U = A.LU()
            sage: P.parent()
            Full MatrixSpace of 5 by 5 dense matrices over Real Double Field
            sage: L.parent()
            Full MatrixSpace of 5 by 5 dense matrices over Real Double Field
            sage: U.parent()
            Full MatrixSpace of 5 by 0 dense matrices over Real Double Field
            sage: P*A-L*U
            []

        The results are immutable since they are cached.  ::

            sage: P, L, U = matrix(RDF, 2, 2, range(4)).LU()
            sage: L[0,0] = 0
            Traceback (most recent call last):
                ...
            ValueError: matrix is immutable; please change a copy instead (i.e., use copy(M) to change a copy of M).
            sage: P[0,0] = 0
            Traceback (most recent call last):
                ...
            ValueError: matrix is immutable; please change a copy instead (i.e., use copy(M) to change a copy of M).
            sage: U[0,0] = 0
            Traceback (most recent call last):
                ...
            ValueError: matrix is immutable; please change a copy instead (i.e., use copy(M) to change a copy of M).
        """
        global scipy, numpy
        cdef Matrix_double_dense P, L, U
        m = self._nrows
        n = self._ncols

        # scipy fails on trivial cases
        if m == 0 or n == 0:
            P = self._new(m, m)
            for i in range(m):
                P[i,i]=1
            P.set_immutable()
            L = P
            U = self._new(m,n)
            U.set_immutable()
            return P, L, U

        PLU = self.fetch('PLU_factors')
        if not PLU is None:
            return PLU
        if scipy is None:
            import scipy
        import scipy.linalg
        if numpy is None:
            import numpy
        PM, LM, UM = scipy.linalg.lu(self._matrix_numpy)
        # Numpy has a different convention than we had with GSL
        # So we invert (transpose) the P to match our prior behavior
        # TODO: It's an awful waste to store a huge matrix for P, which
        # is just a simple permutation, really.
        P = self._new(m, m)
        L = self._new(m, m)
        U = self._new(m, n)
        P._matrix_numpy = PM.T.copy()
        L._matrix_numpy = numpy.ascontiguousarray(LM)
        U._matrix_numpy = numpy.ascontiguousarray(UM)
        PLU = (P, L, U)
        for M in PLU:
            M.set_immutable()
        self.cache('PLU_factors', PLU)
        return PLU

    def eigenvalues(self, algorithm='default', tol=None):
        r"""
        Return a list of eigenvalues.

        INPUT:

        - ``self`` - a square matrix

        - ``algorithm`` - default: ``'default'``

          - ``'default'`` - applicable to any matrix
            with double-precision floating point entries.
            Uses the :meth:`~scipy.linalg.eigvals` method from SciPy.

          - ``'symmetric'`` - converts the matrix into a real matrix
            (i.e. with entries from :class:`~sage.rings.real_double.RDF`),
            then applies the algorithm for Hermitian matrices.  This
            algorithm can be significantly faster than the
            ``'default'`` algorithm.

          - ``'hermitian'`` - uses the :meth:`~scipy.linalg.eigh` method
            from SciPy, which applies only to real symmetric or complex
            Hermitian matrices.  Since Hermitian is defined as a matrix
            equaling its conjugate-transpose, for a matrix with real
            entries this property is equivalent to being symmetric.
            This algorithm can be significantly faster than the
            ``'default'`` algorithm.

        - ``'tol'`` - default: ``None`` - if set to a value other than
          ``None`` this is interpreted as a small real number used to aid in
          grouping eigenvalues that are numerically similar.  See the output
          description for more information.

        .. WARNING::

            When using the ``'symmetric'`` or ``'hermitian'`` algorithms,
            no check is made on the input matrix, and only the entries below,
            and on, the main diagonal are employed in the computation.

            Methods such as :meth:`is_symmetric` and :meth:`is_hermitian`
            could be used to verify this beforehand.

        OUTPUT:

        Default output for a square matrix of size $n$ is a list of $n$
        eigenvalues from the complex double field,
        :class:`~sage.rings.complex_double.CDF`.  If the ``'symmetric'``
        or ``'hermitian'`` algorithms are chosen, the returned eigenvalues
        are from the real double field,
        :class:`~sage.rings.real_double.RDF`.

        If a tolerance is specified, an attempt is made to group eigenvalues
        that are numerically similar.  The return is then a list of pairs,
        where each pair is an eigenvalue followed by its multiplicity.
        The eigenvalue reported is the mean of the eigenvalues computed,
        and these eigenvalues are contained in an interval (or disk) whose
        radius is less than ``5*tol`` for $n < 10,000$ in the worst case.

        More precisely, for an $n\times n$ matrix, the diameter of the
        interval containing similar eigenvalues could be as large as sum
        of the reciprocals of the first $n$ integers times ``tol``.

        .. WARNING::

            Use caution when using the  ``tol`` parameter to group
            eigenvalues.  See the examples below to see how this can go wrong.

        EXAMPLES::

            sage: m = matrix(RDF, 2, 2, [1,2,3,4])
            sage: ev = m.eigenvalues(); ev
            [-0.372281323..., 5.37228132...]
            sage: ev[0].parent()
            Complex Double Field

            sage: m = matrix(RDF, 2, 2, [0,1,-1,0])
            sage: m.eigenvalues(algorithm='default')
            [1.0*I, -1.0*I]

            sage: m = matrix(CDF, 2, 2, [I,1,-I,0])
            sage: m.eigenvalues()
            [-0.624810533... + 1.30024259...*I, 0.624810533... - 0.30024259...*I]

        The adjacency matrix of a graph will be symmetric, and the
        eigenvalues will be real.  ::

            sage: A = graphs.PetersenGraph().adjacency_matrix()
            sage: A = A.change_ring(RDF)
            sage: ev = A.eigenvalues(algorithm='symmetric'); ev  # tol 1e-14
            [-2.0000000000000004, -1.9999999999999998, -1.9999999999999998, -1.9999999999999993, 0.9999999999999994, 0.9999999999999997, 1.0, 1.0000000000000002, 1.0000000000000004, 2.9999999999999996]
            sage: ev[0].parent()
            Real Double Field

        The matrix ``A`` is "random", but the construction of ``B``
        provides a positive-definite Hermitian matrix.  Note that
        the eigenvalues of a Hermitian matrix are real, and the
        eigenvalues of a positive-definite matrix will be positive.  ::

            sage: A = matrix([[ 4*I + 5,  8*I + 1,  7*I + 5, 3*I + 5],
            ....:             [ 7*I - 2, -4*I + 7, -2*I + 4, 8*I + 8],
            ....:             [-2*I + 1,  6*I + 6,  5*I + 5,  -I - 4],
            ....:             [ 5*I + 1,  6*I + 2,    I - 4, -I + 3]])
            sage: B = (A*A.conjugate_transpose()).change_ring(CDF)
            sage: ev = B.eigenvalues(algorithm='hermitian'); ev
            [2.68144025..., 49.5167998..., 274.086188..., 390.71557...]
            sage: ev[0].parent()
            Real Double Field

        A tolerance can be given to aid in grouping eigenvalues that
        are similar numerically.  However, if the parameter is too small
        it might split too finely.  Too large, and it can go wrong very
        badly.  Use with care.  ::

            sage: G = graphs.PetersenGraph()
            sage: G.spectrum()
            [3, 1, 1, 1, 1, 1, -2, -2, -2, -2]

            sage: A = G.adjacency_matrix().change_ring(RDF)
            sage: A.eigenvalues(algorithm='symmetric', tol=1.0e-5)  # tol 1e-15
            [(-1.9999999999999998, 4), (1.0, 5), (2.9999999999999996, 1)]

            sage: A.eigenvalues(algorithm='symmetric', tol=2.5)  # tol 1e-15
            [(-1.9999999999999998, 4), (1.3333333333333333, 6)]

        An (extreme) example of properly grouping similar eigenvalues.  ::

            sage: G = graphs.HigmanSimsGraph()
            sage: A = G.adjacency_matrix().change_ring(RDF)
            sage: A.eigenvalues(algorithm='symmetric', tol=1.0e-5)  # tol 2e-15
            [(-8.0, 22), (1.9999999999999984, 77), (21.999999999999996, 1)]

        TESTS:

        Testing bad input.  ::

            sage: A = matrix(CDF, 2, range(4))
            sage: A.eigenvalues(algorithm='junk')
            Traceback (most recent call last):
            ...
            ValueError: algorithm must be 'default', 'symmetric', or 'hermitian', not junk

            sage: A = matrix(CDF, 2, 3, range(6))
            sage: A.eigenvalues()
            Traceback (most recent call last):
            ...
            ValueError: matrix must be square, not 2 x 3

            sage: A = matrix(CDF, 2, [1, 2, 3, 4*I])
            sage: A.eigenvalues(algorithm='symmetric')
            Traceback (most recent call last):
            ...
            TypeError: cannot apply symmetric algorithm to matrix with complex entries

            sage: A = matrix(CDF, 2, 2, range(4))
            sage: A.eigenvalues(tol='junk')
            Traceback (most recent call last):
            ...
            TypeError: tolerance parameter must be a real number, not junk

            sage: A = matrix(CDF, 2, 2, range(4))
            sage: A.eigenvalues(tol=-0.01)
            Traceback (most recent call last):
            ...
            ValueError: tolerance parameter must be positive, not -0.01

        A very small matrix.  ::

            sage: matrix(CDF,0,0).eigenvalues()
            []
        """
        import sage.rings.real_double
        import sage.rings.complex_double
        import numpy
        if not algorithm in ['default', 'symmetric', 'hermitian']:
            msg = "algorithm must be 'default', 'symmetric', or 'hermitian', not {0}"
            raise ValueError(msg.format(algorithm))
        if not self.is_square():
            msg = 'matrix must be square, not {0} x {1}'
            raise ValueError(msg.format(self.nrows(), self.ncols()))
        if algorithm == 'symmetric' and self.base_ring() == sage.rings.complex_double.CDF:
            try:
                self = self.change_ring(sage.rings.real_double.RDF)  # check side effect
            except TypeError:
                raise TypeError('cannot apply symmetric algorithm to matrix with complex entries')
        if algorithm == 'symmetric':
            algorithm = 'hermitian'
        multiplicity = (tol is not None)
        if multiplicity:
            try:
                tol = float(tol)
            except (ValueError, TypeError):
                msg = 'tolerance parameter must be a real number, not {0}'
                raise TypeError(msg.format(tol))
            if tol < 0:
                msg = 'tolerance parameter must be positive, not {0}'
                raise ValueError(msg.format(tol))

        if self._nrows == 0:
            return []
        global scipy
        if scipy is None:
            import scipy
        import scipy.linalg
        if self._nrows == 0:
            return []
        global scipy
        if scipy is None:
            import scipy
        import scipy.linalg
        global numpy
        if numpy is None:
            import numpy
        # generic eigenvalues, or real eigenvalues for Hermitian
        if algorithm == 'default':
            return_class = sage.rings.complex_double.CDF
            evalues = scipy.linalg.eigvals(self._matrix_numpy)
        elif algorithm == 'hermitian':
            return_class = sage.rings.real_double.RDF
            evalues = scipy.linalg.eigh(self._matrix_numpy, eigvals_only=True)
        if not multiplicity:
            return [return_class(e) for e in evalues]
        else:
            # pairs in ev_group are
            #   slot 0: the sum of "equal" eigenvalues, "s"
            #   slot 1: number of eigenvalues in this sum, "m"
            #   slot 2: average of these eigenvalues, "avg"
            # we test if "new" eigenvalues are close to the group average
            ev_group = []
            for e in evalues:
                location = None
                best_fit = tol
                for i in range(len(ev_group)):
                    s, m, avg = ev_group[i]
                    d = numpy.abs(avg - e)
                    if d < best_fit:
                        best_fit = d
                        location = i
                if location is None:
                    ev_group.append([e, 1, e])
                else:
                    ev_group[location][0] += e
                    ev_group[location][1] += 1
                    ev_group[location][2] = ev_group[location][0]/ev_group[location][1]
            return [(return_class(avg), m) for _, m, avg in ev_group]

    def left_eigenvectors(self):
        r"""
        Compute the left eigenvectors of a matrix of double precision
        real or complex numbers (i.e. RDF or CDF).

        OUTPUT:

        Returns a list of triples, each of the form ``(e,[v],1)``,
        where ``e`` is the eigenvalue, and ``v`` is an associated
        left eigenvector.  If the matrix is of size `n`, then there are
        `n` triples.  Values are computed with the SciPy library.

        The format of this output is designed to match the format
        for exact results.  However, since matrices here have numerical
        entries, the resulting eigenvalues will also be numerical.  No
        attempt is made to determine if two eigenvalues are equal, or if
        eigenvalues might actually be zero.  So the algebraic multiplicity
        of each eigenvalue is reported as 1.  Decisions about equal
        eigenvalues or zero eigenvalues should be addressed in the
        calling routine.

        The SciPy routines used for these computations produce eigenvectors
        normalized to have length 1, but on different hardware they may vary
        by a sign. So for doctests we have normalized output by forcing their
        eigenvectors to have their first non-zero entry equal to one.

        EXAMPLES::

            sage: m = matrix(RDF, [[-5, 3, 2, 8],[10, 2, 4, -2],[-1, -10, -10, -17],[-2, 7, 6, 13]])
            sage: m
            [ -5.0   3.0   2.0   8.0]
            [ 10.0   2.0   4.0  -2.0]
            [ -1.0 -10.0 -10.0 -17.0]
            [ -2.0   7.0   6.0  13.0]
            sage: spectrum = m.left_eigenvectors()
            sage: for i in range(len(spectrum)):
            ....:     spectrum[i][1][0] = matrix(RDF, spectrum[i][1]).echelon_form()[0]
            sage: spectrum[0]  # tol 1e-13
            (2.0000000000000675, [(1.0, 1.0000000000000138, 1.0000000000000147, 1.0000000000000309)], 1)
            sage: spectrum[1]  # tol 1e-13
            (0.9999999999999164, [(0.9999999999999999, 0.7999999999999833, 0.7999999999999836, 0.5999999999999696)], 1)
            sage: spectrum[2]  # tol 1e-13
            (-1.9999999999999782, [(1.0, 0.40000000000000335, 0.6000000000000039, 0.2000000000000051)], 1)
            sage: spectrum[3]  # tol 1e-13
            (-1.0000000000000018, [(1.0, 0.9999999999999568, 1.9999999999998794, 1.9999999999998472)], 1)

        TESTS:

        The following example shows that :trac:`20439` has been resolved::

            sage: A = matrix(CDF, [[-2.53634347567,  2.04801738686, -0.0, -62.166145304],
            ....:                  [ 0.7, -0.6, 0.0, 0.0],
            ....:                  [0.547271128842, 0.0, -0.3015, -21.7532081652],
            ....:                  [0.0, 0.0, 0.3, -0.4]])
            sage: spectrum = A.left_eigenvectors()
            sage: all((Matrix(spectrum[i][1])*(A - spectrum[i][0])).norm() < 10^(-2)
            ....:     for i in range(A.nrows()))
            True

        The following example shows that the fix for :trac:`20439` (conjugating
        eigenvectors rather than eigenvalues) is the correct one::

            sage: A = Matrix(CDF,[[I,0],[0,1]])
            sage: spectrum = A.left_eigenvectors()
            sage: for i in range(len(spectrum)):
            ....:   spectrum[i][1][0] = matrix(CDF, spectrum[i][1]).echelon_form()[0]
            sage: spectrum
            [(1.0*I, [(1.0, 0.0)], 1), (1.0, [(0.0, 1.0)], 1)]

        """
        if not self.is_square():
            raise ArithmeticError("self must be a square matrix")
        if self._nrows == 0:
            return [], self.__copy__()
        global scipy
        if scipy is None:
            import scipy
        import scipy.linalg
        v,eig = scipy.linalg.eig(self._matrix_numpy, right=False, left=True)
        # scipy puts eigenvectors in columns, we will extract from rows
        eig = matrix(eig.T)
        return [(sage.rings.complex_double.CDF(v[i]), [eig[i].conjugate()], 1) for i in range(len(v))]

    eigenvectors_left = left_eigenvectors

    def right_eigenvectors(self):
        r"""
        Compute the right eigenvectors of a matrix of double precision
        real or complex numbers (i.e. RDF or CDF).

        OUTPUT:

        Returns a list of triples, each of the form ``(e,[v],1)``,
        where ``e`` is the eigenvalue, and ``v`` is an associated
        right eigenvector.  If the matrix is of size `n`, then there
        are `n` triples.  Values are computed with the SciPy library.

        The format of this output is designed to match the format
        for exact results.  However, since matrices here have numerical
        entries, the resulting eigenvalues will also be numerical.  No
        attempt is made to determine if two eigenvalues are equal, or if
        eigenvalues might actually be zero.  So the algebraic multiplicity
        of each eigenvalue is reported as 1.  Decisions about equal
        eigenvalues or zero eigenvalues should be addressed in the
        calling routine.

        The SciPy routines used for these computations produce eigenvectors
        normalized to have length 1, but on different hardware they may vary
        by a sign. So for doctests we have normalized output by forcing their
        eigenvectors to have their first non-zero entry equal to one.

        EXAMPLES::

            sage: m = matrix(RDF, [[-9, -14, 19, -74],[-1, 2, 4, -11],[-4, -12, 6, -32],[0, -2, -1, 1]])
            sage: m
            [ -9.0 -14.0  19.0 -74.0]
            [ -1.0   2.0   4.0 -11.0]
            [ -4.0 -12.0   6.0 -32.0]
            [  0.0  -2.0  -1.0   1.0]
            sage: spectrum = m.right_eigenvectors()
            sage: for i in range(len(spectrum)):
            ....:   spectrum[i][1][0] = matrix(RDF, spectrum[i][1]).echelon_form()[0]
            sage: spectrum[0]  # tol 1e-13
            (2.000000000000048, [(1.0, -2.0000000000001523, 3.000000000000181, 1.0000000000000746)], 1)
            sage: spectrum[1]  # tol 1e-13
            (0.999999999999941, [(1.0, -0.666666666666633, 1.333333333333286, 0.33333333333331555)], 1)
            sage: spectrum[2]  # tol 1e-13
            (-1.9999999999999483, [(1.0, -0.2000000000000063, 1.0000000000000173, 0.20000000000000498)], 1)
            sage: spectrum[3]  # tol 1e-13
            (-1.0000000000000406, [(1.0, -0.49999999999996264, 1.9999999999998617, 0.499999999999958)], 1)

        TESTS:

        The following example shows that :trac:`20439` has been resolved::

            sage: A = matrix(CDF, [[-2.53634347567,  2.04801738686, -0.0, -62.166145304],
            ....:                  [ 0.7, -0.6, 0.0, 0.0],
            ....:                  [0.547271128842, 0.0, -0.3015, -21.7532081652],
            ....:                  [0.0, 0.0, 0.3, -0.4]])
            sage: spectrum = A.right_eigenvectors()
            sage: all(((A - spectrum[i][0]) * Matrix(spectrum[i][1]).transpose()).norm() < 10^(-2)
            ....:     for i in range(A.nrows()))
            True

        The following example shows that the fix for :trac:`20439` (conjugating
        eigenvectors rather than eigenvalues) is the correct one::

            sage: A = Matrix(CDF,[[I,0],[0,1]])
            sage: spectrum = A.right_eigenvectors()
            sage: for i in range(len(spectrum)):
            ....:     spectrum[i][1][0] = matrix(CDF, spectrum[i][1]).echelon_form()[0]
            sage: spectrum
            [(1.0*I, [(1.0, 0.0)], 1), (1.0, [(0.0, 1.0)], 1)]
        """
        if not self.is_square():
            raise ArithmeticError("self must be a square matrix")
        if self._nrows == 0:
            return [], self.__copy__()
        global scipy
        if scipy is None:
            import scipy
        import scipy.linalg
        v,eig = scipy.linalg.eig(self._matrix_numpy, right=True, left=False)
        # scipy puts eigenvectors in columns, we will extract from rows
        eig = matrix(eig.T)
        return [(sage.rings.complex_double.CDF(v[i]), [eig[i]], 1) for i in range(len(v))]

    eigenvectors_right = right_eigenvectors

    def solve_right(self, b):
        r"""
        Solve the vector equation ``A*x = b`` for a nonsingular ``A``.

        INPUT:

<<<<<<< HEAD
        - ``self`` - a square matrix that is nonsigular (of full rank).
        - ``b`` - a vector, something that can be coerced into a vector, or
          a matrix.  The dimension (if a vector), or the number of rows (if
          a matrix) must match the dimension of self.  Elements of ``b``
=======
        - ``self`` - a square matrix that is nonsingular (of full rank).
        - ``b`` - a vector of the correct size.  Elements of the vector
>>>>>>> 6dbca5f8
          must coerce into the base ring of the coefficient matrix.  In
          particular, if ``b`` has entries from ``CDF`` then ``self`` must
          have ``CDF`` as its base ring.

        OUTPUT:

        The unique solution ``x`` to the matrix equation ``A*x = b``,
        as a vector over the same base ring as ``self``. If ``b`` is given
        as a matrix, then ``x`` will be returned as a matrix.

        ALGORITHM:

        Uses the ``solve()`` routine from the SciPy ``scipy.linalg`` module.

        EXAMPLES:

        Over the reals. ::

            sage: A = matrix(RDF, 3,3, [1,2,5,7.6,2.3,1,1,2,-1]); A
            [ 1.0  2.0  5.0]
            [ 7.6  2.3  1.0]
            [ 1.0  2.0 -1.0]
            sage: b = vector(RDF,[1,2,3])
            sage: x = A.solve_right(b); x  # tol 1e-14
            (-0.1136950904392765, 1.3901808785529717, -0.33333333333333337)
            sage: x.parent()
            Vector space of dimension 3 over Real Double Field
            sage: A*x  # tol 1e-14
            (1.0, 1.9999999999999996, 3.0000000000000004)

        Over the complex numbers.  ::

            sage: A = matrix(CDF, [[      0, -1 + 2*I,  1 - 3*I,        I],
            ....:                  [2 + 4*I, -2 + 3*I, -1 + 2*I,   -1 - I],
            ....:                  [  2 + I,    1 - I,       -1,        5],
            ....:                  [    3*I,   -1 - I,   -1 + I,   -3 + I]])
            sage: b = vector(CDF, [2 -3*I, 3, -2 + 3*I, 8])
            sage: x = A.solve_right(b); x
            (1.96841637... - 1.07606761...*I, -0.614323843... + 1.68416370...*I, 0.0733985765... + 1.73487544...*I, -1.6018683... + 0.524021352...*I)
            sage: x.parent()
            Vector space of dimension 4 over Complex Double Field
            sage: abs(A*x - b) < 1e-14
            True

        The vector of constants, ``b``, can be given in a
        variety of forms, so long as it coerces to a vector
        over the same base ring as the coefficient matrix.  ::

            sage: A = matrix(CDF, 5, [1/(i+j+1) for i in range(5) for j in range(5)])
            sage: A.solve_right([1]*5)  # tol 1e-11
            (5.0, -120.0, 630.0, -1120.0, 630.0)

        If ``b`` is given as a matrix, ``x`` will be returned as one ::

            sage: A = matrix(RDF, 3,3, [1, 2, 2, 3, 4, 5, 2, 2, 2]); A
            [1.0 2.0 2.0]
            [3.0 4.0 5.0]
            [2.0 2.0 2.0]
            sage: b = matrix(RDF, 3,2, [3, 2, 3, 2, 3, 2]); b
            [3.0 2.0]
            [3.0 2.0]
            [3.0 2.0]
            sage: A.solve_right(b) # tol 1e-14
            [ 0.0  0.0]
            [ 4.5  3.0]
            [-3.0 -2.0]

        TESTS:

        A degenerate case. ::

            sage: A = matrix(RDF, 0, 0, [])
            sage: A.solve_right(vector(RDF,[]))
            ()

        The coefficient matrix must be square. ::

            sage: A = matrix(RDF, 2, 3, range(6))
            sage: b = vector(RDF, [1,2,3])
            sage: A.solve_right(b)
            Traceback (most recent call last):
            ...
            ValueError: coefficient matrix of a system over RDF/CDF must be square, not 2 x 3

        The coefficient matrix must be nonsingular.  ::

            sage: A = matrix(RDF, 5, range(25))
            sage: b = vector(RDF, [1,2,3,4,5])
            sage: A.solve_right(b)
            Traceback (most recent call last):
            ...
            LinAlgError: Matrix is singular.

        The vector of constants needs the correct degree.  ::

            sage: A = matrix(RDF, 5, range(25))
            sage: b = vector(RDF, [1,2,3,4])
            sage: A.solve_right(b)
            Traceback (most recent call last):
            ...
            TypeError: entries has wrong length

        The vector of constants needs to be compatible with
        the base ring of the coefficient matrix.  ::

            sage: F.<a> = FiniteField(27)
            sage: b = vector(F, [a,a,a,a,a])
            sage: A.solve_right(b)
            Traceback (most recent call last):
            ...
            TypeError: float() argument must be a string or a number

        With a coefficient matrix over ``RDF``, a vector of constants
        over ``CDF`` can be accommodated by converting the base ring
        of the coefficient matrix.  ::

            sage: A = matrix(RDF, 2, range(4))
            sage: b = vector(CDF, [1+I,2])
            sage: A.solve_right(b)
            Traceback (most recent call last):
            ...
            TypeError: unable to convert 1.0 + 1.0*I to float; use abs() or real_part() as desired

            sage: B = A.change_ring(CDF)
            sage: B.solve_right(b)
            (-0.5 - 1.5*I, 1.0 + 1.0*I)
        """
        if not self.is_square():
            raise ValueError("coefficient matrix of a system over RDF/CDF must be square, not %s x %s " % (self.nrows(), self.ncols()))

        # Turn b into a matrix over the same ring as self.
        b_is_matrix = is_Matrix(b)
        if b_is_matrix:
            b = b.change_ring(self.base_ring())
        else:
            M = self._column_ambient_module()
            vec = M(b)
            if vec.degree() != self.nrows():
                raise ValueError("vector of constants in linear system over RDF/CDF must have degree equal to the number of rows for the coefficient matrix, not %s" % vec.degree() )
            b = vec.column()

        if self._ncols == 0:
            return M.zero_vector()

        global scipy
        if scipy is None:
            import scipy
        import scipy.linalg
        # may raise a LinAlgError for a singular matrix
        # AX = B. So X.nrows() = self.ncols() and X.ncols() = B.ncols().
        X_space = MatrixSpace(self.base_ring(), self.ncols(), b.ncols())
        X = X_space(scipy.linalg.solve(self._matrix_numpy, b.numpy()).tolist())
        if b_is_matrix:
            return X
        else:
            assert(X.ncols() == 1)
            return X.column(0)

    def solve_left(self, b):
        r"""
        Solve the vector equation ``x*A = b`` for a nonsingular ``A``.

        INPUT:

<<<<<<< HEAD
        - ``self`` - a square matrix that is nonsigular (of full rank).
        - ``b`` - a vector, something that can be coerced into a vector, or
          a matrix.  The dimension (if a vector), or the number of rows (if
          a matrix) must match the dimension of self.  Elements of ``b``
=======
        - ``self`` - a square matrix that is nonsingular (of full rank).
        - ``b`` - a vector of the correct size.  Elements of the vector
>>>>>>> 6dbca5f8
          must coerce into the base ring of the coefficient matrix.  In
          particular, if ``b`` has entries from ``CDF`` then ``self`` must
          have ``CDF`` as its base ring.

        OUTPUT:

        The unique solution ``x`` to the matrix equation ``x*A = b``,
        as a vector over the same base ring as ``self``. If ``b`` is given
        as a matrix, then ``x`` will be returned as a matrix.

        ALGORITHM:

        Uses the ``solve()`` routine from the SciPy ``scipy.linalg`` module,
        after taking the transpose of the coefficient matrix.

        EXAMPLES:

        Over the reals. ::

            sage: A = matrix(RDF, 3,3, [1,2,5,7.6,2.3,1,1,2,-1]); A
            [ 1.0  2.0  5.0]
            [ 7.6  2.3  1.0]
            [ 1.0  2.0 -1.0]
            sage: b = vector(RDF,[1,2,3])
            sage: x = A.solve_left(b); x.zero_at(2e-17) # fix noisy zeroes
            (0.666666666..., 0.0, 0.333333333...)
            sage: x.parent()
            Vector space of dimension 3 over Real Double Field
            sage: x*A  # tol 1e-14
            (0.9999999999999999, 1.9999999999999998, 3.0)

        Over the complex numbers.  ::

            sage: A = matrix(CDF, [[      0, -1 + 2*I,  1 - 3*I,        I],
            ....:                  [2 + 4*I, -2 + 3*I, -1 + 2*I,   -1 - I],
            ....:                  [  2 + I,    1 - I,       -1,        5],
            ....:                  [    3*I,   -1 - I,   -1 + I,   -3 + I]])
            sage: b = vector(CDF, [2 -3*I, 3, -2 + 3*I, 8])
            sage: x = A.solve_left(b); x
            (-1.55765124... - 0.644483985...*I, 0.183274021... + 0.286476868...*I, 0.270818505... + 0.246619217...*I, -1.69003558... - 0.828113879...*I)
            sage: x.parent()
            Vector space of dimension 4 over Complex Double Field
            sage: abs(x*A - b) < 1e-14
            True

        The vector of constants, ``b``, can be given in a
        variety of forms, so long as it coerces to a vector
        over the same base ring as the coefficient matrix.  ::

            sage: A = matrix(CDF, 5, [1/(i+j+1) for i in range(5) for j in range(5)])
            sage: A.solve_left([1]*5)  # tol 1e-11
            (5.0, -120.0, 630.0, -1120.0, 630.0)

        If ``b`` is given as a matrix, ``x`` will be returned as one ::

            sage: A = matrix(RDF, 3, 3, [2, 5, 0, 7, 7, -2, -4.3, 0, 1]); A
            [ 2.0  5.0  0.0]
            [ 7.0  7.0 -2.0]
            [-4.3  0.0  1.0]
            sage: b = matrix(RDF, 2, 3, [2, -4, -5, 1, 1, 0.1]); b
            [ 2.0 -4.0 -5.0]
            [ 1.0  1.0  0.1]
            sage: A.solve_left(b) #tol 1e-14
            [  -6.495454545454545    4.068181818181818   3.1363636363636354]
            [  0.5277272727272727  -0.2340909090909091 -0.36818181818181817]

        TESTS:

        A degenerate case. ::

            sage: A = matrix(RDF, 0, 0, [])
            sage: A.solve_left(vector(RDF,[]))
            ()

        The coefficient matrix must be square. ::

            sage: A = matrix(RDF, 2, 3, range(6))
            sage: b = vector(RDF, [1,2,3])
            sage: A.solve_left(b)
            Traceback (most recent call last):
            ...
            ValueError: coefficient matrix of a system over RDF/CDF must be square, not 2 x 3

        The coefficient matrix must be nonsingular.  ::

            sage: A = matrix(RDF, 5, range(25))
            sage: b = vector(RDF, [1,2,3,4,5])
            sage: A.solve_left(b)
            Traceback (most recent call last):
            ...
            LinAlgError: Matrix is singular.

        The vector of constants needs the correct degree.  ::

            sage: A = matrix(RDF, 5, range(25))
            sage: b = vector(RDF, [1,2,3,4])
            sage: A.solve_left(b)
            Traceback (most recent call last):
            ...
            TypeError: entries has wrong length

        The vector of constants needs to be compatible with
        the base ring of the coefficient matrix.  ::

            sage: F.<a> = FiniteField(27)
            sage: b = vector(F, [a,a,a,a,a])
            sage: A.solve_left(b)
            Traceback (most recent call last):
            ...
            TypeError: float() argument must be a string or a number

        With a coefficient matrix over ``RDF``, a vector of constants
        over ``CDF`` can be accommodated by converting the base ring
        of the coefficient matrix.  ::

            sage: A = matrix(RDF, 2, range(4))
            sage: b = vector(CDF, [1+I,2])
            sage: A.solve_left(b)
            Traceback (most recent call last):
            ...
            TypeError: unable to convert 1.0 + 1.0*I to float; use abs() or real_part() as desired

            sage: B = A.change_ring(CDF)
            sage: B.solve_left(b)
            (0.5 - 1.5*I, 0.5 + 0.5*I)
        """
        if not self.is_square():
            raise ValueError("coefficient matrix of a system over RDF/CDF must be square, not %s x %s " % (self.nrows(), self.ncols()))

        # Turn b into a matrix over the same ring as self.
        b_is_matrix = is_Matrix(b)
        if b_is_matrix:
            b = b.change_ring(self.base_ring())
        else:
            M = self._column_ambient_module()
            vec = M(b)
            if vec.degree() != self.ncols():
                raise ValueError("vector of constants in linear system over RDF/CDF must have degree equal to the number of columns for the coefficient matrix, not %s" % vec.degree() )
            b = vec.row()

        if self._nrows == 0:
            return M.zero_vector()

        global scipy
        if scipy is None:
            import scipy
        import scipy.linalg
        # may raise a LinAlgError for a singular matrix
        # call "right solve" routine with the transpose
        # XA = B. So X.nrows() = B.nrows() and X.ncols() = self.nrows().
        # So here's where X's transpose lives:
        X_T_space = MatrixSpace(self.base_ring(), self.nrows(), b.nrows())
        X = X_T_space(scipy.linalg.solve(self._matrix_numpy.T, b.numpy().T).tolist())
        if b_is_matrix:
            # Be sure to transpose the result if it is a matrix.
            return X.T
        else:
            assert(X.ncols() == 1)
            return X.column(0)

    def determinant(self):
        """
        Return the determinant of self.

        ALGORITHM:

        Use numpy

        EXAMPLES::

            sage: m = matrix(RDF,2,range(4)); m.det()
            -2.0
            sage: m = matrix(RDF,0,[]); m.det()
            1.0
            sage: m = matrix(RDF, 2, range(6)); m.det()
            Traceback (most recent call last):
            ...
            ValueError: self must be a square matrix
        """
        if not self.is_square():
            raise ValueError("self must be a square matrix")
        if self._nrows == 0 or self._ncols == 0:
            return self._sage_dtype(1)
        global scipy
        if scipy is None:
            import scipy
        import scipy.linalg

        return self._sage_dtype(scipy.linalg.det(self._matrix_numpy))


    def log_determinant(self):
        """
        Compute the log of the absolute value of the determinant
        using LU decomposition.

        .. NOTE::

            This is useful if the usual determinant overflows.

        EXAMPLES::

            sage: m = matrix(RDF,2,2,range(4)); m
            [0.0 1.0]
            [2.0 3.0]
            sage: RDF(log(abs(m.determinant())))
            0.6931471805599453
            sage: m.log_determinant()
            0.6931471805599453
            sage: m = matrix(RDF,0,0,[]); m
            []
            sage: m.log_determinant()
            0.0
            sage: m = matrix(CDF,2,2,range(4)); m
            [0.0 1.0]
            [2.0 3.0]
            sage: RDF(log(abs(m.determinant())))
            0.6931471805599453
            sage: m.log_determinant()
            0.6931471805599453
            sage: m = matrix(CDF,0,0,[]); m
            []
            sage: m.log_determinant()
            0.0

        """
        global numpy
        cdef Matrix_double_dense U

        if self._nrows == 0 or self._ncols == 0:
            return sage.rings.real_double.RDF(0)

        if not self.is_square():
            raise ArithmeticError("self must be a square matrix")

        P, L, U = self.LU()
        if numpy is None:
            import numpy

        return sage.rings.real_double.RDF(sum(numpy.log(abs(numpy.diag(U._matrix_numpy)))))

    def transpose(self):
        """
        Return the transpose of this matrix, without changing self.

        EXAMPLES::

            sage: m = matrix(RDF,2,3,range(6)); m
            [0.0 1.0 2.0]
            [3.0 4.0 5.0]
            sage: m2 = m.transpose()
            sage: m[0,0] = 2
            sage: m2           #note that m2 hasn't changed
            [0.0 3.0]
            [1.0 4.0]
            [2.0 5.0]

        ``.T`` is a convenient shortcut for the transpose::

            sage: m.T
            [2.0 3.0]
            [1.0 4.0]
            [2.0 5.0]

            sage: m = matrix(RDF,0,3); m
            []
            sage: m.transpose()
            []
            sage: m.transpose().parent()
            Full MatrixSpace of 3 by 0 dense matrices over Real Double Field

        """
        if self._nrows == 0 or self._ncols == 0:
            return self.new_matrix(self._ncols, self._nrows)

        cdef Matrix_double_dense trans
        trans = self._new(self._ncols, self._nrows)
        trans._matrix_numpy = self._matrix_numpy.transpose().copy()
        if self._subdivisions is not None:
            row_divs, col_divs = self.subdivisions()
            trans.subdivide(col_divs, row_divs)
        return trans

    def SVD(self):
        r"""
        Return the singular value decomposition of this matrix.

        The U and V matrices are not unique and may be returned with different
        values in the future or on different systems. The S matrix is unique
        and contains the singular values in descending order.

        The computed decomposition is cached and returned on subsequent calls.

        INPUT:

        - A -- a matrix

        OUTPUT:

        - U, S, V -- immutable matrices such that $A = U*S*V.conj().transpose()$
          where U and V are orthogonal and S is zero off of the diagonal.

        Note that if self is m-by-n, then the dimensions of the
        matrices that this returns are (m,m), (m,n), and (n, n).

        .. NOTE::

            If all you need is the singular values of the matrix, see
            the more convenient :meth:`singular_values`.

        EXAMPLES::

            sage: m = matrix(RDF,4,range(1,17))
            sage: U,S,V = m.SVD()
            sage: U*S*V.transpose()  # tol 1e-14
            [0.9999999999999993 1.9999999999999987  3.000000000000001  4.000000000000002]
            [ 4.999999999999998  5.999999999999998  6.999999999999998                8.0]
            [ 8.999999999999998  9.999999999999996 10.999999999999998               12.0]
            [12.999999999999998               14.0               15.0               16.0]

        A non-square example::

            sage: m = matrix(RDF, 2, range(1,7)); m
            [1.0 2.0 3.0]
            [4.0 5.0 6.0]
            sage: U, S, V = m.SVD()
            sage: U*S*V.transpose()  # tol 1e-14
            [0.9999999999999994 1.9999999999999998  2.999999999999999]
            [ 4.000000000000001  5.000000000000002  6.000000000000001]

        S contains the singular values::

            sage: S.round(4)
            [ 9.508    0.0    0.0]
            [   0.0 0.7729    0.0]
            sage: [N(sqrt(abs(x)), digits=4) for x in (S*S.transpose()).eigenvalues()]
            [9.508, 0.7729]

        U and V are orthogonal matrices::

            sage: U # random, SVD is not unique
            [-0.386317703119 -0.922365780077]
            [-0.922365780077  0.386317703119]
            [-0.274721127897 -0.961523947641]
            [-0.961523947641  0.274721127897]
            sage: (U*U.transpose())  # tol 1e-15
            [               1.0                0.0]
            [               0.0 1.0000000000000004]
            sage: V # random, SVD is not unique
            [-0.428667133549  0.805963908589  0.408248290464]
            [-0.566306918848  0.112382414097 -0.816496580928]
            [-0.703946704147 -0.581199080396  0.408248290464]
            sage: (V*V.transpose())  # tol 1e-15
            [0.9999999999999999                0.0                0.0]
            [               0.0                1.0                0.0]
            [               0.0                0.0 0.9999999999999999]

        TESTS::

            sage: m = matrix(RDF,3,2,range(1, 7)); m
            [1.0 2.0]
            [3.0 4.0]
            [5.0 6.0]
            sage: U,S,V = m.SVD()
            sage: U*S*V.transpose()  # tol 1e-15
            [0.9999999999999996 1.9999999999999998]
            [               3.0 3.9999999999999996]
            [ 4.999999999999999  6.000000000000001]

            sage: m = matrix(RDF, 3, 0, []); m
            []
            sage: m.SVD()
            ([], [], [])
            sage: m = matrix(RDF, 0, 3, []); m
            []
            sage: m.SVD()
            ([], [], [])
            sage: def shape(x): return (x.nrows(), x.ncols())
            sage: m = matrix(RDF, 2, 3, range(6))
            sage: list(map(shape, m.SVD()))
            [(2, 2), (2, 3), (3, 3)]
            sage: for x in m.SVD(): x.is_immutable()
            True
            True
            True
        """
        global scipy, numpy
        cdef Py_ssize_t i
        cdef Matrix_double_dense U, S, V

        if self._nrows == 0 or self._ncols == 0:
            U_t = self.new_matrix(self._nrows, self._ncols)
            S_t = self.new_matrix(self._nrows, self._ncols)
            V_t = self.new_matrix(self._ncols, self._nrows)
            return U_t, S_t, V_t

        USV = self.fetch('SVD_factors')
        if USV is None:
            # TODO: More efficient representation of non-square diagonal matrix S
            if scipy is None:
                import scipy
            import scipy.linalg
            if numpy is None:
                import numpy
            U_mat, S_diagonal, V_mat = scipy.linalg.svd(self._matrix_numpy)

            U = self._new(self._nrows, self._nrows)
            S = self._new(self._nrows, self._ncols)
            V = self._new(self._ncols, self._ncols)

            S_mat = numpy.zeros((self._nrows, self._ncols), dtype=self._numpy_dtype)
            for i in range(S_diagonal.shape[0]):
                S_mat[i,i] = S_diagonal[i]

            U._matrix_numpy = numpy.ascontiguousarray(U_mat)
            S._matrix_numpy = S_mat
            V._matrix_numpy = numpy.ascontiguousarray(V_mat.conj().T)
            USV = U, S, V
            for M in USV: M.set_immutable()
            self.cache('SVD_factors', USV)

        return USV

    def QR(self):
        r"""
        Return a factorization into a unitary matrix and an
        upper-triangular matrix.

        INPUT:

        Any matrix over ``RDF`` or ``CDF``.

        OUTPUT:

        ``Q``, ``R`` -- a pair of matrices such that if `A`
        is the original matrix, then

        .. MATH::

            A = QR, \quad Q^\ast Q = I

        where `R` is upper-triangular.  `Q^\ast` is the
        conjugate-transpose in the complex case, and just
        the transpose in the real case. So `Q` is a unitary
        matrix (or rather, orthogonal, in the real case),
        or equivalently `Q` has orthogonal columns.  For a
        matrix of full rank this factorization is unique
        up to adjustments via multiples of rows and columns
        by multiples with scalars having modulus `1`.  So
        in the full-rank case, `R` is unique if the diagonal
        entries are required to be positive real numbers.

        The resulting decomposition is cached.

        ALGORITHM:

        Calls "linalg.qr" from SciPy, which is in turn an
        interface to LAPACK routines.

        EXAMPLES:

        Over the reals, the inverse of ``Q`` is its transpose,
        since including a conjugate has no effect.  In the real
        case, we say ``Q`` is orthogonal. ::

            sage: A = matrix(RDF, [[-2, 0, -4, -1, -1],
            ....:                  [-2, 1, -6, -3, -1],
            ....:                  [1, 1, 7, 4, 5],
            ....:                  [3, 0, 8, 3, 3],
            ....:                  [-1, 1, -6, -6, 5]])
            sage: Q, R = A.QR()

        At this point, ``Q`` is only well-defined up to the
        signs of its columns, and similarly for ``R`` and its
        rows, so we normalize them::

            sage: Qnorm = Q._normalize_columns()
            sage: Rnorm = R._normalize_rows()
            sage: Qnorm.round(6).zero_at(10^-6)
            [ 0.458831  0.126051  0.381212  0.394574   0.68744]
            [ 0.458831  -0.47269 -0.051983 -0.717294  0.220963]
            [-0.229416 -0.661766  0.661923  0.180872 -0.196411]
            [-0.688247 -0.189076 -0.204468  -0.09663  0.662889]
            [ 0.229416 -0.535715 -0.609939  0.536422 -0.024551]
            sage: Rnorm.round(6).zero_at(10^-6)
            [ 4.358899 -0.458831 13.076697  6.194225  2.982405]
            [      0.0  1.670172  0.598741  -1.29202  6.207997]
            [      0.0       0.0  5.444402  5.468661 -0.682716]
            [      0.0       0.0       0.0  1.027626   -3.6193]
            [      0.0       0.0       0.0       0.0  0.024551]
            sage: (Q*Q.transpose())  # tol 1e-14
            [0.9999999999999994                0.0                0.0                0.0                0.0]
            [               0.0                1.0                0.0                0.0                0.0]
            [               0.0                0.0 0.9999999999999999                0.0                0.0]
            [               0.0                0.0                0.0 0.9999999999999998                0.0]
            [               0.0                0.0                0.0                0.0 1.0000000000000002]
            sage: (Q*R - A).zero_at(10^-14)
            [0.0 0.0 0.0 0.0 0.0]
            [0.0 0.0 0.0 0.0 0.0]
            [0.0 0.0 0.0 0.0 0.0]
            [0.0 0.0 0.0 0.0 0.0]
            [0.0 0.0 0.0 0.0 0.0]

        Now over the complex numbers, demonstrating that the SciPy libraries
        are (properly) using the Hermitian inner product, so that ``Q`` is
        a unitary matrix (its inverse is the conjugate-transpose).  ::

            sage: A = matrix(CDF, [[-8, 4*I + 1, -I + 2, 2*I + 1],
            ....:                  [1, -2*I - 1, -I + 3, -I + 1],
            ....:                  [I + 7, 2*I + 1, -2*I + 7, -I + 1],
            ....:                  [I + 2, 0, I + 12, -1]])
            sage: Q, R = A.QR()
            sage: Q._normalize_columns()  # tol 1e-6
            [                           0.7302967433402214    0.20705664550556482 + 0.5383472783144685*I   0.24630498099986423 - 0.07644563587232917*I   0.23816176831943323 - 0.10365960327796941*I]
            [                         -0.09128709291752768  -0.20705664550556482 - 0.37787837804765584*I   0.37865595338630315 - 0.19522214955246678*I    0.7012444502144682 - 0.36437116509865947*I]
            [  -0.6390096504226938 - 0.09128709291752768*I    0.17082173254209104 + 0.6677576817554466*I -0.03411475806452064 + 0.040901987417671426*I   0.31401710855067644 - 0.08251917187054114*I]
            [ -0.18257418583505536 - 0.09128709291752768*I  -0.03623491296347384 + 0.07246982592694771*I    0.8632284069415112 + 0.06322839976356195*I  -0.44996948676115206 - 0.01161191812089182*I]
            sage: R._normalize_rows().zero_at(1e-15)  # tol 1e-6
            [                        10.954451150103322                      -1.9170289512680814*I   5.385938482134133 - 2.1908902300206643*I -0.2738612787525829 - 2.1908902300206643*I]
            [                                       0.0                            4.8295962564173  -0.8696379111233719 - 5.864879483945123*I  0.993871898426711 - 0.30540855212070794*I]
            [                                       0.0                                        0.0                          12.00160760935814 -0.2709533402297273 + 0.4420629644486325*I]
            [                                       0.0                                        0.0                                        0.0                         1.9429639442589917]
            sage: (Q.conjugate().transpose()*Q).zero_at(1e-15)  # tol 1e-15
            [               1.0                0.0                0.0                0.0]
            [               0.0 0.9999999999999994                0.0                0.0]
            [               0.0                0.0 1.0000000000000002                0.0]
            [               0.0                0.0                0.0 1.0000000000000004]
            sage: (Q*R - A).zero_at(10^-14)
            [0.0 0.0 0.0 0.0]
            [0.0 0.0 0.0 0.0]
            [0.0 0.0 0.0 0.0]
            [0.0 0.0 0.0 0.0]

        An example of a rectangular matrix that is also rank-deficient.
        If you run this example yourself, you may see a very small, nonzero
        entries in the third row, in the third column, even though the exact
        version of the matrix has rank 2.  The final two columns of ``Q``
        span the left kernel of ``A`` (as evidenced by the two zero rows of
        ``R``).  Different platforms will compute different bases for this
        left kernel, so we do not exhibit the actual matrix.  ::

            sage: Arat = matrix(QQ, [[2, -3, 3],
            ....:                    [-1, 1, -1],
            ....:                    [-1, 3, -3],
            ....:                    [-5, 1, -1]])
            sage: Arat.rank()
            2
            sage: A = Arat.change_ring(CDF)
            sage: Q, R = A.QR()
            sage: R._normalize_rows()  # abs tol 1e-14
            [     5.567764362830022    -2.6940795304016243     2.6940795304016243]
            [                   0.0     3.5695847775155825    -3.5695847775155825]
            [                   0.0                    0.0 2.4444034681064287e-16]
            [                   0.0                    0.0                    0.0]
            sage: (Q.conjugate_transpose()*Q)  # abs tol 1e-14
            [     1.0000000000000002  -5.185196889911925e-17 -4.1457180570414476e-17  -2.909388767229071e-17]
            [ -5.185196889911925e-17      1.0000000000000002  -9.286869233696149e-17 -1.1035822863186828e-16]
            [-4.1457180570414476e-17  -9.286869233696149e-17                     1.0  4.4159215672155694e-17]
            [ -2.909388767229071e-17 -1.1035822863186828e-16  4.4159215672155694e-17                     1.0]

        Results are cached, meaning they are immutable matrices.
        Make a copy if you need to manipulate a result. ::

            sage: A = random_matrix(CDF, 2, 2)
            sage: Q, R = A.QR()
            sage: Q.is_mutable()
            False
            sage: R.is_mutable()
            False
            sage: Q[0,0] = 0
            Traceback (most recent call last):
            ...
            ValueError: matrix is immutable; please change a copy instead (i.e., use copy(M) to change a copy of M).
            sage: Qcopy = copy(Q)
            sage: Qcopy[0,0] = 679
            sage: Qcopy[0,0]
            679.0

        TESTS:

        Trivial cases return trivial results of the correct size,
        and we check ``Q`` itself in one case, verifying a fix for
        :trac:`10795`.  ::

            sage: A = zero_matrix(RDF, 0, 10)
            sage: Q, R = A.QR()
            sage: Q.nrows(), Q.ncols()
            (0, 0)
            sage: R.nrows(), R.ncols()
            (0, 10)
            sage: A = zero_matrix(RDF, 3, 0)
            sage: Q, R = A.QR()
            sage: Q.nrows(), Q.ncols()
            (3, 3)
            sage: R.nrows(), R.ncols()
            (3, 0)
            sage: Q
            [1.0 0.0 0.0]
            [0.0 1.0 0.0]
            [0.0 0.0 1.0]
        """
        global scipy
        cdef Matrix_double_dense Q,R

        if self._nrows == 0 or self._ncols == 0:
            return self.new_matrix(self._nrows, self._nrows, entries=1), self.new_matrix()

        QR = self.fetch('QR_factors')
        if QR is None:
            Q = self._new(self._nrows, self._nrows)
            R = self._new(self._nrows, self._ncols)
            if scipy is None:
                import scipy
            import scipy.linalg
            Q._matrix_numpy, R._matrix_numpy = scipy.linalg.qr(self._matrix_numpy)
            Q.set_immutable()
            R.set_immutable()
            QR = (Q, R)
            self.cache('QR_factors', QR)
        return QR

    def is_symmetric(self, tol = 1e-12):
        """
        Return whether this matrix is symmetric, to the given tolerance.

        EXAMPLES::

            sage: m = matrix(RDF,2,2,range(4)); m
            [0.0 1.0]
            [2.0 3.0]
            sage: m.is_symmetric()
            False
            sage: m[1,0] = 1.1; m
            [0.0 1.0]
            [1.1 3.0]
            sage: m.is_symmetric()
            False

        The tolerance inequality is strict:
            sage: m.is_symmetric(tol=0.1)
            False
            sage: m.is_symmetric(tol=0.11)
            True

        TESTS:

        Complex entries are supported (:trac:`27831`).  ::

            sage: a = matrix(CDF, [(21, 0.6 + 18.5*i), (0.6 - 18.5*i, 21)])
            sage: a.is_symmetric()
            False
        """
        cdef Py_ssize_t i, j
        tol = float(tol)
        key = 'symmetric_%s'%tol
        b = self.fetch(key)
        if not b is None:
            return b
        if self._nrows != self._ncols:
            self.cache(key, False)
            return False
        b = True
        for i from 0 < i < self._nrows:
            for j from 0 <= j < i:
                if abs(self.get_unsafe(i,j) - self.get_unsafe(j,i)) > tol:
                    b = False
                    break
        self.cache(key, b)
        return b

    def is_unitary(self, tol=1e-12, algorithm='orthonormal'):
        r"""
        Return ``True`` if the columns of the matrix are an orthonormal basis.

        For a matrix with real entries this determines if a matrix is
        "orthogonal" and for a matrix with complex entries this determines
        if the matrix is "unitary."

        INPUT:

        - ``tol`` - default: ``1e-12`` - the largest value of the
          absolute value of the difference between two matrix entries
          for which they will still be considered equal.

        - ``algorithm`` - default: 'orthonormal' - set to 'orthonormal'
          for a stable procedure and set to 'naive' for a fast
          procedure.

        OUTPUT:

        ``True`` if the matrix is square and its conjugate-transpose is
        its inverse, and ``False`` otherwise.  In other words, a matrix
        is orthogonal or unitary if the product of its conjugate-transpose
        times the matrix is the identity matrix.

        The tolerance parameter is used to allow for numerical values
        to be equal if there is a slight difference due to round-off
        and other imprecisions.

        The result is cached, on a per-tolerance and per-algorithm basis.

        ALGORITHMS:

        The naive algorithm simply computes the product of the
        conjugate-transpose with the matrix and compares the entries
        to the identity matrix, with equality controlled by the
        tolerance parameter.

        The orthonormal algorithm first computes a Schur decomposition
        (via the :meth:`schur` method) and checks that the result is a
        diagonal matrix with entries of modulus 1, which is equivalent to
        being unitary.

        So the naive algorithm might finish fairly quickly for a matrix
        that is not unitary, once the product has been computed.
        However, the orthonormal algorithm will compute a Schur
        decomposition before going through a similar check of a
        matrix entry-by-entry.

        EXAMPLES:

        A matrix that is far from unitary. ::

            sage: A = matrix(RDF, 4, range(16))
            sage: A.conjugate().transpose()*A
            [224.0 248.0 272.0 296.0]
            [248.0 276.0 304.0 332.0]
            [272.0 304.0 336.0 368.0]
            [296.0 332.0 368.0 404.0]
            sage: A.is_unitary()
            False
            sage: A.is_unitary(algorithm='naive')
            False
            sage: A.is_unitary(algorithm='orthonormal')
            False

        The QR decomposition will produce a unitary matrix as Q and the
        SVD decomposition will create two unitary matrices, U and V. ::

            sage: A = matrix(CDF, [[   1 - I,   -3*I,  -2 + I,        1, -2 + 3*I],
            ....:                  [   1 - I, -2 + I, 1 + 4*I,        0,    2 + I],
            ....:                  [      -1, -5 + I,  -2 + I,    1 + I, -5 - 4*I],
            ....:                  [-2 + 4*I,  2 - I, 8 - 4*I,  1 - 8*I,  3 - 2*I]])
            sage: Q, R = A.QR()
            sage: Q.is_unitary()
            True
            sage: U, S, V = A.SVD()
            sage: U.is_unitary(algorithm='naive')
            True
            sage: U.is_unitary(algorithm='orthonormal')
            True
            sage: V.is_unitary(algorithm='naive')
            True

        If we make the tolerance too strict we can get misleading results.  ::

            sage: A = matrix(RDF, 10, 10, [1/(i+j+1) for i in range(10) for j in range(10)])
            sage: Q, R = A.QR()
            sage: Q.is_unitary(algorithm='naive', tol=1e-16)
            False
            sage: Q.is_unitary(algorithm='orthonormal', tol=1e-17)
            False

        Rectangular matrices are not unitary/orthogonal, even if their
        columns form an orthonormal set.  ::

            sage: A = matrix(CDF, [[1,0], [0,0], [0,1]])
            sage: A.is_unitary()
            False

        The smallest cases.  The Schur decomposition used by the
        orthonormal algorithm will fail on a matrix of size zero.  ::

            sage: P = matrix(CDF, 0, 0)
            sage: P.is_unitary(algorithm='naive')
            True

            sage: P = matrix(CDF, 1, 1, [1])
            sage: P.is_unitary(algorithm='orthonormal')
            True

            sage: P = matrix(CDF, 0, 0,)
            sage: P.is_unitary(algorithm='orthonormal')
            Traceback (most recent call last):
            ...
            error: ((lwork==-1)||(lwork >= MAX(1,2*n))) failed for 3rd keyword lwork: zgees:lwork=0

        TESTS::

            sage: P = matrix(CDF, 2, 2)
            sage: P.is_unitary(tol='junk')
            Traceback (most recent call last):
            ...
            TypeError: tolerance must be a real number, not junk

            sage: P.is_unitary(tol=-0.3)
            Traceback (most recent call last):
            ...
            ValueError: tolerance must be positive, not -0.3

            sage: P.is_unitary(algorithm='junk')
            Traceback (most recent call last):
            ...
            ValueError: algorithm must be 'naive' or 'orthonormal', not junk


        AUTHOR:

        - Rob Beezer (2011-05-04)
        """
        global numpy
        try:
            tol = float(tol)
        except Exception:
            raise TypeError('tolerance must be a real number, not {0}'.format(tol))
        if tol <= 0:
            raise ValueError('tolerance must be positive, not {0}'.format(tol))
        if not algorithm in ['naive', 'orthonormal']:
            raise ValueError("algorithm must be 'naive' or 'orthonormal', not {0}".format(algorithm))
        key = 'unitary_{0}_{1}'.format(algorithm, tol)
        b = self.fetch(key)
        if not b is None:
            return b
        if not self.is_square():
            self.cache(key, False)
            return False
        if numpy is None:
            import numpy
        cdef Py_ssize_t i, j
        cdef Matrix_double_dense T, P
        if algorithm == 'orthonormal':
            # Schur decomposition over CDF will be unitary
            # iff diagonal with unit modulus entries
            _, T = self.schur(base_ring=sage.rings.complex_double.CDF)
            unitary = T._is_lower_triangular(tol)
            if unitary:
                for 0 <= i < self._nrows:
                    if abs(abs(T.get_unsafe(i,i)) - 1) > tol:
                        unitary = False
                        break
        elif algorithm == 'naive':
            P = self.conjugate().transpose()*self
            unitary = True
            for i from 0 <= i < self._nrows:
                # off-diagonal, since P is Hermitian
                for j from 0 <= j < i:
                    if abs(P.get_unsafe(i,j)) > tol:
                        unitary = False
                        break
                # at diagonal
                if abs(P.get_unsafe(i,i) - 1) > tol:
                    unitary = False
                if not unitary:
                    break
        self.cache(key, unitary)
        return unitary

    def _is_lower_triangular(self, tol):
        r"""
        Return ``True`` if the entries above the diagonal are all zero.

        INPUT:

        - ``tol`` -  the largest value of the absolute value of the
          difference between two matrix entries for which they will
          still be considered equal.

        OUTPUT:

        Returns ``True`` if each entry above the diagonal (entries
        with a row index less than the column index) is zero.

        EXAMPLES::

            sage: A = matrix(RDF, [[ 2.0, 0.0,  0.0],
            ....:                  [ 1.0, 3.0,  0.0],
            ....:                  [-4.0, 2.0, -1.0]])
            sage: A._is_lower_triangular(1.0e-17)
            True
            sage: A[1,2] = 10^-13
            sage: A._is_lower_triangular(1.0e-14)
            False
        """
        global numpy
        if numpy is None:
            import numpy
        cdef Py_ssize_t i, j
        for i in range(self._nrows):
            for j in range(i+1, self._ncols):
                if abs(self.get_unsafe(i,j)) > tol:
                    return False
        return True

    def is_hermitian(self, tol = 1e-12, algorithm='orthonormal'):
        r"""
        Return ``True`` if the matrix is equal to its conjugate-transpose.

        INPUT:

        - ``tol`` - default: ``1e-12`` - the largest value of the
          absolute value of the difference between two matrix entries
          for which they will still be considered equal.

        - ``algorithm`` - default: 'orthonormal' - set to 'orthonormal'
          for a stable procedure and set to 'naive' for a fast
          procedure.

        OUTPUT:

        ``True`` if the matrix is square and equal to the transpose
        with every entry conjugated, and ``False`` otherwise.

        Note that if conjugation has no effect on elements of the base
        ring (such as for integers), then the :meth:`is_symmetric`
        method is equivalent and faster.

        The tolerance parameter is used to allow for numerical values
        to be equal if there is a slight difference due to round-off
        and other imprecisions.

        The result is cached, on a per-tolerance and per-algorithm basis.

        ALGORITHMS:

        The naive algorithm simply compares corresponding entries on either
        side of the diagonal (and on the diagonal itself) to see if they are
        conjugates, with equality controlled by the tolerance parameter.

        The orthonormal algorithm first computes a Schur decomposition
        (via the :meth:`schur` method) and checks that the result is a
        diagonal matrix with real entries.

        So the naive algorithm can finish quickly for a matrix that is not
        Hermitian, while the orthonormal algorithm will always compute a
        Schur decomposition before going through a similar check of the matrix
        entry-by-entry.

        EXAMPLES::

            sage: A = matrix(CDF, [[ 1 + I,  1 - 6*I, -1 - I],
            ....:                  [-3 - I,     -4*I,     -2],
            ....:                  [-1 + I, -2 - 8*I,  2 + I]])
            sage: A.is_hermitian(algorithm='orthonormal')
            False
            sage: A.is_hermitian(algorithm='naive')
            False
            sage: B = A*A.conjugate_transpose()
            sage: B.is_hermitian(algorithm='orthonormal')
            True
            sage: B.is_hermitian(algorithm='naive')
            True

        A matrix that is nearly Hermitian, but for one non-real
        diagonal entry. ::

            sage: A = matrix(CDF, [[    2,   2-I, 1+4*I],
            ....:                  [  2+I,   3+I, 2-6*I],
            ....:                  [1-4*I, 2+6*I,     5]])
            sage: A.is_hermitian(algorithm='orthonormal')
            False
            sage: A[1,1] = 132
            sage: A.is_hermitian(algorithm='orthonormal')
            True

        We get a unitary matrix from the SVD routine and use this
        numerical matrix to create a matrix that should be Hermitian
        (indeed it should be the identity matrix), but with some
        imprecision.  We use this to illustrate that if the tolerance
        is set too small, then we can be too strict about the equality
        of entries and may achieve the wrong result (depending on
        the system)::

            sage: A = matrix(CDF, [[ 1 + I,  1 - 6*I, -1 - I],
            ....:                  [-3 - I,     -4*I,     -2],
            ....:                  [-1 + I, -2 - 8*I,  2 + I]])
            sage: U, _, _ = A.SVD()
            sage: B=U*U.conjugate_transpose()
            sage: B.is_hermitian(algorithm='naive')
            True
            sage: B.is_hermitian(algorithm='naive', tol=1.0e-17)  # random
            False
            sage: B.is_hermitian(algorithm='naive', tol=1.0e-15)
            True

        A square, empty matrix is trivially Hermitian.  ::

            sage: A = matrix(RDF, 0, 0)
            sage: A.is_hermitian()
            True

        Rectangular matrices are never Hermitian, no matter which
        algorithm is requested.  ::

            sage: A = matrix(CDF, 3, 4)
            sage: A.is_hermitian()
            False

        TESTS:

        The tolerance must be strictly positive.  ::

            sage: A = matrix(RDF, 2, range(4))
            sage: A.is_hermitian(tol = -3.1)
            Traceback (most recent call last):
            ...
            ValueError: tolerance must be positive, not -3.1

        The ``algorithm`` keyword gets checked.  ::

            sage: A = matrix(RDF, 2, range(4))
            sage: A.is_hermitian(algorithm='junk')
            Traceback (most recent call last):
            ...
            ValueError: algorithm must be 'naive' or 'orthonormal', not junk

        AUTHOR:

        - Rob Beezer (2011-03-30)
        """
        import sage.rings.complex_double
        global numpy
        tol = float(tol)
        if tol <= 0:
            raise ValueError('tolerance must be positive, not {0}'.format(tol))
        if not algorithm in ['naive', 'orthonormal']:
            raise ValueError("algorithm must be 'naive' or 'orthonormal', not {0}".format(algorithm))

        key = 'hermitian_{0}_{1}'.format(algorithm, tol)
        h = self.fetch(key)
        if not h is None:
            return h
        if not self.is_square():
            self.cache(key, False)
            return False
        if self._nrows == 0:
            self.cache(key, True)
            return True
        if numpy is None:
            import numpy
        cdef Py_ssize_t i, j
        cdef Matrix_double_dense T
        if algorithm == 'orthonormal':
            # Schur decomposition over CDF will be diagonal and real iff Hermitian
            _, T = self.schur(base_ring=sage.rings.complex_double.CDF)
            hermitian = T._is_lower_triangular(tol)
            if hermitian:
                for i in range(T._nrows):
                    if abs(T.get_unsafe(i,i).imag()) > tol:
                        hermitian = False
                        break
        elif algorithm == 'naive':
            hermitian = True
            for i in range(self._nrows):
                for j in range(i+1):
                    if abs(self.get_unsafe(i,j) - self.get_unsafe(j,i).conjugate()) > tol:
                        hermitian = False
                        break
                if not hermitian:
                    break
        self.cache(key, hermitian)
        return hermitian

    def is_normal(self, tol=1e-12, algorithm='orthonormal'):
        r"""
        Return ``True`` if the matrix commutes with its conjugate-transpose.

        INPUT:

        - ``tol`` - default: ``1e-12`` - the largest value of the
          absolute value of the difference between two matrix entries
          for which they will still be considered equal.

        - ``algorithm`` - default: 'orthonormal' - set to 'orthonormal'
          for a stable procedure and set to 'naive' for a fast
          procedure.

        OUTPUT:

        ``True`` if the matrix is square and commutes with its
        conjugate-transpose, and ``False`` otherwise.

        Normal matrices are precisely those that can be diagonalized
        by a unitary matrix.

        The tolerance parameter is used to allow for numerical values
        to be equal if there is a slight difference due to round-off
        and other imprecisions.

        The result is cached, on a per-tolerance and per-algorithm basis.

        ALGORITHMS:

        The naive algorithm simply compares entries of the two possible
        products of the matrix with its conjugate-transpose, with equality
        controlled by the tolerance parameter.

        The orthonormal algorithm first computes a Schur decomposition
        (via the :meth:`schur` method) and checks that the result is a
        diagonal matrix.  An orthonormal diagonalization
        is equivalent to being normal.

        So the naive algorithm can finish fairly quickly for a matrix
        that is not normal, once the products have been computed.
        However, the orthonormal algorithm will compute a Schur
        decomposition before going through a similar check of a
        matrix entry-by-entry.

        EXAMPLES:

        First over the complexes.  ``B`` is Hermitian, hence normal.  ::

            sage: A = matrix(CDF, [[ 1 + I,  1 - 6*I, -1 - I],
            ....:                  [-3 - I,     -4*I,     -2],
            ....:                  [-1 + I, -2 - 8*I,  2 + I]])
            sage: B = A*A.conjugate_transpose()
            sage: B.is_hermitian()
            True
            sage: B.is_normal(algorithm='orthonormal')
            True
            sage: B.is_normal(algorithm='naive')
            True
            sage: B[0,0] = I
            sage: B.is_normal(algorithm='orthonormal')
            False
            sage: B.is_normal(algorithm='naive')
            False

        Now over the reals.  Circulant matrices are normal.  ::

            sage: G = graphs.CirculantGraph(20, [3, 7])
            sage: D = digraphs.Circuit(20)
            sage: A = 3*D.adjacency_matrix() - 5*G.adjacency_matrix()
            sage: A = A.change_ring(RDF)
            sage: A.is_normal()
            True
            sage: A.is_normal(algorithm = 'naive')
            True
            sage: A[19,0] = 4.0
            sage: A.is_normal()
            False
            sage: A.is_normal(algorithm = 'naive')
            False

        Skew-Hermitian matrices are normal.  ::

            sage: A = matrix(CDF, [[ 1 + I,  1 - 6*I, -1 - I],
            ....:                  [-3 - I,     -4*I,     -2],
            ....:                  [-1 + I, -2 - 8*I,  2 + I]])
            sage: B = A - A.conjugate_transpose()
            sage: B.is_hermitian()
            False
            sage: B.is_normal()
            True
            sage: B.is_normal(algorithm='naive')
            True

        A small matrix that does not fit into any of the usual categories
        of normal matrices.  ::

            sage: A = matrix(RDF, [[1, -1],
            ....:                  [1,  1]])
            sage: A.is_normal()
            True
            sage: not A.is_hermitian() and not A.is_skew_symmetric()
            True

        Sage has several fields besides the entire complex numbers
        where conjugation is non-trivial. ::

            sage: F.<b> = QuadraticField(-7)
            sage: C = matrix(F, [[-2*b - 3,  7*b - 6, -b + 3],
            ....:                [-2*b - 3, -3*b + 2,   -2*b],
            ....:                [   b + 1,        0,     -2]])
            sage: C = C*C.conjugate_transpose()
            sage: C.is_normal()
            True

        A square, empty matrix is trivially normal.  ::

            sage: A = matrix(CDF, 0, 0)
            sage: A.is_normal()
            True

        Rectangular matrices are never normal, no matter which
        algorithm is requested.  ::

            sage: A = matrix(CDF, 3, 4)
            sage: A.is_normal()
            False

        TESTS:

        The tolerance must be strictly positive.  ::

            sage: A = matrix(RDF, 2, range(4))
            sage: A.is_normal(tol = -3.1)
            Traceback (most recent call last):
            ...
            ValueError: tolerance must be positive, not -3.1

        The ``algorithm`` keyword gets checked.  ::

            sage: A = matrix(RDF, 2, range(4))
            sage: A.is_normal(algorithm='junk')
            Traceback (most recent call last):
            ...
            ValueError: algorithm must be 'naive' or 'orthonormal', not junk

        AUTHOR:

         - Rob Beezer (2011-03-31)
        """
        import sage.rings.complex_double
        global numpy
        tol = float(tol)
        if tol <= 0:
            raise ValueError('tolerance must be positive, not {0}'.format(tol))
        if not algorithm in ['naive', 'orthonormal']:
            raise ValueError("algorithm must be 'naive' or 'orthonormal', not {0}".format(algorithm))

        key = 'normal_{0}_{1}'.format(algorithm, tol)
        b = self.fetch(key)
        if not b is None:
            return b
        if not self.is_square():
            self.cache(key, False)
            return False
        if self._nrows == 0:
            self.cache(key, True)
            return True
        cdef Py_ssize_t i, j
        cdef Matrix_double_dense T, left, right
        if algorithm == 'orthonormal':
            # Schur decomposition over CDF will be diagonal iff normal
            _, T = self.schur(base_ring=sage.rings.complex_double.CDF)
            normal = T._is_lower_triangular(tol)
        elif algorithm == 'naive':
            if numpy is None:
                import numpy
            CT = self.conjugate_transpose()
            left = self*CT
            right = CT*self
            normal = True
            # two products are Hermitian, need only check lower triangle
            for i in range(self._nrows):
                for j in range(i+1):
                    if abs(left.get_unsafe(i,j) - right.get_unsafe(i,j)) > tol:
                        normal = False
                        break
                if not normal:
                    break
        self.cache(key, normal)
        return normal

    def schur(self, base_ring=None):
        r"""
        Return the Schur decomposition of the matrix.

        INPUT:

        - ``base_ring`` - optional, defaults to the base ring of ``self``.
          Use this to request the base ring of the returned matrices, which
          will affect the format of the results.

        OUTPUT:

        A pair of immutable matrices.  The first is a unitary matrix `Q`.
        The second, `T`, is upper-triangular when returned over the complex
        numbers, while it is almost upper-triangular over the reals.  In the
        latter case, there can be some `2\times 2` blocks on the diagonal
        which represent a pair of conjugate complex eigenvalues of ``self``.

        If ``self`` is the matrix `A`, then

        .. MATH::

            A = QT({\overline Q})^t

        where the latter matrix is the conjugate-transpose of ``Q``, which
        is also the inverse of ``Q``, since ``Q`` is unitary.

        Note that in the case of a normal matrix (Hermitian, symmetric, and
        others), the upper-triangular matrix is  a diagonal matrix with
        eigenvalues of ``self`` on the diagonal, and the unitary matrix
        has columns that form an orthonormal basis composed of eigenvectors
        of ``self``.  This is known as "orthonormal diagonalization".

        .. WARNING::

            The Schur decomposition is not unique, as there may be numerous
            choices for the vectors of the orthonormal basis, and consequently
            different possibilities for the upper-triangular matrix.  However,
            the diagonal of the upper-triangular matrix will always contain the
            eigenvalues of the matrix (in the complex version), or `2\times 2`
            block matrices in the real version representing pairs of conjugate
            complex eigenvalues.

            In particular, results may vary across systems and processors.

        EXAMPLES:

        First over the complexes.  The similar matrix is always
        upper-triangular in this case.  ::

            sage: A = matrix(CDF, 4, 4, range(16)) + matrix(CDF, 4, 4, [x^3*I for x in range(0, 16)])
            sage: Q, T = A.schur()
            sage: (Q*Q.conjugate().transpose()).zero_at(1e-12)  # tol 1e-12
            [ 0.999999999999999                0.0                0.0                0.0]
            [               0.0 0.9999999999999996                0.0                0.0]
            [               0.0                0.0 0.9999999999999992                0.0]
            [               0.0                0.0                0.0 0.9999999999999999]
            sage: all(T.zero_at(1.0e-12)[i,j] == 0 for i in range(4) for j in range(i))
            True
            sage: (Q*T*Q.conjugate().transpose()-A).zero_at(1.0e-11)
            [0.0 0.0 0.0 0.0]
            [0.0 0.0 0.0 0.0]
            [0.0 0.0 0.0 0.0]
            [0.0 0.0 0.0 0.0]
            sage: eigenvalues = [T[i,i] for i in range(4)]; eigenvalues
            [30.733... + 4648.541...*I, -0.184... - 159.057...*I, -0.523... + 11.158...*I, -0.025... - 0.642...*I]
            sage: A.eigenvalues()
            [30.733... + 4648.541...*I, -0.184... - 159.057...*I, -0.523... + 11.158...*I, -0.025... - 0.642...*I]
            sage: abs(A.norm()-T.norm()) < 1e-10
            True

        We begin with a real matrix but ask for a decomposition over the
        complexes.  The result will yield an upper-triangular matrix over
        the complex numbers for ``T``. ::

            sage: A = matrix(RDF, 4, 4, [x^3 for x in range(16)])
            sage: Q, T = A.schur(base_ring=CDF)
            sage: (Q*Q.conjugate().transpose()).zero_at(1e-12)  # tol 1e-12
            [0.9999999999999987                0.0                0.0                0.0]
            [               0.0 0.9999999999999999                0.0                0.0]
            [               0.0                0.0 1.0000000000000013                0.0]
            [               0.0                0.0                0.0 1.0000000000000007]
            sage: T.parent()
            Full MatrixSpace of 4 by 4 dense matrices over Complex Double Field
            sage: all(T.zero_at(1.0e-12)[i,j] == 0 for i in range(4) for j in range(i))
            True
            sage: (Q*T*Q.conjugate().transpose()-A).zero_at(1.0e-11)
            [0.0 0.0 0.0 0.0]
            [0.0 0.0 0.0 0.0]
            [0.0 0.0 0.0 0.0]
            [0.0 0.0 0.0 0.0]

        Now totally over the reals.  But with complex eigenvalues, the
        similar matrix may not be upper-triangular. But "at worst" there
        may be some `2\times 2` blocks on the diagonal which represent
        a pair of conjugate complex eigenvalues. These blocks will then
        just interrupt the zeros below the main diagonal.  This example
        has a pair of these of the blocks. ::

            sage: A = matrix(RDF, 4, 4, [[1, 0, -3, -1],
            ....:                        [4, -16, -7, 0],
            ....:                        [1, 21, 1, -2],
            ....:                        [26, -1, -2, 1]])
            sage: Q, T = A.schur()
            sage: (Q*Q.conjugate().transpose())  # tol 1e-12
            [0.9999999999999994                0.0                0.0                0.0]
            [               0.0 1.0000000000000013                0.0                0.0]
            [               0.0                0.0 1.0000000000000004                0.0]
            [               0.0                0.0                0.0 1.0000000000000016]
            sage: all(T.zero_at(1.0e-12)[i,j] == 0 for i in range(4) for j in range(i))
            False
            sage: all(T.zero_at(1.0e-12)[i,j] == 0 for i in range(4) for j in range(i-1))
            True
            sage: (Q*T*Q.conjugate().transpose()-A).zero_at(1.0e-11)
            [0.0 0.0 0.0 0.0]
            [0.0 0.0 0.0 0.0]
            [0.0 0.0 0.0 0.0]
            [0.0 0.0 0.0 0.0]
            sage: sorted(T[0:2,0:2].eigenvalues() + T[2:4,2:4].eigenvalues())
            [-5.710... - 8.382...*I, -5.710... + 8.382...*I, -0.789... - 2.336...*I, -0.789... + 2.336...*I]
            sage: sorted(A.eigenvalues())
            [-5.710... - 8.382...*I, -5.710... + 8.382...*I, -0.789... - 2.336...*I, -0.789... + 2.336...*I]
            sage: abs(A.norm()-T.norm()) < 1e-12
            True

        Starting with complex numbers and requesting a result over the reals
        will never happen.  ::

            sage: A = matrix(CDF, 2, 2, [[2+I, -1+3*I], [5-4*I, 2-7*I]])
            sage: A.schur(base_ring=RDF)
            Traceback (most recent call last):
            ...
            TypeError: unable to convert input matrix over CDF to a matrix over RDF

        If theory predicts your matrix is real, but it contains some
        very small imaginary parts, you can specify the cutoff for "small"
        imaginary parts, then request the output as real matrices, and let
        the routine do the rest. ::

            sage: A = matrix(RDF, 2, 2, [1, 1, -1, 0]) + matrix(CDF, 2, 2, [1.0e-14*I]*4)
            sage: B = A.zero_at(1.0e-12)
            sage: B.parent()
            Full MatrixSpace of 2 by 2 dense matrices over Complex Double Field
            sage: Q, T = B.schur(RDF)
            sage: Q.parent()
            Full MatrixSpace of 2 by 2 dense matrices over Real Double Field
            sage: T.parent()
            Full MatrixSpace of 2 by 2 dense matrices over Real Double Field
            sage: Q.round(6)
            [ 0.707107  0.707107]
            [-0.707107  0.707107]
            sage: T.round(6)
            [ 0.5  1.5]
            [-0.5  0.5]
            sage: (Q*T*Q.conjugate().transpose()-B).zero_at(1.0e-11)
            [0.0 0.0]
            [0.0 0.0]

        A Hermitian matrix has real eigenvalues, so the similar matrix
        will be upper-triangular.  Furthermore, a Hermitian matrix is
        diagonalizable with respect to an orthonormal basis, composed
        of eigenvectors of the matrix.  Here that basis is the set of
        columns of the unitary matrix.  ::

            sage: A = matrix(CDF, [[        52,   -9*I - 8,    6*I - 187,  -188*I + 2],
            ....:                  [   9*I - 8,         12,   -58*I + 59,   30*I + 42],
            ....:                  [-6*I - 187,  58*I + 59,         2677, 2264*I + 65],
            ....:                  [ 188*I + 2, -30*I + 42, -2264*I + 65,       2080]])
            sage: Q, T = A.schur()
            sage: T = T.zero_at(1.0e-12).change_ring(RDF)
            sage: T.round(6)
            [4680.13301        0.0        0.0        0.0]
            [       0.0 102.715967        0.0        0.0]
            [       0.0        0.0  35.039344        0.0]
            [       0.0        0.0        0.0    3.11168]
            sage: (Q*Q.conjugate().transpose()).zero_at(1e-12)  # tol 1e-12
            [1.0000000000000004                0.0                0.0                0.0]
            [               0.0 0.9999999999999989                0.0                0.0]
            [               0.0                0.0 1.0000000000000002                0.0]
            [               0.0                0.0                0.0 0.9999999999999992]
            sage: (Q*T*Q.conjugate().transpose()-A).zero_at(1.0e-11)
            [0.0 0.0 0.0 0.0]
            [0.0 0.0 0.0 0.0]
            [0.0 0.0 0.0 0.0]
            [0.0 0.0 0.0 0.0]

        Similarly, a real symmetric matrix has only real eigenvalues,
        and there is an orthonormal basis composed of eigenvectors of
        the matrix.  ::

            sage: A = matrix(RDF, [[ 1, -2, 5, -3],
            ....:                  [-2,  9, 1,  5],
            ....:                  [ 5,  1, 3 , 7],
            ....:                  [-3,  5, 7, -8]])
            sage: Q, T = A.schur()
            sage: Q.round(4)
            [-0.3027  -0.751   0.576 -0.1121]
            [  0.139 -0.3892 -0.2648  0.8713]
            [ 0.4361   0.359  0.7599  0.3217]
            [ -0.836  0.3945  0.1438  0.3533]
            sage: T = T.zero_at(10^-12)
            sage: all(abs(e) < 10^-4 for e in (T - diagonal_matrix(RDF, [-13.5698, -0.8508, 7.7664, 11.6542])).list())
            True
            sage: (Q*Q.transpose())  # tol 1e-12
            [0.9999999999999998                0.0                0.0                0.0]
            [               0.0                1.0                0.0                0.0]
            [               0.0                0.0 0.9999999999999998                0.0]
            [               0.0                0.0                0.0 0.9999999999999996]
            sage: (Q*T*Q.transpose()-A).zero_at(1.0e-11)
            [0.0 0.0 0.0 0.0]
            [0.0 0.0 0.0 0.0]
            [0.0 0.0 0.0 0.0]
            [0.0 0.0 0.0 0.0]

        The results are cached, both as a real factorization and also as a
        complex factorization.  This means the returned matrices are
        immutable.  ::

            sage: A = matrix(RDF, 2, 2, [[0, -1], [1, 0]])
            sage: Qr, Tr = A.schur(base_ring=RDF)
            sage: Qc, Tc = A.schur(base_ring=CDF)
            sage: all(M.is_immutable() for M in [Qr, Tr, Qc, Tc])
            True
            sage: Tr.round(6) != Tc.round(6)
            True

        TESTS:

        The Schur factorization is only defined for square matrices.  ::

            sage: A = matrix(RDF, 4, 5, range(20))
            sage: A.schur()
            Traceback (most recent call last):
            ...
            ValueError: Schur decomposition requires a square matrix, not a 4 x 5 matrix

        A base ring request is checked. ::

            sage: A = matrix(RDF, 3, range(9))
            sage: A.schur(base_ring=QQ)
            Traceback (most recent call last):
            ...
            ValueError: base ring of Schur decomposition matrices must be RDF or CDF, not Rational Field

        AUTHOR:

        - Rob Beezer (2011-03-31)
        """
        global scipy
        from sage.rings.real_double import RDF
        from sage.rings.complex_double import CDF

        cdef Matrix_double_dense Q, T

        if not self.is_square():
            raise ValueError('Schur decomposition requires a square matrix, not a {0} x {1} matrix'.format(self.nrows(), self.ncols()))
        if base_ring is None:
            base_ring = self.base_ring()
        if not base_ring in [RDF, CDF]:
            raise ValueError('base ring of Schur decomposition matrices must be RDF or CDF, not {0}'.format(base_ring))

        if self.base_ring() != base_ring:
            try:
                self = self.change_ring(base_ring)
            except TypeError:
                raise TypeError('unable to convert input matrix over CDF to a matrix over RDF')
        if base_ring == CDF:
            format = 'complex'
        else:
            format = 'real'

        schur = self.fetch('schur_factors_' + format)
        if not schur is None:
            return schur
        if scipy is None:
            import scipy
        import scipy.linalg
        Q = self._new(self._nrows, self._nrows)
        T = self._new(self._nrows, self._nrows)
        T._matrix_numpy, Q._matrix_numpy = scipy.linalg.schur(self._matrix_numpy, output=format)
        Q.set_immutable()
        T.set_immutable()
        # Our return order is the reverse of NumPy's
        schur = (Q, T)
        self.cache('schur_factors_' + format, schur)
        return schur

    def cholesky(self):
        r"""
        Return the Cholesky factorization of a matrix that
        is real symmetric, or complex Hermitian.

        INPUT:

        Any square matrix with entries from ``RDF`` that is symmetric, or
        with entries from ``CDF`` that is Hermitian.  The matrix must
        be positive definite for the Cholesky decomposition to exist.

        OUTPUT:

        For a matrix `A` the routine returns a lower triangular
        matrix `L` such that,

        .. MATH::

            A = LL^\ast

        where `L^\ast` is the conjugate-transpose in the complex case,
        and just the transpose in the real case.  If the matrix fails
        to be positive definite (perhaps because it is not symmetric
        or Hermitian), then this function raises a ``ValueError``.

        IMPLEMENTATION:

        The existence of a Cholesky decomposition and the
        positive definite property are equivalent.  So this
        method and the :meth:`is_positive_definite` method compute and
        cache both the Cholesky decomposition and the
        positive-definiteness.  So the :meth:`is_positive_definite`
        method or catching a ``ValueError`` from the :meth:`cholesky`
        method are equally expensive computationally and if the
        decomposition exists, it is cached as a side-effect of either
        routine.

        EXAMPLES:

        A real matrix that is symmetric and positive definite.  ::

            sage: M = matrix(RDF,[[ 1,  1,    1,     1,     1],
            ....:                 [ 1,  5,   31,   121,   341],
            ....:                 [ 1, 31,  341,  1555,  4681],
            ....:                 [ 1,121, 1555,  7381, 22621],
            ....:                 [ 1,341, 4681, 22621, 69905]])
            sage: M.is_symmetric()
            True
            sage: L = M.cholesky()
            sage: L.round(6).zero_at(10^-10)
            [   1.0    0.0         0.0        0.0     0.0]
            [   1.0    2.0         0.0        0.0     0.0]
            [   1.0   15.0   10.723805        0.0     0.0]
            [   1.0   60.0   60.985814   7.792973     0.0]
            [   1.0  170.0  198.623524  39.366567  1.7231]
            sage: (L*L.transpose()).round(6).zero_at(10^-10)
            [ 1.0     1.0     1.0     1.0     1.0]
            [ 1.0     5.0    31.0   121.0   341.0]
            [ 1.0    31.0   341.0  1555.0  4681.0]
            [ 1.0   121.0  1555.0  7381.0 22621.0]
            [ 1.0   341.0  4681.0 22621.0 69905.0]

        A complex matrix that is Hermitian and positive definite.  ::

            sage: A = matrix(CDF, [[        23,  17*I + 3,  24*I + 25,     21*I],
            ....:                  [ -17*I + 3,        38, -69*I + 89, 7*I + 15],
            ....:                  [-24*I + 25, 69*I + 89,        976, 24*I + 6],
            ....:                  [     -21*I, -7*I + 15,  -24*I + 6,       28]])
            sage: A.is_hermitian()
            True
            sage: L = A.cholesky()
            sage: L.round(6).zero_at(10^-10)
            [               4.795832                     0.0                    0.0       0.0]
            [  0.625543 - 3.544745*I                5.004346                    0.0       0.0]
            [   5.21286 - 5.004346*I 13.588189 + 10.721116*I              24.984023       0.0]
            [            -4.378803*I  -0.104257 - 0.851434*I  -0.21486 + 0.371348*I  2.811799]
            sage: (L*L.conjugate_transpose()).round(6).zero_at(10^-10)
            [         23.0  3.0 + 17.0*I 25.0 + 24.0*I        21.0*I]
            [ 3.0 - 17.0*I          38.0 89.0 - 69.0*I  15.0 + 7.0*I]
            [25.0 - 24.0*I 89.0 + 69.0*I         976.0  6.0 + 24.0*I]
            [      -21.0*I  15.0 - 7.0*I  6.0 - 24.0*I          28.0]

        This routine will recognize when the input matrix is not
        positive definite.  The negative eigenvalues are an
        equivalent indicator.  (Eigenvalues of a Hermitian matrix
        must be real, so there is no loss in ignoring the imprecise
        imaginary parts).  ::

            sage: A = matrix(RDF, [[ 3,  -6,   9,   6,  -9],
            ....:                  [-6,  11, -16, -11,  17],
            ....:                  [ 9, -16,  28,  16, -40],
            ....:                  [ 6, -11,  16,   9, -19],
            ....:                  [-9,  17, -40, -19,  68]])
            sage: A.is_symmetric()
            True
            sage: A.eigenvalues()
            [108.07..., 13.02..., -0.02..., -0.70..., -1.37...]
            sage: A.cholesky()
            Traceback (most recent call last):
            ...
            ValueError: matrix is not positive definite

            sage: B = matrix(CDF, [[      2, 4 - 2*I, 2 + 2*I],
            ....:                  [4 + 2*I,       8,    10*I],
            ....:                  [2 - 2*I,   -10*I,      -3]])
            sage: B.is_hermitian()
            True
            sage: [ev.real() for ev in B.eigenvalues()]
            [15.88..., 0.08..., -8.97...]
            sage: B.cholesky()
            Traceback (most recent call last):
            ...
            ValueError: matrix is not positive definite

        TESTS:

        A trivial case. ::

            sage: A = matrix(RDF, 0, [])
            sage: A.cholesky()
            []

        The Cholesky factorization is only defined for square matrices.  ::

            sage: A = matrix(RDF, 4, 5, range(20))
            sage: A.cholesky()
            Traceback (most recent call last):
            ...
            ValueError: Cholesky decomposition requires a square matrix, not a 4 x 5 matrix
        """
        from sage.rings.real_double import RDF
        from sage.rings.complex_double import CDF

        cdef Matrix_double_dense L
        cache_cholesky = 'cholesky'
        cache_posdef = 'positive_definite'

        if not self.is_square():
            msg = "Cholesky decomposition requires a square matrix, not a {0} x {1} matrix"
            self.cache(cache_posdef, False)
            raise ValueError(msg.format(self.nrows(), self.ncols()))
        if self._nrows == 0:   # special case
            self.cache(cache_posdef, True)
            return self.__copy__()

        L = self.fetch(cache_cholesky)
        if L is None:
            L = self._new()
            global scipy
            if scipy is None:
                import scipy
            import scipy.linalg
            from numpy.linalg import LinAlgError
            try:
                L._matrix_numpy = scipy.linalg.cholesky(self._matrix_numpy, lower=1)
            except LinAlgError:
                self.cache(cache_posdef, False)
                raise ValueError("matrix is not positive definite")
            L.set_immutable()
            self.cache(cache_cholesky, L)
            self.cache(cache_posdef, True)
        return L

    def is_positive_definite(self):
        r"""
        Determines if a matrix is positive definite.

        A matrix `A` is positive definite if it is square,
        is Hermitian (which reduces to symmetric in the real case),
        and for every nonzero vector `\vec{x}`,

        .. MATH::

            \vec{x}^\ast A \vec{x} > 0

        where `\vec{x}^\ast` is the conjugate-transpose in the
        complex case and just the transpose in the real case.
        Equivalently, a positive definite matrix has only positive
        eigenvalues and only positive determinants of leading
        principal submatrices.

        INPUT:

        Any matrix over ``RDF`` or ``CDF``.

        OUTPUT:

        ``True`` if and only if the matrix is square, Hermitian,
        and meets the condition above on the quadratic form.
        The result is cached.

        IMPLEMENTATION:

        The existence of a Cholesky decomposition and the
        positive definite property are equivalent.  So this
        method and the :meth:`cholesky` method compute and
        cache both the Cholesky decomposition and the
        positive-definiteness.  So the :meth:`is_positive_definite`
        method or catching a ``ValueError`` from the :meth:`cholesky`
        method are equally expensive computationally and if the
        decomposition exists, it is cached as a side-effect of either
        routine.

        EXAMPLES:

        A matrix over ``RDF`` that is positive definite.  ::

            sage: M = matrix(RDF,[[ 1,  1,    1,     1,     1],
            ....:                 [ 1,  5,   31,   121,   341],
            ....:                 [ 1, 31,  341,  1555,  4681],
            ....:                 [ 1,121, 1555,  7381, 22621],
            ....:                 [ 1,341, 4681, 22621, 69905]])
            sage: M.is_symmetric()
            True
            sage: M.eigenvalues()
            [77547.66..., 82.44..., 2.41..., 0.46..., 0.011...]
            sage: [round(M[:i,:i].determinant()) for i in range(1, M.nrows()+1)]
            [1, 4, 460, 27936, 82944]
            sage: M.is_positive_definite()
            True

        A matrix over ``CDF`` that is positive definite.  ::

            sage: C = matrix(CDF, [[        23,  17*I + 3,  24*I + 25,     21*I],
            ....:                  [ -17*I + 3,        38, -69*I + 89, 7*I + 15],
            ....:                  [-24*I + 25, 69*I + 89,        976, 24*I + 6],
            ....:                  [     -21*I, -7*I + 15,  -24*I + 6,       28]])
            sage: C.is_hermitian()
            True
            sage: [x.real() for x in C.eigenvalues()]
            [991.46..., 55.96..., 3.69..., 13.87...]
            sage: [round(C[:i,:i].determinant().real()) for i in range(1, C.nrows()+1)]
            [23, 576, 359540, 2842600]
            sage: C.is_positive_definite()
            True

        A matrix over ``RDF`` that is not positive definite.  ::

            sage: A = matrix(RDF, [[ 3,  -6,   9,   6,  -9],
            ....:                  [-6,  11, -16, -11,  17],
            ....:                  [ 9, -16,  28,  16, -40],
            ....:                  [ 6, -11,  16,   9, -19],
            ....:                  [-9,  17, -40, -19,  68]])
            sage: A.is_symmetric()
            True
            sage: A.eigenvalues()
            [108.07..., 13.02..., -0.02..., -0.70..., -1.37...]
            sage: [round(A[:i,:i].determinant()) for i in range(1, A.nrows()+1)]
            [3, -3, -15, 30, -30]
            sage: A.is_positive_definite()
            False

        A matrix over ``CDF`` that is not positive definite.  ::

            sage: B = matrix(CDF, [[      2, 4 - 2*I, 2 + 2*I],
            ....:                  [4 + 2*I,       8,    10*I],
            ....:                  [2 - 2*I,   -10*I,      -3]])
            sage: B.is_hermitian()
            True
            sage: [ev.real() for ev in B.eigenvalues()]
            [15.88..., 0.08..., -8.97...]
            sage: [round(B[:i,:i].determinant().real()) for i in range(1, B.nrows()+1)]
            [2, -4, -12]
            sage: B.is_positive_definite()
            False

        A large random matrix that is guaranteed by theory to be
        positive definite. ::

            sage: R = random_matrix(CDF, 200)
            sage: H = R.conjugate_transpose()*R
            sage: H.is_positive_definite()
            True

        TESTS:

        A trivially small case.  ::

            sage: S = matrix(CDF, [])
            sage: S.nrows(), S.ncols()
            (0, 0)
            sage: S.is_positive_definite()
            True

        A rectangular matrix will never be positive definite.  ::

            sage: R = matrix(RDF, 2, 3, range(6))
            sage: R.is_positive_definite()
            False

        A non-Hermitian matrix will never be positive definite.  ::

            sage: T = matrix(CDF, 8, 8, range(64))
            sage: T.is_positive_definite()
            False

        AUTHOR:

        - Rob Beezer (2012-05-28)
        """
        cache_str = 'positive_definite'
        posdef = self.fetch(cache_str)
        if posdef is None:
            try:
                self.cholesky()
            except ValueError:
                pass
            posdef = self.fetch(cache_str)
        return posdef

    cdef _vector_times_matrix_(self,Vector v):
        if self._nrows == 0 or self._ncols == 0:
            return self._row_ambient_module().zero_vector()
        global numpy
        if numpy is None:
            import numpy

        v_numpy = numpy.array([self._python_dtype(i) for i in v])

        M = self._row_ambient_module()
        ans = numpy.dot(v_numpy,self._matrix_numpy)
        return M(ans)

    cdef _matrix_times_vector_(self,Vector v):
        if self._nrows == 0 or self._ncols == 0:
            return self._column_ambient_module().zero_vector()

        global numpy
        if numpy is None:
            import numpy

        v_numpy = numpy.array([self._python_dtype(i) for i in v], dtype=self._numpy_dtype)

        M = self._column_ambient_module()
        ans = numpy.dot(self._matrix_numpy, v_numpy)
        return M(ans)

    def numpy(self, dtype=None):
        """
        This method returns a copy of the matrix as a numpy array. It
        uses the numpy C/api so is very fast.

        INPUT:

        - ``dtype`` - The desired data-type for the array. If not given,
          then the type will be determined as the minimum type required
          to hold the objects in the sequence.

        EXAMPLES::

            sage: m = matrix(RDF,[[1,2],[3,4]])
            sage: n = m.numpy()
            sage: import numpy
            sage: numpy.linalg.eig(n)
            (array([-0.37228132,  5.37228132]), array([[-0.82456484, -0.41597356],
                   [ 0.56576746, -0.90937671]]))
            sage: m = matrix(RDF, 2, range(6)); m
            [0.0 1.0 2.0]
            [3.0 4.0 5.0]
            sage: m.numpy()
            array([[0., 1., 2.],
                   [3., 4., 5.]])

        Alternatively, numpy automatically calls this function (via
        the magic :meth:`__array__` method) to convert Sage matrices
        to numpy arrays::

            sage: import numpy
            sage: m = matrix(RDF, 2, range(6)); m
            [0.0 1.0 2.0]
            [3.0 4.0 5.0]
            sage: numpy.array(m)
            array([[0., 1., 2.],
                   [3., 4., 5.]])
            sage: numpy.array(m).dtype
            dtype('float64')
            sage: m = matrix(CDF, 2, range(6)); m
            [0.0 1.0 2.0]
            [3.0 4.0 5.0]
            sage: numpy.array(m)
            array([[0.+0.j, 1.+0.j, 2.+0.j],
                   [3.+0.j, 4.+0.j, 5.+0.j]])
            sage: numpy.array(m).dtype
            dtype('complex128')

        TESTS::

            sage: m = matrix(RDF,0,5,[]); m
            []
            sage: m.numpy()
            array([], shape=(0, 5), dtype=float64)
            sage: m = matrix(RDF,5,0,[]); m
            []
            sage: m.numpy()
            array([], shape=(5, 0), dtype=float64)
        """
        import numpy as np
        if dtype is None or self._numpy_dtype == np.dtype(dtype):
            return self._matrix_numpy.copy()
        else:
            return Matrix_dense.numpy(self, dtype=dtype)

    def _replace_self_with_numpy(self,numpy_matrix):
        """

        EXAMPLES::

            sage: import numpy
            sage: a = numpy.array([[1,2],[3,4]], 'float64')
            sage: m = matrix(RDF,2,2,0)
            sage: m._replace_self_with_numpy(a)
            sage: m
            [1.0 2.0]
            [3.0 4.0]
        """
        if (<object>self._matrix_numpy).shape != (<object>numpy_matrix).shape:
            raise ValueError("matrix shapes are not the same")
        self._matrix_numpy = numpy_matrix.astype(self._numpy_dtype)

    def _replace_self_with_numpy32(self,numpy_matrix):
        """

        EXAMPLES::

            sage: import numpy
            sage: a = numpy.array([[1,2],[3,4]], 'float32')
            sage: m = matrix(RDF,2,2,0)
            sage: m._replace_self_with_numpy32(a)
            sage: m
            [1.0 2.0]
            [3.0 4.0]
        """
        # TODO find where this is used and change it
        self._replace_self_with_numpy(numpy_matrix)

    def _hadamard_row_bound(self):
        r"""
        Return an integer n such that the absolute value of the
        determinant of this matrix is at most $10^n$.

        EXAMPLES::

            sage: a = matrix(RDF, 3, [1,2,5,7,-3,4,2,1,123])
            sage: a._hadamard_row_bound()
            4
            sage: a.det()
            -2014.0
            sage: 10^4
            10000
        """
        cdef double d = 0, s
        cdef Py_ssize_t i, j
        for i from 0 <= i < self._nrows:
            s = 0
            for j from 0 <= j < self._ncols:
                s += self.get_unsafe(i, j)**2
            d += math.log(s)
        d /= 2
        return int(math.ceil(d / math.log(10)))

    def exp(self):
        r"""
        Calculate the exponential of this matrix X, which is the matrix

        .. MATH::

            e^X = \sum_{k=0}^{\infty} \frac{X^k}{k!}.

        EXAMPLES::

            sage: A = matrix(RDF, 2, [1,2,3,4]); A
            [1.0 2.0]
            [3.0 4.0]
            sage: A.exp()  # tol 1e-15
            [51.968956198705044  74.73656456700327]
            [112.10484685050491 164.07380304920997]
            sage: A = matrix(CDF, 2, [1,2+I,3*I,4]); A
            [        1.0 2.0 + 1.0*I]
            [      3.0*I         4.0]
            sage: A.exp()  # tol 1.1e-14
            [-19.614602953804912 + 12.517743846762578*I   3.7949636449582176 + 28.88379930658099*I]
            [ -32.383580980922254 + 21.88423595789845*I   2.269633004093535 + 44.901324827684824*I]

        TESTS::

            sage: A = matrix(RDF, 2, [1,2,3,4])
            sage: A.exp()   # tol 1e-15
            [51.968956198705044  74.73656456700327]
            [112.10484685050491 164.07380304920997]

            sage: A = matrix(CDF, 2, [1,2+I,3*I,4])
            sage: A.exp()  # tol 3e-14
            [-19.614602953804923 + 12.51774384676257*I 3.7949636449582016 + 28.883799306580997*I]
            [-32.38358098092227 + 21.884235957898433*I  2.2696330040935084 + 44.90132482768484*I]
        """
        global scipy
        if scipy is None:
            import scipy
        import scipy.linalg

        cdef Matrix_double_dense M
        M = self._new()
        M._matrix_numpy = scipy.linalg.expm(self._matrix_numpy)
        return M

    def zero_at(self, eps):
        """
        Return a copy of the matrix where elements smaller than or
        equal to ``eps`` are replaced with zeroes. For complex matrices,
        the real and imaginary parts are considered individually.

        This is useful for modifying output from algorithms which have large
        relative errors when producing zero elements, e.g. to create reliable
        doctests.

        INPUT:

        - ``eps`` - Cutoff value

        OUTPUT:

        A modified copy of the matrix.

        EXAMPLES::

            sage: a = matrix(CDF, [[1, 1e-4r, 1+1e-100jr], [1e-8+3j, 0, 1e-58r]])
            sage: a
            [           1.0         0.0001 1.0 + 1e-100*I]
            [ 1e-08 + 3.0*I            0.0          1e-58]
            sage: a.zero_at(1e-50)
            [          1.0        0.0001           1.0]
            [1e-08 + 3.0*I           0.0           0.0]
            sage: a.zero_at(1e-4)
            [  1.0   0.0   1.0]
            [3.0*I   0.0   0.0]
        """
        global numpy
        cdef Matrix_double_dense M
        if numpy is None:
            import numpy
        eps = float(eps)
        out = self._matrix_numpy.copy()
        if self._sage_dtype is sage.rings.complex_double.CDF:
            out.real[numpy.abs(out.real) <= eps] = 0
            out.imag[numpy.abs(out.imag) <= eps] = 0
        else:
            out[numpy.abs(out) <= eps] = 0
        M = self._new()
        M._matrix_numpy = out
        return M

    def round(self, ndigits=0):
        """
        Return a copy of the matrix where all entries have been rounded
        to a given precision in decimal digits (default 0 digits).

        INPUT:

        - ``ndigits`` - The precision in number of decimal digits

        OUTPUT:

        A modified copy of the matrix

        EXAMPLES::

            sage: M = matrix(CDF, [[10.234r + 34.2343jr, 34e10r]])
            sage: M
            [10.234 + 34.2343*I     340000000000.0]
            sage: M.round(2)
            [10.23 + 34.23*I  340000000000.0]
            sage: M.round()
            [ 10.0 + 34.0*I 340000000000.0]
        """
        global numpy
        cdef Matrix_double_dense M
        if numpy is None:
            import numpy
        ndigits = int(ndigits)
        M = self._new()
        M._matrix_numpy = numpy.round(self._matrix_numpy, ndigits)
        return M

    def _normalize_columns(self):
        """
        Return a copy of the matrix where each column has been
        multiplied by plus or minus 1, to guarantee that the real
        part of the leading entry of each nonzero column is positive.

        This is useful for modifying output from algorithms which
        produce matrices which are only well-defined up to signs of
        the columns, for example an algorithm which should produce an
        orthogonal matrix.

        OUTPUT:

        A modified copy of the matrix.

        EXAMPLES::

            sage: a = matrix(CDF, [[1, -2+I, 0, -3*I], [2, 2, -2, 2], [-3, -3, -3, -2]])
            sage: a
            [         1.0 -2.0 + 1.0*I          0.0       -3.0*I]
            [         2.0          2.0         -2.0          2.0]
            [        -3.0         -3.0         -3.0         -2.0]
            sage: a._normalize_columns()
            [        1.0 2.0 - 1.0*I         0.0      -3.0*I]
            [        2.0        -2.0         2.0         2.0]
            [       -3.0         3.0         3.0        -2.0]
        """
        M = self.__copy__()
        cdef Py_ssize_t i, j
        for j from 0 <= j < M.ncols():
            for i from 0 <= i < M.column(j).degree():
                a = M.column(j)[i].real()
                if a != 0:
                    if a < 0:
                        M.rescale_col(j, -1)
                    break
        return M

    def _normalize_rows(self):
        """
        Return a copy of the matrix where each row has been
        multiplied by plus or minus 1, to guarantee that the real
        part of the leading entry of each nonzero row is positive.

        This is useful for modifying output from algorithms which
        produce matrices which are only well-defined up to signs of
        the rows, for example an algorithm which should produce an
        upper triangular matrix.

        OUTPUT:

        A modified copy of the matrix.

        EXAMPLES::

            sage: a = matrix(CDF, [[1, 2, -3], [-2+I, 2, -3], [0, -2, -3], [-3*I, 2, -2]])
            sage: a
            [         1.0          2.0         -3.0]
            [-2.0 + 1.0*I          2.0         -3.0]
            [         0.0         -2.0         -3.0]
            [      -3.0*I          2.0         -2.0]
            sage: a._normalize_rows()
            [        1.0         2.0        -3.0]
            [2.0 - 1.0*I        -2.0         3.0]
            [        0.0         2.0         3.0]
            [     -3.0*I         2.0        -2.0]
        """
        return self.transpose()._normalize_columns().transpose()<|MERGE_RESOLUTION|>--- conflicted
+++ resolved
@@ -48,13 +48,9 @@
 import sage.rings.real_double
 import sage.rings.complex_double
 
-<<<<<<< HEAD
-from matrix cimport Matrix
-from sage.structure.element import is_Matrix
-=======
 from .matrix cimport Matrix
 from .args cimport MatrixArgs_init
->>>>>>> 6dbca5f8
+from sage.structure.element import is_Matrix
 from sage.structure.element cimport ModuleElement,Vector
 from .constructor import matrix
 from sage.modules.free_module_element import vector
@@ -1629,15 +1625,10 @@
 
         INPUT:
 
-<<<<<<< HEAD
-        - ``self`` - a square matrix that is nonsigular (of full rank).
+        - ``self`` - a square matrix that is nonsingular (of full rank).
         - ``b`` - a vector, something that can be coerced into a vector, or
           a matrix.  The dimension (if a vector), or the number of rows (if
           a matrix) must match the dimension of self.  Elements of ``b``
-=======
-        - ``self`` - a square matrix that is nonsingular (of full rank).
-        - ``b`` - a vector of the correct size.  Elements of the vector
->>>>>>> 6dbca5f8
           must coerce into the base ring of the coefficient matrix.  In
           particular, if ``b`` has entries from ``CDF`` then ``self`` must
           have ``CDF`` as its base ring.
@@ -1802,15 +1793,10 @@
 
         INPUT:
 
-<<<<<<< HEAD
-        - ``self`` - a square matrix that is nonsigular (of full rank).
+        - ``self`` - a square matrix that is nonsingular (of full rank).
         - ``b`` - a vector, something that can be coerced into a vector, or
           a matrix.  The dimension (if a vector), or the number of rows (if
           a matrix) must match the dimension of self.  Elements of ``b``
-=======
-        - ``self`` - a square matrix that is nonsingular (of full rank).
-        - ``b`` - a vector of the correct size.  Elements of the vector
->>>>>>> 6dbca5f8
           must coerce into the base ring of the coefficient matrix.  In
           particular, if ``b`` has entries from ``CDF`` then ``self`` must
           have ``CDF`` as its base ring.
