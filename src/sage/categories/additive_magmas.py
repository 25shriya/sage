--- conflicted
+++ resolved
@@ -625,19 +625,11 @@
 
     class AdditiveUnital(CategoryWithAxiom):
 
-<<<<<<< HEAD
-        def is_structure_category(self):
-            r"""
-            Return whether ``self`` is a structure category.
-
-            .. SEEALSO:: :meth:`Category.is_structure_category`
-=======
         def additional_structure(self):
             r"""
             Return whether ``self`` is a structure category.
 
             .. SEEALSO:: :meth:`Category.additional_structure`
->>>>>>> 43b25d4a
 
             The category of unital additive magmas define the zero as
             new structure, and this zero shall be preserved by
@@ -645,17 +637,10 @@
 
             EXAMPLES::
 
-<<<<<<< HEAD
-                sage: AdditiveMagmas().AdditiveUnital().is_structure_category()
-                True
-            """
-            return True
-=======
                 sage: AdditiveMagmas().AdditiveUnital().additional_structure()
                 Category of additive unital additive magmas
             """
             return self
->>>>>>> 43b25d4a
 
         class SubcategoryMethods:
 
