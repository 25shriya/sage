--- conflicted
+++ resolved
@@ -228,23 +228,8 @@
     EXAMPLES::
 
         sage: from sage.doctest.external import external_software
-<<<<<<< HEAD
         sage: sorted(external_software) == external_software
         True
-=======
-        sage: external_software
-        ['cplex',
-         'gurobi',
-         'internet',
-         'latex',
-         'macaulay2',
-         'magma',
-         'maple',
-         'mathematica',
-         'matlab',
-         'octave',
-         'scilab']
->>>>>>> 08aca6e4
     """
     supported = list()
     for func in globals():
