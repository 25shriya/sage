--- conflicted
+++ resolved
@@ -411,25 +411,14 @@
 
         sage: nu1 = 9; nu2 = 17
         sage: F = RealDistribution('F', [nu1,nu2])
-<<<<<<< HEAD
         sage: F.get_random_element()
         1.09017163946
-        sage: F.distribution_function(1)
-        0.669502550519
-        sage: F.cum_distribution_function(3.68)
-        0.98997177723
-        sage: F.cum_distribution_function_inv(0.99)
-        3.68224152405
-=======
-        sage: F.get_random_element() # random
-        1.65211335491
         sage: F.distribution_function(1)  # rel tol 1e-14
         0.6695025505192798
         sage: F.cum_distribution_function(3.68)  # rel tol 1e-14
         0.9899717772300652
         sage: F.cum_distribution_function_inv(0.99)  # rel tol 1e-14
         3.682241524045864
->>>>>>> 36c150e4
 
     The chi-squared distribution has one parameter ``nu``::
 
@@ -450,21 +439,12 @@
         sage: a = 1
         sage: b = 2.5
         sage: T = RealDistribution('exppow', [a, b])
-<<<<<<< HEAD
         sage: T.get_random_element()
         -1.21699202901
-        sage: T.distribution_function(0)
-        0.563530248993
-        sage: T.cum_distribution_function(1)
-        0.940263052543
-=======
-        sage: T.get_random_element() # random
-        0.570108609774
         sage: T.distribution_function(0)  # rel tol 1e-14
         0.5635302489930136
         sage: T.cum_distribution_function(1)  # rel tol 1e-14
         0.940263052542855
->>>>>>> 36c150e4
 
     The beta distribution has two parameters ``a`` and ``b``::
 
