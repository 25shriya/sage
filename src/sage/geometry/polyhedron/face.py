--- conflicted
+++ resolved
@@ -123,12 +123,7 @@
 
     TESTS::
 
-<<<<<<< HEAD
-        sage: TestSuite(face).run(skip='_test_pickling')
-
-=======
         sage: TestSuite(face).run()
->>>>>>> 2b9316b6
     """
 
     def __init__(self, polyhedron, V_indices, H_indices):
@@ -781,7 +776,6 @@
         Vrep = (self.vertices(), self.rays(), self.lines())
         return P.__class__(parent, Vrep, None)
 
-<<<<<<< HEAD
     def _some_elements_(self):
         r"""
         Generate some points of ``self``.
@@ -804,8 +798,6 @@
         """
         yield from self.as_polyhedron().some_elements()
 
-=======
->>>>>>> 2b9316b6
     def contains(self, point):
         """
         Test whether the polyhedron contains the given ``point``.
