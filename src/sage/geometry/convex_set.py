--- conflicted
+++ resolved
@@ -20,11 +20,6 @@
 from sage.sets.set import Set_base
 from sage.categories.sets_cat import EmptySetError
 from sage.misc.abstract_method import abstract_method
-<<<<<<< HEAD
-from sage.rings.infinity import infinity
-from sage.rings.integer_ring import ZZ
-
-=======
 from sage.misc.cachefunc import cached_method
 from sage.rings.infinity import infinity
 from sage.rings.integer_ring import ZZ
@@ -41,7 +36,6 @@
     section_translation: Any = None
 
 
->>>>>>> b909bdd4
 class ConvexSet_base(SageObject, Set_base):
     """
     Abstract base class for convex sets.
@@ -880,8 +874,6 @@
                     tester.assertTrue(self.contains(point))
                     tester.assertTrue(point in self)
 
-<<<<<<< HEAD
-=======
     @abstract_method(optional=True)
     def intersection(self, other):
         r"""
@@ -971,7 +963,6 @@
             TypeError: 'NotImplementedType' object is not callable
         """
 
->>>>>>> b909bdd4
 
 class ConvexSet_closed(ConvexSet_base):
     r"""
