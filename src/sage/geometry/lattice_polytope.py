r"""
Lattice and reflexive polytopes

This module provides tools for work with lattice and reflexive
polytopes. A *convex polytope* is the convex hull of finitely many
points in `\RR^n`. The dimension `n` of a
polytope is the smallest `n` such that the polytope can be
embedded in `\RR^n`.

A *lattice polytope* is a polytope whose vertices all have integer
coordinates.

If `L` is a lattice polytope, the dual polytope of
`L` is

.. MATH::

       \{y \in \ZZ^n :   x\cdot y \geq -1 \text{ all } x \in L\}


A *reflexive polytope* is a lattice polytope, such that its polar
is also a lattice polytope, i.e. it is bounded and has vertices with
integer coordinates.

This Sage module uses Package for Analyzing Lattice Polytopes
(PALP), which is a program written in C by Maximilian Kreuzer and
Harald Skarke, which is freely available under the GNU license
terms at http://hep.itp.tuwien.ac.at/~kreuzer/CY/. Moreover, PALP is
included standard with Sage.

PALP is described in the paper :arxiv:`math.SC/0204356`. Its distribution
also contains the application nef.x, which was created by Erwin
Riegler and computes nef-partitions and Hodge data for toric
complete intersections.

ACKNOWLEDGMENT: polytope.py module written by William Stein was
used as an example of organizing an interface between an external
program and Sage. William Stein also helped Andrey Novoseltsev with
debugging and tuning of this module.

Robert Bradshaw helped Andrey Novoseltsev to realize plot3d
function.

.. note::

   IMPORTANT: PALP requires some parameters to be determined during
   compilation time, i.e., the maximum dimension of polytopes, the
   maximum number of points, etc. These limitations may lead to errors
   during calls to different functions of these module.  Currently, a
   ValueError exception will be raised if the output of poly.x or
   nef.x is empty or contains the exclamation mark. The error message
   will contain the exact command that caused an error, the
   description and vertices of the polytope, and the obtained output.

Data obtained from PALP and some other data is cached and most
returned values are immutable. In particular, you cannot change the
vertices of the polytope or their order after creation of the
polytope.

If you are going to work with large sets of data, take a look at
``all_*`` functions in this module. They precompute different data
for sequences of polynomials with a few runs of external programs.
This can significantly affect the time of future computations. You
can also use dump/load, but not all data will be stored (currently
only faces and the number of their internal and boundary points are
stored, in addition to polytope vertices and its polar).

AUTHORS:

- Andrey Novoseltsev (2007-01-11): initial version

- Andrey Novoseltsev (2007-01-15): ``all_*`` functions

- Andrey Novoseltsev (2008-04-01): second version, including:

    - dual nef-partitions and necessary convex_hull and minkowski_sum

    - built-in sequences of 2- and 3-dimensional reflexive polytopes

    - plot3d, skeleton_show

- Andrey Novoseltsev (2009-08-26): dropped maximal dimension requirement

- Andrey Novoseltsev (2010-12-15): new version of nef-partitions

- Andrey Novoseltsev (2013-09-30): switch to PointCollection.

- Maximilian Kreuzer and Harald Skarke: authors of PALP (which was
  also used to obtain the list of 3-dimensional reflexive polytopes)

- Erwin Riegler: the author of nef.x

"""

#*****************************************************************************
#       Copyright (C) 2007-2013 Andrey Novoseltsev <novoselt@gmail.com>
#       Copyright (C) 2007-2013 William Stein <wstein@gmail.com>
#
#  Distributed under the terms of the GNU General Public License (GPL)
#  as published by the Free Software Foundation; either version 2 of
#  the License, or (at your option) any later version.
#                  http://www.gnu.org/licenses/
#*****************************************************************************
from __future__ import print_function, absolute_import
from six.moves import range

from sage.arith.all import gcd, lcm
from sage.combinat.posets.posets import FinitePoset
from sage.env import POLYTOPE_DATA_DIR
<<<<<<< HEAD
=======
from sage.geometry.cone import _ambient_space_point, integral_length
>>>>>>> b4410f11
from sage.geometry.hasse_diagram import Hasse_diagram_from_incidences
from sage.geometry.point_collection import PointCollection, is_PointCollection
from sage.geometry.toric_lattice import ToricLattice, is_ToricLattice
from sage.graphs.graph import DiGraph, Graph
from sage.groups.perm_gps.permgroup_element import PermutationGroupElement
<<<<<<< HEAD
from sage.libs.ppl import (C_Polyhedron, Generator_System, Linear_Expression,
                           point as PPL_point)
from sage.matrix.constructor import matrix
from sage.matrix.matrix import is_Matrix
from sage.misc.all import cached_method, tmp_filename
=======
from sage.libs.ppl import C_Polyhedron, Generator_System, Linear_Expression,\
    point as PPL_point
from sage.matrix.constructor import matrix
from sage.matrix.matrix import is_Matrix
from sage.misc.all import cached_method, flatten, tmp_filename
>>>>>>> b4410f11
from sage.misc.superseded import deprecated_function_alias
from sage.modules.all import vector
from sage.numerical.mip import MixedIntegerLinearProgram
from sage.plot.plot3d.index_face_set import IndexFaceSet
from sage.plot.plot3d.all import line3d, point3d
from sage.plot.plot3d.shapes2 import text3d
from sage.rings.all import Integer, ZZ, QQ
from sage.sets.set import Set_generic
from sage.structure.all import Sequence
from sage.structure.sage_object import SageObject

from copy import copy
import collections
from six.moves import copyreg
import os
import subprocess
import warnings
from six import StringIO
from functools import reduce


class SetOfAllLatticePolytopesClass(Set_generic):
    def _repr_(self):
        r"""
        Return a string representation.

        TESTS::

            sage: lattice_polytope.SetOfAllLatticePolytopesClass()._repr_()
            'Set of all Lattice Polytopes'
        """
        return "Set of all Lattice Polytopes"

    def __call__(self, x):
        r"""
        TESTS::

            sage: o = lattice_polytope.cross_polytope(3)
            sage: lattice_polytope.SetOfAllLatticePolytopesClass().__call__(o)
            3-d reflexive polytope in 3-d lattice M
        """
        if isinstance(x, LatticePolytopeClass):
            return x
        raise TypeError


SetOfAllLatticePolytopes = SetOfAllLatticePolytopesClass()


def LatticePolytope(data, compute_vertices=True, n=0, lattice=None):
    r"""
    Construct a lattice polytope.

    INPUT:

    - ``data`` -- points spanning the lattice polytope, specified as one of:

        * a :class:`point collection
          <sage.geometry.point_collection.PointCollection>` (this is the
          preferred input and it is the quickest and the most memory efficient
          one);

        * an iterable of iterables (for example, a list of vectors)
          defining the point coordinates;

        * a file with matrix data, opened for reading, or

        * a filename of such a file, see :func:`read_palp_matrix` for the
          file format;

    - ``compute_vertices`` -- boolean (default: ``True``). If ``True``, the
       convex hull of the given points will be computed for
       determining vertices. Otherwise, the given points must be
       vertices;

    - ``n`` -- an integer (default: 0) if ``data`` is a name of a file,
       that contains data blocks for several polytopes, the ``n``-th block
       will be used;

    - ``lattice`` -- the ambient lattice of the polytope. If not given, a
      suitable lattice will be determined automatically, most likely the
      :class:`toric lattice <sage.geometry.toric_lattice.ToricLatticeFactory>`
      `M` of the appropriate dimension.

    OUTPUT:

    - a :class:`lattice polytope <LatticePolytopeClass>`.

    EXAMPLES::

        sage: points = [(1,0,0), (0,1,0), (0,0,1), (-1,0,0), (0,-1,0), (0,0,-1)]
        sage: p = LatticePolytope(points)
        sage: p
        3-d reflexive polytope in 3-d lattice M
        sage: p.vertices()
        M( 1,  0,  0),
        M( 0,  1,  0),
        M( 0,  0,  1),
        M(-1,  0,  0),
        M( 0, -1,  0),
        M( 0,  0, -1)
        in 3-d lattice M

    We draw a pretty picture of the polytope in 3-dimensional space::

        sage: p.plot3d().show()

    Now we add an extra point, which is in the interior of the
    polytope...

    ::

        sage: points.append((0,0,0))
        sage: p = LatticePolytope(points)
        sage: p.nvertices()
        6

    You can suppress vertex computation for speed but this can lead to
    mistakes::

        sage: p = LatticePolytope(points, compute_vertices=False)
        ...
        sage: p.nvertices()
        7

    Given points must be in the lattice::

        sage: LatticePolytope([[1/2], [3/2]])
        Traceback (most recent call last):
        ...
        ValueError: points
        [[1/2], [3/2]]
        are not in 1-d lattice M!

    But it is OK to create polytopes of non-maximal dimension::


        sage: p = LatticePolytope([(1,0,0), (0,1,0), (0,0,0),
        ....:       (-1,0,0), (0,-1,0), (0,0,0), (0,0,0)])
        sage: p
        2-d lattice polytope in 3-d lattice M
        sage: p.vertices()
        M(-1,  0, 0),
        M( 0, -1, 0),
        M( 1,  0, 0),
        M( 0,  1, 0)
        in 3-d lattice M

    An empty lattice polytope can be considered as well::

        sage: p = LatticePolytope([], lattice=ToricLattice(3).dual()); p
        -1-d lattice polytope in 3-d lattice M
        sage: p.lattice_dim()
        3
        sage: p.npoints()
        0
        sage: p.nfacets()
        0
        sage: p.points()
        Empty collection
        in 3-d lattice M
        sage: p.faces()
        ((-1-d lattice polytope in 3-d lattice M,),)
    """
    if isinstance(data, LatticePolytopeClass):
        data = data._vertices
        compute_vertices = False
    if (is_PointCollection(data) and
        (lattice is None or lattice is data.module())):
        return LatticePolytopeClass(data, compute_vertices)
    if isinstance(data, str):
        f = open(data)
        skip_palp_matrix(f, n)
        data = read_palp_matrix(data)
        f.close()
    if isinstance(data, (file, StringIO)):
        data = read_palp_matrix(data)
    if not is_PointCollection(data) and not isinstance(data, (list, tuple)):
        try:
            data = list(data)
        except TypeError:
            raise TypeError("cannot construct a polytope from\n%s" % data)
    if lattice is None:
        if not data:
            raise ValueError("lattice must be given explicitly for "
                             "empty polytopes!")
        try:
            if is_ToricLattice(data[0].parent()):
                lattice = data[0].parent()
        except AttributeError:
            pass
    if lattice is None:
        try:
            lattice = ToricLattice(len(data[0])).dual()
        except TypeError:
            raise TypeError("cannot construct a polytope from\n%s" % data)
    try:
        data = tuple(map(lattice, data))        
    except TypeError:
        raise ValueError("points\n%s\nare not in %s!" % (data, lattice))
    for p in data:
        p.set_immutable()
    data = PointCollection(data, lattice)
    return LatticePolytopeClass(data, compute_vertices)


copyreg.constructor(LatticePolytope)   # "safe for unpickling"


def ReflexivePolytope(dim, n):
    r"""
    Return n-th reflexive polytope from the database of 2- or
    3-dimensional reflexive polytopes.

    .. note::

       #. Numeration starts with zero: `0 \leq n \leq 15` for `{\rm dim} = 2`
          and `0 \leq n \leq 4318` for `{\rm dim} = 3`.

       #. During the first call, all reflexive polytopes of requested
          dimension are loaded and cached for future use, so the first
          call for 3-dimensional polytopes can take several seconds,
          but all consecutive calls are fast.

       #. Equivalent to ``ReflexivePolytopes(dim)[n]`` but checks bounds
          first.

    EXAMPLES: The 3rd 2-dimensional polytope is "the diamond:"

    ::

        sage: ReflexivePolytope(2, 3)
        2-d reflexive polytope #3 in 2-d lattice M
        sage: lattice_polytope.ReflexivePolytope(2,3).vertices()
        M( 1,  0),
        M( 0,  1),
        M( 0, -1),
        M(-1,  0)
        in 2-d lattice M

    There are 16 reflexive polygons and numeration starts with 0::

        sage: ReflexivePolytope(2,16)
        Traceback (most recent call last):
        ...
        ValueError: there are only 16 reflexive polygons!

    It is not possible to load a 4-dimensional polytope in this way::

        sage: ReflexivePolytope(4,16)
        Traceback (most recent call last):
        ...
        NotImplementedError: only 2- and 3-dimensional reflexive polytopes are available!
    """
    if dim == 2:
        if n > 15:
            raise ValueError("there are only 16 reflexive polygons!")
        return ReflexivePolytopes(2)[n]
    elif dim == 3:
        if n > 4318:
            raise ValueError("there are only 4319 reflexive 3-polytopes!")
        return ReflexivePolytopes(3)[n]
    else:
        raise NotImplementedError("only 2- and 3-dimensional reflexive polytopes are available!")

# Sequences of reflexive polytopes
_rp = [None]*4

def ReflexivePolytopes(dim):
    r"""
    Return the sequence of all 2- or 3-dimensional reflexive polytopes.

    .. note::

       During the first call the database is loaded and cached for
       future use, so repetitive calls will return the same object in
       memory.

    :param dim: dimension of required reflexive polytopes
    :type dim: 2 or 3
    :rtype: list of lattice polytopes

    EXAMPLES: There are 16 reflexive polygons::

        sage: len(ReflexivePolytopes(2))
        16

    It is not possible to load 4-dimensional polytopes in this way::


        sage: ReflexivePolytopes(4)
        Traceback (most recent call last):
        ...
        NotImplementedError: only 2- and 3-dimensional reflexive polytopes are available!
    """
    global _rp
    if dim not in [2, 3]:
        raise NotImplementedError("only 2- and 3-dimensional reflexive polytopes are available!")
    if _rp[dim] is None:
        rp = read_all_polytopes(
            os.path.join(POLYTOPE_DATA_DIR, "reflexive_polytopes_%dd" % dim))
        for n, p in enumerate(rp):
            # Data files have normal form of reflexive polytopes
            p.normal_form.set_cache(p._vertices)
            p.index.set_cache(n)
            # Prevents dimension computation later
            p.dim.set_cache(dim)
        # Compute "fast" data in one call to PALP
        all_polars(rp)
        # Construction of all points via PALP takes more time after the switch
        # to point collections, which is inconvenient for doctests and using
        # reflexive polytopes in general, turn it off for now - there was no
        # promise in documentation that points are precomputed.
        # all_points(rp + [p._polar for p in rp])
        # TODO: improve faces representation so that we can uncomment
        # all_faces(rp)
        # It adds ~10s for dim=3, which is a bit annoying to wait for.
        _rp[dim] = rp
    return _rp[dim]


def is_LatticePolytope(x):
    r"""
    Check if ``x`` is a lattice polytope.

    INPUT:

    - ``x`` -- anything.

    OUTPUT:

    - ``True`` if ``x`` is a :class:`lattice polytope <LatticePolytopeClass>`,
      ``False`` otherwise.

    EXAMPLES::

        sage: from sage.geometry.lattice_polytope import is_LatticePolytope
        sage: is_LatticePolytope(1)
        False
        sage: p = LatticePolytope([(1,0), (0,1), (-1,-1)])
        sage: p
        2-d reflexive polytope #0 in 2-d lattice M
        sage: is_LatticePolytope(p)
        True
    """
    return isinstance(x, LatticePolytopeClass)


class LatticePolytopeClass(SageObject, collections.Hashable):
    r"""
    Create a lattice polytope.

    .. WARNING::

        This class does not perform any checks of correctness of input nor
        does it convert input into the standard representation. Use
        :func:`LatticePolytope` to construct lattice polytopes.

    Lattice polytopes are immutable, but they cache most of the returned values.

    INPUT:

    The input can be either:

    - ``points`` -- :class:`~sage.geometry.point_collection.PointCollection`;

    - ``compute_vertices`` -- boolean.

    or (these parameters must be given as keywords):

    - ``ambient`` -- ambient structure, this polytope *must be a face of*
      ``ambient``;

    - ``ambient_vertex_indices`` -- increasing list or tuple of integers,
      indices of vertices of ``ambient`` generating this polytope;
      
    - ``ambient_facet_indices`` -- increasing list or tuple of integers,
      indices of facets of ``ambient`` generating this polytope.

    OUTPUT:

    - lattice polytope.

    .. NOTE::

        Every polytope has an ambient structure. If it was not specified, it is
        this polytope itself.
    """

    def __init__(self, points=None, compute_vertices=None,
                 ambient=None, ambient_vertex_indices=None,
                 ambient_facet_indices=None):
        r"""
        Construct a lattice polytope.

        See :func:`LatticePolytope` for documentation.

        TESTS::

            sage: LatticePolytope([(1,2,3), (4,5,6)]) # indirect test
            1-d lattice polytope in 3-d lattice M
        """
        if ambient is None:
            self._ambient = self
            if compute_vertices:
                P = C_Polyhedron(Generator_System(
                    [PPL_point(Linear_Expression(p, 0)) for p in points]))
                P.set_immutable()
                self._PPL.set_cache(P)
                vertices = P.minimized_generators()
                if len(vertices) != len(points):
                    M = points.module()
                    points = tuple(M(v.coefficients()) for v in vertices)
                    for p in points:
                        p.set_immutable()
                    points = PointCollection(points, M)
            self._vertices = points
            self._ambient_vertex_indices = tuple(range(self.nvertices()))
            self._ambient_facet_indices = ()
        else:
            self._ambient = ambient
            self._ambient_vertex_indices = tuple(ambient_vertex_indices)
            self._ambient_facet_indices = tuple(ambient_facet_indices)
            self._vertices = ambient.vertices(self._ambient_vertex_indices)

    def __contains__(self, point):
        r"""
        Check if ``point`` is contained in ``self``.

        See :meth:`_contains` (which is called by this function) for
        documentation.

        TESTS::

            sage: p = lattice_polytope.cross_polytope(2)
            sage: (1,0) in p
            True
            sage: [1,0] in p
            True
            sage: (-2,0) in p
            False
        """
        return self._contains(point)
    
    def __eq__(self, other):
        r"""
        Compare ``self`` with ``other``.

        INPUT:

        - ``other`` -- anything.

        OUTPUT:

        - ``True`` if ``other`` is a :class:`lattice polytope
          <LatticePolytopeClass>` equal to ``self``, ``False`` otherwise.

        .. NOTE::

            Two lattice polytopes are equal if they have the same vertices 
            listed in the same order.

        TESTS::

            sage: p1 = LatticePolytope([(1,0), (0,1), (-1,-1)])
            sage: p2 = LatticePolytope([(1,0), (0,1), (-1,-1)])
            sage: p3 = LatticePolytope([(0,1), (1,0), (-1,-1)])
            sage: p1 == p1
            True
            sage: p1 == p2
            True
            sage: p1 is p2
            False
            sage: p1 == p3
            False
            sage: p1 == 0
            False
        """
        return (isinstance(other, LatticePolytopeClass)
                and self._vertices == other._vertices)

    @cached_method
    def __hash__(self):
        r"""
        Return the hash of ``self``.

        OUTPUT:

        - an integer.

        TESTS::

            sage: o = lattice_polytope.cross_polytope(3)
            sage: hash(o) == hash(o)
            True
        """
        # FIXME: take into account other things that may be preset?..
        return hash(self._vertices)

    def __ne__(self, other):
        r"""
        Compare ``self`` with ``other``.

        INPUT:

        - ``other`` -- anything.

        OUTPUT:

        - ``False`` if ``other`` is a :class:`lattice polytope
          <LatticePolytopeClass>` equal to ``self``, ``True`` otherwise.

        .. NOTE::

            Two lattice polytopes are if they have the same vertices listed in
            the same order.

        TESTS::

            sage: p1 = LatticePolytope([(1,0), (0,1), (-1,-1)])
            sage: p2 = LatticePolytope([(1,0), (0,1), (-1,-1)])
            sage: p3 = LatticePolytope([(0,1), (1,0), (-1,-1)])
            sage: p1 != p1
            False
            sage: p1 != p2
            False
            sage: p1 is p2
            False
            sage: p1 != p3
            True
            sage: p1 != 0
            True
        """
        return not (self == other)

    def __reduce__(self):
        r"""
        Reduction function. Does not store data that can be relatively fast
        recomputed.

        TESTS::

            sage: o = lattice_polytope.cross_polytope(3)
            sage: o.vertices() == loads(o.dumps()).vertices()
            True
        """
        state = self.__dict__.copy()
        state.pop('_vertices')
        state.pop('_distances', None)
        state.pop('_skeleton', None)
        try:
            state['_npoints'] = len(state['_points'])
            state.pop('_points')
        except KeyError:
            pass
        return (LatticePolytope, (self._vertices, None, False), state)

    def __setstate__(self, state):
        r"""
        Restores the state of pickled polytope.

        TESTS::

            sage: o = lattice_polytope.cross_polytope(3)
            sage: o.vertices() == loads(o.dumps()).vertices()
            True
        """
        self.__dict__.update(state)

<<<<<<< HEAD
    def _compute_dim(self):
        r"""
        Compute the dimension of this polytope.
=======
    def _compute_embedding(self):
        r"""
        Compute embedding data for this polytope.
>>>>>>> b4410f11

        Useful only if the dimension of this polytope is not equal to its
        ambient dimension.

        TESTS::

            sage: p = LatticePolytope(([1], [2], [3]))
<<<<<<< HEAD
            sage: hasattr(p, "_dim")
            False
            sage: p._compute_dim()
            sage: p._dim
            1
=======
            sage: hasattr(p, "_sublattice_polytope")
            False
            sage: p._compute_embedding()
            sage: p._sublattice_polytope
            1-d lattice polytope in 1-d lattice M
>>>>>>> b4410f11
        """
        if hasattr(self, "_sublattice_polytope"):
            return
        points = self._vertices
        if not points:  # the empty lattice polytope
            return
<<<<<<< HEAD
        p0 = points[0]
        points = [point - p0 for point in points]
        H = N.submodule(points)
        self._dim = H.rank()
        # Setup auxiliary polytope and maps
        H = H.saturation()
        H_points = [H.coordinates(point) for point in points]
        H_polytope = LatticePolytope(H_points, compute_vertices=True)
        self._sublattice = H
        self._sublattice_polytope = H_polytope
        self._embedding_matrix = H.basis_matrix().transpose()
        self._shift_vector = p0
        # In order to use facet normals obtained from subpolytopes, we
        # need the following (see Trac #9188).
        M = self._embedding_matrix
=======
        p0 = self._shift_vector = points[0]
        points = [point - p0 for point in points]
        H = self._sublattice = self.lattice().submodule(points).saturation()
        self._sublattice_polytope = LatticePolytope([H.coordinates(point)
                                                     for point in points])
        M = self._embedding_matrix = H.basis_matrix().transpose()
        # In order to use facet normals obtained from subpolytopes, we
        # need the following (see Trac #9188).
>>>>>>> b4410f11
        # Basis for the ambient space with spanned subspace in front
        basis = M.columns() + M.integer_kernel().basis()
        # Let's represent it as columns of a matrix
        basis = matrix(basis).transpose()
        # Absolute value helps to keep normals "inner"
        self._dual_embedding_scale = abs(basis.det())
        dualbasis = matrix(ZZ, self._dual_embedding_scale * basis.inverse())
        self._dual_embedding_matrix = dualbasis.submatrix(0,0,M.ncols())

    def _compute_facets(self):
        r"""
        Compute and cache equations of facets of ``self``.

        TESTS::

            sage: p = LatticePolytope([(1,0,0), (0,1,0), (-1,0,0), (0,-1,0)])
            sage: p._compute_facets()
            sage: p._facet_normals
            N( 1,  1, 0),
            N( 1, -1, 0),
            N(-1, -1, 0),
            N(-1,  1, 0)
            in 3-d lattice N
        """
        assert not hasattr(self, "_facet_normals")
<<<<<<< HEAD
        if self.dim() == self.lattice_dim():
            N = self.dual_lattice()
            normals = []
            constants = []
            for c in self._PPL().minimized_constraints():
                assert c.is_inequality()
                normals.append(N(c.coefficients()))
                normals[-1].set_immutable()
                constants.append(c.inhomogeneous_term())
            # Sort normals if facets are vertices
            if (self.dim() == 1
                and normals[0] * self.vertex(0) + constants[0] != 0):
                normals = (normals[1], normals[0])
                constants = (constants[1], constants[0])
            self.is_reflexive.set_cache(all(c == 1 for c in constants))
            if self.is_reflexive():
                polar = LatticePolytope(
                    normals, compute_vertices=False, lattice=N)
                polar._dim = self._dim
                polar.is_reflexive.set_cache(True)
                polar._polar = self
                self._polar = polar
                self._facet_normals = polar._vertices
                polar._facet_normals = self._vertices
                self._facet_constants = vector(ZZ, [1] * polar.nvertices())
                self._facet_constants.set_immutable()
                polar._facet_constants = vector(ZZ, [1] * self.nvertices())
                polar._facet_constants.set_immutable()
            else:
                self._facet_normals = PointCollection(normals, N)
                self._facet_constants = vector(ZZ, constants)
                self._facet_constants.set_immutable()
=======
        N = self.dual_lattice()
        normals = []
        constants = []
        for c in self._PPL().minimized_constraints():
            if c.is_inequality():
                normals.append(N(c.coefficients()))
                normals[-1].set_immutable()
                constants.append(c.inhomogeneous_term())
        # Sort normals if facets are vertices
        if (self.dim() == 1
            and normals[0] * self.vertex(0) + constants[0] != 0):
            normals = (normals[1], normals[0])
            constants = (constants[1], constants[0])
        self.is_reflexive.set_cache(all(c == 1 for c in constants))
        if self.is_reflexive():
            polar = LatticePolytope(
                normals, compute_vertices=False, lattice=N)
            polar.dim.set_cache(self.dim())
            polar.is_reflexive.set_cache(True)
            polar._polar = self
            self._polar = polar
            self._facet_normals = polar._vertices
            polar._facet_normals = self._vertices
            self._facet_constants = vector(ZZ, [1] * polar.nvertices())
            self._facet_constants.set_immutable()
            polar._facet_constants = vector(ZZ, [1] * self.nvertices())
            polar._facet_constants.set_immutable()
>>>>>>> b4410f11
        else:
            self._facet_normals = PointCollection(normals, N)
            self._facet_constants = vector(ZZ, constants)
            self._facet_constants.set_immutable()

    def _compute_hodge_numbers(self):
        r"""
        Compute Hodge numbers for the current nef_partitions.

        This function (currently) always raises an exception directing to
        use another way for computing Hodge numbers.

        TESTS::

            sage: o = lattice_polytope.cross_polytope(3)
            sage: o._compute_hodge_numbers()
            Traceback (most recent call last):
            ...
            NotImplementedError: use nef_partitions(hodge_numbers=True)!
        """
        raise NotImplementedError("use nef_partitions(hodge_numbers=True)!")

    def _contains(self, point, region='whole polytope'):
        r"""
        Check if ``point`` is contained in ``self``.

        This function is called by :meth:`__contains__` and :meth:`contains`
        to ensure the same call depth for warning messages.

        INPUT:

        - ``point`` -- anything. An attempt will be made to convert it into a
          single element of the ambient space of ``self``. If it fails,
          ``False`` is returned;

        - ``region`` -- string. Can be either 'whole polytope' (default),
          'interior', or 'relative interior'.

        OUTPUT:

        - ``True`` if ``point`` is contained in the specified ``region`` of
          ``self``, ``False`` otherwise.

        Raises a ``ValueError`` if ``region`` is not one of the
        three allowed values.

        TESTS::

            sage: p = lattice_polytope.cross_polytope(2)
            sage: p._contains((1,0))
            True
        """
        try:
            point = _ambient_space_point(self, point)
        except TypeError as ex:
            if str(ex).endswith("have incompatible lattices!"):
                warnings.warn("you have checked if a cone contains a point "
                              "from an incompatible lattice, this is False!",
                              stacklevel=3)
            return False

        if region not in ("whole polytope", "relative interior", "interior"):
            raise ValueError("%s is an unknown region" % region)
        if region == "interior" and self.dim() < self.lattice_dim():
            return False
        need_strict = region.endswith("interior")
        N = self.dual_lattice()
        for c in self._PPL().minimized_constraints():
            pr = N(c.coefficients()) * point + c.inhomogeneous_term()
            if c.is_equality():
                if pr != 0:
                    return False
            elif pr < 0 or need_strict and pr == 0:
                return False
        return True

    def _embed(self, data):
        r"""
        Embed given point(s) into the ambient space of this polytope.

        INPUT:

        - ``data`` - point or matrix of points (as columns) in the affine
          subspace spanned by this polytope

        OUTPUT: The same point(s) in the coordinates of the ambient space of
        this polytope.

        TESTS::

            sage: o = lattice_polytope.cross_polytope(3)
            sage: o._embed(o.vertices()) == o.vertices()
            True
            sage: m = matrix(ZZ, 3)
            sage: m[0, 0] = 1
            sage: m[1, 1] = 1
            sage: p = o.affine_transform(m)
            sage: p._embed((0,0))
            M(-1, 0, 0)
        """
        if self.lattice_dim() == self.dim():
            return data
        self._compute_embedding()
        M = self.lattice()
        if is_PointCollection(data):
            r = [M(self._embedding_matrix * point + self._shift_vector)
                 for point in data]
            for point in r:
                point.set_immutable()
            return PointCollection(r, M)
        elif is_Matrix(data):
            r = self._embedding_matrix * data
            for i, col in enumerate(r.columns(copy=False)):
                r.set_column(i, col + self._shift_vector)
            return r
        else:
            return M(self._embedding_matrix * vector(QQ, data) +
                     self._shift_vector)

    def _latex_(self):
        r"""
        Return the latex representation of self.

        OUTPUT:

        - string

        EXAMPLES:

        Arbitrary lattice polytopes are printed as `\Delta^d`, where `d` is
        the (actual) dimension of the polytope::

            sage: LatticePolytope([(1,1), (0,0)])._latex_()
            '\\Delta^{1}'

        For 2- and 3-d reflexive polytopes the index in the internal database
        appears as a subscript::

            sage: print(ReflexivePolytope(2, 3)._latex_())
            \Delta^{2}_{3}
        """
        result = r"\Delta^{%d}" % self.dim()
        if self.dim() in (2, 3) and self.is_reflexive():
            result += "_{%d}" % self.index()
        return result

    def _palp(self, command, reduce_dimension=False):
        r"""
        Run ``command`` on vertices of this polytope.

        Returns the output of ``command`` as a string.

        .. note::

          PALP cannot be called for polytopes that do not span the ambient space.
          If you specify ``reduce_dimension=True`` argument, PALP will be
          called for vertices of this polytope in some basis of the affine space
          it spans.

        TESTS::

            sage: o = lattice_polytope.cross_polytope(3)
            sage: o._palp("poly.x -f")
            'M:7 6 N:27 8 Pic:17 Cor:0\n'
            sage: print(o._palp("nef.x -f -N -p")) # random time information
            M:27 8 N:7 6  codim=2 #part=5
            H:[0] P:0 V:2 4 5       0sec  0cpu
            H:[0] P:2 V:3 4 5       0sec  0cpu
            H:[0] P:3 V:4 5       0sec  0cpu
            np=3 d:1 p:1    0sec     0cpu

            sage: p = LatticePolytope([[1]])
            sage: p._palp("poly.x -f")
            Traceback (most recent call last):
            ...
            ValueError: Cannot run "poly.x -f" for the zero-dimensional polytope!
            Polytope: 0-d lattice polytope in 1-d lattice M

            sage: p = LatticePolytope([(1,0,0), (0,1,0), (-1,0,0), (0,-1,0)])
            sage: p._palp("poly.x -f")
            Traceback (most recent call last):
            ...
            ValueError: Cannot run PALP for a 2-dimensional polytope in a 3-dimensional space!
            sage: p._palp("poly.x -f", reduce_dimension=True)
            'M:5 4 F:4\n'
        """
        if self.dim() <= 0:
            raise ValueError(("Cannot run \"%s\" for the zero-dimensional "
                + "polytope!\nPolytope: %s") % (command, self))
        if self.dim() < self.lattice_dim() and not reduce_dimension:
            raise ValueError(("Cannot run PALP for a %d-dimensional polytope " +
            "in a %d-dimensional space!") % (self.dim(), self.lattice_dim()))
        fn = _palp(command, [self], reduce_dimension)
        with open(fn) as f:
            result = f.read()
        os.remove(fn)
        if (not result or
            "!" in result or
            "failed." in result or
            "increase" in result or
            "Unable" in result):
            lines = ["Error executing '%s' for the given polytope!" % command,
                     "Output:", result]
            raise ValueError("\n".join(lines))
        return result

    @cached_method
    def _PPL(self):
        r"""
        Return the Parma Polyhedra Library (PPL) representation of ``self``.

        OUTPUT:

        - :class:`~sage.libs.ppl.C_Polyhedron`

        EXAMPLES::

            sage: o = lattice_polytope.cross_polytope(3)
            sage: o._PPL()
            A 3-dimensional polyhedron in QQ^3
            defined as the convex hull of 6 points
            sage: o._PPL().minimized_generators()
            Generator_System {point(-1/1, 0/1, 0/1),
                              point(0/1, -1/1, 0/1),
                              point(0/1, 0/1, -1/1),
                              point(0/1, 0/1, 1/1),
                              point(0/1, 1/1, 0/1),
                              point(1/1, 0/1, 0/1)}
            sage: o._PPL().minimized_constraints()
            Constraint_System {x0-x1-x2+1>=0,
                               x0+x1-x2+1>=0,
                               x0+x1+x2+1>=0,
                               x0-x1+x2+1>=0,
                               -x0-x1+x2+1>=0,
                               -x0-x1-x2+1>=0,
                               -x0+x1-x2+1>=0,
                               -x0+x1+x2+1>=0}
        """
        P = C_Polyhedron(Generator_System(
            [PPL_point(Linear_Expression(v, 0)) for v in self.vertices()]))
        P.set_immutable()
        return P

    def _pullback(self, data):
        r"""
        Pull back given point(s) to the affine subspace spanned by this polytope.

        INPUT:

        - ``data`` -- rational point or matrix of points (as columns) in the
          ambient space

        OUTPUT: The same point(s) in the coordinates of the affine subspace
        space spanned by this polytope.

        TESTS::

            sage: o = lattice_polytope.cross_polytope(3)
            sage: o._pullback(o.vertices().column_matrix()) == o.vertices().column_matrix()
            True
            sage: m = matrix(ZZ, 3)
            sage: m[0, 0] = 1
            sage: m[1, 1] = 1
            sage: p = o.affine_transform(m)
            sage: p._pullback((0, 0, 0))
            [1, 0]
        """
        if self.lattice_dim() == self.dim():
            return data
        self._compute_embedding()
        if data is self._vertices:
            return self._sublattice_polytope._vertices
        if is_PointCollection(data):
            r = [self._pullback(point) for point in data]
            for point in r:
                point.set_immutable()
            return PointCollection(r, self._sublattice)
        if is_Matrix(data):
            r = matrix([self._pullback(col)
                    for col in data.columns(copy=False)]).transpose()
            return r
        data = vector(QQ, data)
        return self._sublattice.coordinates(data - self._shift_vector)

    def _read_equations(self, data):
        r"""
        Read equations of facets/vertices of polar polytope from string or
        file.

        TESTS:

        For a reflexive polytope construct the polar polytope::

            sage: p = LatticePolytope([(1,0), (0,1), (-1,-1)])
            sage: p.vertices()
            M( 1,  0),
            M( 0,  1),
            M(-1, -1)
            in 2-d lattice M
            sage: s = p.poly_x("e")
            sage: print(s)
            3 2  Vertices of P-dual <-> Equations of P
               2  -1
              -1   2
              -1  -1
            sage: "_polar" in p.__dict__
            False
            sage: p._read_equations(s)
            sage: p._polar._vertices
            N( 2, -1),
            N(-1,  2),
            N(-1, -1)
            in 2-d lattice N

        For a non-reflexive polytope cache facet equations::

            sage: p = LatticePolytope([(1,0), (0,2), (-1,-3 )])
            sage: p.vertices()
            M( 1,  0),
            M( 0,  2),
            M(-1, -3)
            in 2-d lattice M
            sage: "_facet_normals" in p.__dict__
            False
            sage: "_facet_constants" in p.__dict__
            False
            sage: s = p.poly_x("e")
            sage: print(s)
            3 2  Equations of P
               5  -1     2
              -2  -1     2
              -3   2     3
            sage: p._read_equations(s)
            sage: p._facet_normals
            N( 5, -1),
            N(-2, -1),
            N(-3,  2)
            in 2-d lattice N
            sage: p._facet_constants
            (2, 2, 3)
        """
        if isinstance(data, str):
            f = StringIO(data)
            self._read_equations(f)
            f.close()
            return
        if self.is_reflexive.cache is not None:
            # If it is already known that this polytope is reflexive, its
            # polar (whose vertices are equations of facets of this one)
            # is already computed and there is no need to read equations
            # of facets of this polytope. Moreover, doing so can corrupt
            # data if this polytope was constructed as polar. Skip input.
            skip_palp_matrix(data)
            return
        pos = data.tell()
        line = data.readline()
        self.is_reflexive.set_cache(line.find("Vertices of P-dual") != -1)
        N = self.dual_lattice()
        if self.is_reflexive():
            data.seek(pos)
            polar = LatticePolytope(read_palp_matrix(data).columns(),
                                    compute_vertices=False, lattice=N)
            polar.dim.set_cache(self.dim())
            polar.is_reflexive.set_cache(True)
            polar._constructed_as_polar = True
            polar._polar = self
            self._polar = polar
            self._facet_normals = polar._vertices
            polar._facet_normals = self._vertices
            self._facet_constants = vector(ZZ, [1]*polar.nvertices())
            self._facet_constants.set_immutable()
            polar._facet_constants = vector(ZZ, [1]*self.nvertices())
            polar._facet_constants.set_immutable()
        else:
            normals = []
            constants = []
            for i in range(int(line.split()[0])):
                line = data.readline()
                numbers = [int(number) for number in line.split()]
                constants.append(numbers.pop())
                normals.append(N(numbers))
                normals[-1].set_immutable()
            self._facet_normals = PointCollection(normals, N)
            self._facet_constants = vector(ZZ, constants)
            self._facet_constants.set_immutable()

    def _read_nef_partitions(self, data):
        r"""
        Read nef-partitions of ``self`` from ``data``.

        INPUT:

        - ``data`` -- a string or a file.

        OUTPUT:

        - none.

        TESTS::

            sage: o = lattice_polytope.cross_polytope(3)
            sage: s = o.nef_x("-p -N -Lv")
            sage: print(s) # random time values
            M:27 8 N:7 6  codim=2 #part=5
            3 6 Vertices in N-lattice:
                1    0    0   -1    0    0
                0    1    0    0   -1    0
                0    0    1    0    0   -1
            ------------------------------
                1    0    0    1    0    0  d=2  codim=2
                0    1    0    0    1    0  d=2  codim=2
                0    0    1    0    0    1  d=2  codim=2
             P:0 V:2 4 5   (0 2) (1 1) (2 0)     0sec  0cpu
             P:2 V:3 4 5   (1 1) (1 1) (1 1)     0sec  0cpu
             P:3 V:4 5   (0 2) (1 1) (1 1)     0sec  0cpu
            np=3 d:1 p:1    0sec     0cpu

        We make a copy of the octahedron since direct use of this function may
        destroy cache integrity and lead so strange effects in other doctests::

            sage: o_copy = LatticePolytope(o.vertices())
            sage: "_nef_partitions" in o_copy.__dict__
            False
            sage: o_copy._read_nef_partitions(s)
            sage: o_copy._nef_partitions
            [
            Nef-partition {0, 1, 3} U {2, 4, 5},
            Nef-partition {0, 1, 2} U {3, 4, 5},
            Nef-partition {0, 1, 2, 3} U {4, 5}
            ]
        """
        if isinstance(data, str):
            f = StringIO(data)
            self._read_nef_partitions(f)
            f.close()
            return
        nvertices = self.nvertices()
        data.readline() # Skip M/N information
        nef_vertices = read_palp_matrix(data)
        if self.vertices().column_matrix() != nef_vertices:
            raise RuntimeError("nef.x changed the order of vertices!")
        line = data.readline()
        if line == "":
            raise ValueError("more data expected!")
        partitions = Sequence([], cr=True)
        while len(line) > 0 and line.find("np=") == -1:
            if line.find("V:") == -1:
                line = data.readline()
                continue
            start = line.find("V:") + 2
            end = line.find("  ", start)  # Find DOUBLE space
            pvertices = Sequence(line[start:end].split(),int)
            partition = [0] * nvertices
            for v in pvertices:
                partition[v] = 1
            partition = NefPartition(partition, self)
            partition._is_product = line.find(" D ") != -1
            partition._is_projection = line.find(" DP ") != -1
            # Set the stuff
            start = line.find("H:")
            if start != -1:
                start += 2
                end = line.find("[", start)
                partition._hodge_numbers = tuple(int(h)
                                            for h in line[start:end].split())
            partitions.append(partition)
            line = data.readline()
        start = line.find("np=")
        if start == -1:
            raise ValueError("""Wrong data format, cannot find "np="!""")
        partitions.set_immutable()
        self._nef_partitions = partitions

    def _repr_(self):
        r"""
        Return a string representation of ``self``.

        OUTPUT:

        - a string.

        TESTS::

            sage: o = lattice_polytope.cross_polytope(3)
            sage: o._repr_()
            '3-d reflexive polytope in 3-d lattice M'
        """
        parts = ["%d-d" % self.dim()]
        if self.ambient() is self:
            parts.extend(["lattice", "polytope", "in"])
            try:
                if self.is_reflexive():
                    parts[1] = "reflexive"
                    if self.dim() == 2 or self.index.is_in_cache():
                        parts.insert(-1, "#%d" % self.index())
            except ValueError:
                pass
            if is_ToricLattice(self.lattice()):
                parts.append(str(self.lattice()))
            else:
                parts.append("%d-d lattice" % self.lattice_dim())
        else:
            parts.extend(["face of", str(self.ambient())])
        return " ".join(parts)

    def _sort_faces(self,  faces):
        r"""
        Return sorted (if necessary) ``faces`` as a tuple.

        This function ensures that zero-dimensional faces are listed in
        agreement with the order of corresponding vertices and facets with
        facet normals.

        INPUT:

        - ``faces`` -- iterable of :class:`lattice polytopes
          <LatticePolytopeClass>`.

        OUTPUT:

        - :class:`tuple` of :class:`lattice polytopes <LatticePolytopeClass>`.

        TESTS::

            sage: o = lattice_polytope.cross_polytope(3)
            sage: # indirect doctest
            sage: for i, face in enumerate(o.faces(0)):
            ....:     if face.vertex(0) != o.vertex(i):
            ....:         print("Wrong order!")
        """
        faces = tuple(faces)
        if len(faces) > 1: # Otherwise there is nothing to sort
            if faces[0].nvertices() == 1:
                faces = tuple(sorted(faces,
                                     key=lambda f: f._ambient_vertex_indices))
            elif faces[0].dim() == self.dim() - 1 and \
                    hasattr(self, "_facet_normals"):
                # If we already have facet normals, sort according to them
                faces = set(faces)
                sorted_faces = [None] * len(faces)
                for i, n in enumerate(self.facet_normals()):
                    for f in faces:
                        if set(n * f.vertices()) == set([- self.facet_constant(i)]):
                            sorted_faces[i] = f
                            faces.remove(f)
                            break
                faces = tuple(sorted_faces)
        return faces

    @cached_method
    def adjacent(self):
        r"""
        Return faces adjacent to ``self`` in the ambient face lattice.

        Two *distinct* faces `F_1` and `F_2` of the same face lattice are
        **adjacent** if all of the following conditions hold:

        * `F_1` and `F_2` have the same dimension `d`;

        * `F_1` and `F_2` share a facet of dimension `d-1`;

        * `F_1` and `F_2` are facets of some face of dimension `d+1`, unless
          `d` is the dimension of the ambient structure.

        OUTPUT:

        - :class:`tuple` of :class:`lattice polytopes <LatticePolytopeClass>`.

        EXAMPLES::

            sage: o = lattice_polytope.cross_polytope(3)
            sage: o.adjacent()
            ()
            sage: face = o.faces(1)[0]
            sage: face.adjacent()
            (1-d face of 3-d reflexive polytope in 3-d lattice M,
             1-d face of 3-d reflexive polytope in 3-d lattice M,
             1-d face of 3-d reflexive polytope in 3-d lattice M,
             1-d face of 3-d reflexive polytope in 3-d lattice M)
        """
        L = self._ambient.face_lattice()
        adjacent = set()
        for superface in self.facet_of():
            for facet in self.facets():
                adjacent.update(L.open_interval(facet,  superface))
        adjacent.discard(self)
        return self._sort_faces(adjacent)

    def affine_transform(self, a=1, b=0):
        r"""
        Return a*P+b, where P is this lattice polytope.

        .. note::

          #. While ``a`` and ``b`` may be rational, the final result must be a
             lattice polytope, i.e. all vertices must be integral.

          #. If the transform (restricted to this polytope) is bijective, facial
             structure will be preserved, e.g. the first facet of the image will
             be spanned by the images of vertices which span the first facet of
             the original polytope.

        INPUT:

        - ``a`` - (default: 1) rational scalar or matrix

        - ``b`` - (default: 0) rational scalar or vector, scalars are
          interpreted as vectors with the same components

        EXAMPLES::

            sage: o = lattice_polytope.cross_polytope(2)
            sage: o.vertices()
            M( 1,  0),
            M( 0,  1),
            M(-1,  0),
            M( 0, -1)
            in 2-d lattice M
            sage: o.affine_transform(2).vertices()
            M( 2,  0),
            M( 0,  2),
            M(-2,  0),
            M( 0, -2)
            in 2-d lattice M
            sage: o.affine_transform(1,1).vertices()
            M(2, 1),
            M(1, 2),
            M(0, 1),
            M(1, 0)
            in 2-d lattice M
            sage: o.affine_transform(b=1).vertices()
            M(2, 1),
            M(1, 2),
            M(0, 1),
            M(1, 0)
            in 2-d lattice M
            sage: o.affine_transform(b=(1, 0)).vertices()
            M(2,  0),
            M(1,  1),
            M(0,  0),
            M(1, -1)
            in 2-d lattice M
            sage: a = matrix(QQ, 2, [1/2, 0, 0, 3/2])
            sage: o.polar().vertices()
            N( 1,  1),
            N( 1, -1),
            N(-1, -1),
            N(-1,  1)
            in 2-d lattice N
            sage: o.polar().affine_transform(a, (1/2, -1/2)).vertices()
            M(1,  1),
            M(1, -2),
            M(0, -2),
            M(0,  1)
            in 2-d lattice M

        While you can use rational transformation, the result must be integer::

            sage: o.affine_transform(a)
            Traceback (most recent call last):
            ...
            ValueError: points
            [(1/2, 0), (0, 3/2), (-1/2, 0), (0, -3/2)]
            are not in 2-d lattice M!
        """
        new_vertices = self.vertices() * a
        if b in QQ:
            b = vector(QQ, [b]*new_vertices.ncols())
        else:
            b = vector(QQ, b)
        new_vertices = [c + b for c in new_vertices]
        r = LatticePolytope(new_vertices)
        if (a in QQ and a != 0) or r.dim() == self.dim():
            r._constructed_as_affine_transform = True
            if hasattr(self, "_constructed_as_affine_transform"):
                # Prevent long chains of "original-transform"
                r._original = self._original
            else:
                r._original = self
        return r

    def ambient(self):
        r"""
        Return the ambient structure of ``self``.

        OUTPUT:

        - lattice polytope containing ``self`` as a face.

        EXAMPLES::

            sage: o = lattice_polytope.cross_polytope(3)
            sage: o.ambient()
            3-d reflexive polytope in 3-d lattice M
            sage: o.ambient() is o
            True
            sage: face = o.faces(1)[0]
            sage: face
            1-d face of 3-d reflexive polytope in 3-d lattice M
            sage: face.ambient()
            3-d reflexive polytope in 3-d lattice M
            sage: face.ambient() is o
            True
        """
        return self._ambient

    def ambient_facet_indices(self):
        r"""
        Return indices of facets of the ambient polytope containing ``self``.

        OUTPUT:

        - increasing :class:`tuple` of integers.

        EXAMPLES:
        
        The polytope itself is not contained in any of its facets::

            sage: o = lattice_polytope.cross_polytope(3)
            sage: o.ambient_facet_indices()
            ()
            
        But each of its other faces is contained in one or more facets::
        
            sage: face = o.faces(1)[0]
            sage: face.ambient_facet_indices()
            (4, 5)
            sage: face.vertices()
            M(1, 0, 0),
            M(0, 1, 0)
            in 3-d lattice M
            sage: o.facets()[face.ambient_facet_indices()[0]].vertices()
            M(1, 0,  0),
            M(0, 1,  0),
            M(0, 0, -1)
            in 3-d lattice M
        """
        return self._ambient_facet_indices

    @cached_method
    def ambient_point_indices(self):
        r"""
        Return indices of points of the ambient polytope contained in this one.

        OUTPUT:

        - :class:`tuple` of integers, the order corresponds to the order of
          points of this polytope.

        EXAMPLES::

            sage: cube = lattice_polytope.cross_polytope(3).polar()
            sage: face = cube.facets()[0]
            sage: face.ambient_point_indices()
            (4, 5, 6, 7, 8, 9, 10, 11, 12)
            sage: cube.points(face.ambient_point_indices()) == face.points()
            True
        """
        if self._ambient is self:
            return tuple(range(self.npoints()))
        points = self._ambient.points()
        return tuple(points.index(p) for p in self.points())

    @cached_method
    def ambient_ordered_point_indices(self):
        r"""
        Return indices of points of the ambient polytope contained in this one.

        OUTPUT:

        - :class:`tuple` of integers such that ambient points in this order are
          geometrically ordered, e.g. for an edge points will appear from one
          end point to the other.

        EXAMPLES::

            sage: cube = lattice_polytope.cross_polytope(3).polar()
            sage: face = cube.facets()[0]
            sage: face.ambient_ordered_point_indices()
            (5, 8, 4, 9, 10, 11, 6, 12, 7)
            sage: cube.points(face.ambient_ordered_point_indices())
            N(-1, -1, -1),
            N(-1, -1,  0),
            N(-1, -1,  1),
            N(-1,  0, -1),
            N(-1,  0,  0),
            N(-1,  0,  1),
            N(-1,  1, -1),
            N(-1,  1,  0),
            N(-1,  1,  1)
            in 3-d lattice N
        """
        if self._ambient is self:
            return tuple(range(self.npoints()))
        points = self._ambient.points()
        return tuple(points.index(p) for p in sorted(self.points()))

    def ambient_vertex_indices(self):
        r"""
        Return indices of vertices of the ambient structure generating ``self``.

        OUTPUT:

        - increasing :class:`tuple` of integers.

        EXAMPLES::

            sage: o = lattice_polytope.cross_polytope(3)
            sage: o.ambient_vertex_indices()
            (0, 1, 2, 3, 4, 5)
            sage: face = o.faces(1)[0]
            sage: face.ambient_vertex_indices()
            (0, 1)
        """
        return self._ambient_vertex_indices
        
    @cached_method
    def boundary_point_indices(self):
        r"""
        Return indices of (relative) boundary lattice points of this polytope.

        OUTPUT:
        
        - increasing :class:`tuple` of integers.

        EXAMPLES:
       
        All points but the origin are on the boundary of this square::

            sage: square = lattice_polytope.cross_polytope(2).polar()
            sage: square.points()
            N( 1,  1),
            N( 1, -1),
            N(-1, -1),
            N(-1,  1),
            N(-1,  0),
            N( 0, -1),
            N( 0,  0),
            N( 0,  1),
            N( 1,  0)
            in 2-d lattice N
            sage: square.boundary_point_indices()
            (0, 1, 2, 3, 4, 5, 7, 8)
            
        For an edge the boundary is formed by the end points::
        
            sage: face = square.edges()[0]
            sage: face.points()
            N(-1, -1),
            N(-1,  1),
            N(-1,  0)
            in 2-d lattice N
            sage: face.boundary_point_indices()
            (0, 1)
        """
        return tuple(i
                     for i, c in enumerate(self.distances().columns(copy=False))
                     if len(c.nonzero_positions()) < self.nfacets())
        
    def boundary_points(self):
        r"""
        Return (relative) boundary lattice points of this polytope.
        
        OUTPUT:

        - a :class:`point collection <PointCollection>`.

        EXAMPLES:
       
        All points but the origin are on the boundary of this square::

            sage: square = lattice_polytope.cross_polytope(2).polar()
            sage: square.boundary_points()
            N( 1,  1),
            N( 1, -1),
            N(-1, -1),
            N(-1,  1),
            N(-1,  0),
            N( 0, -1),
            N( 0,  1),
            N( 1,  0)
            in 2-d lattice N
            
        For an edge the boundary is formed by the end points::
        
            sage: face = square.edges()[0]
            sage: face.boundary_points()
            N(-1, -1),
            N(-1,  1)
            in 2-d lattice N
        """
        return self.points(self.boundary_point_indices())

    def contains(self, *args):
        r"""
        Check if a given point is contained in ``self``.

        INPUT:

        - anything. An attempt will be made to convert all arguments into a
          single element of the ambient space of ``self``. If it fails,
          ``False`` will be returned.

        OUTPUT:

        - ``True`` if the given point is contained in ``self``, ``False``
          otherwise.

        EXAMPLES::

            sage: p = lattice_polytope.cross_polytope(2)
            sage: p.contains(p.lattice()(1,0))
            True
            sage: p.contains((1,0))
            True
            sage: p.contains(1,0)
            True
            sage: p.contains((2,0))
            False
        """
        point = flatten(args)
        if len(point) == 1:
           point = point[0]
        return self._contains(point)
        
    @cached_method
    def dim(self):
        r"""
        Return the dimension of this polytope.

        EXAMPLES: We create a 3-dimensional octahedron and check its
        dimension::

            sage: o = lattice_polytope.cross_polytope(3)
            sage: o.dim()
            3

        Now we create a 2-dimensional diamond in a 3-dimensional space::

            sage: p = LatticePolytope([(1,0,0), (0,1,0), (-1,0,0), (0,-1,0)])
            sage: p.dim()
            2
            sage: p.lattice_dim()
            3
        """
<<<<<<< HEAD
        if not hasattr(self, "_dim"):
            self._compute_dim()
        return self._dim
=======
        return self._PPL().affine_dimension() if self.nvertices() else -1
>>>>>>> b4410f11

    def distances(self, point=None):
        r"""
        Return the matrix of distances for this polytope or distances for
        the given point.

        The matrix of distances m gives distances m[i,j] between the i-th
        facet (which is also the i-th vertex of the polar polytope in the
        reflexive case) and j-th point of this polytope.

        If point is specified, integral distances from the point to all
        facets of this polytope will be computed.

        EXAMPLES: The matrix of distances for a 3-dimensional octahedron::

            sage: o = lattice_polytope.cross_polytope(3)
            sage: o.distances()
            [2 0 0 0 2 2 1]
            [2 2 0 0 0 2 1]
            [2 2 2 0 0 0 1]
            [2 0 2 0 2 0 1]
            [0 0 2 2 2 0 1]
            [0 0 0 2 2 2 1]
            [0 2 0 2 0 2 1]
            [0 2 2 2 0 0 1]

        Distances from facets to the point (1,2,3)::

            sage: o.distances([1,2,3])
            (-3, 1, 7, 3, 1, -5, -1, 5)

        It is OK to use RATIONAL coordinates::

            sage: o.distances([1,2,3/2])
            (-3/2, 5/2, 11/2, 3/2, -1/2, -7/2, 1/2, 7/2)
            sage: o.distances([1,2,sqrt(2)])
            Traceback (most recent call last):
            ...
            TypeError: unable to convert sqrt(2) to an element of Rational Field

        Now we create a non-spanning polytope::

            sage: p = LatticePolytope([(1,0,0), (0,1,0), (-1,0,0), (0,-1,0)])
            sage: p.distances()
            [2 2 0 0 1]
            [2 0 0 2 1]
            [0 0 2 2 1]
            [0 2 2 0 1]
            sage: p.distances((1/2, 3, 0))
            (9/2, -3/2, -5/2, 7/2)
<<<<<<< HEAD
=======
            
        This point is not even in the affine subspace of the polytope::
        
>>>>>>> b4410f11
            sage: p.distances((1, 1, 1))
            (3, 1, -1, 1)
        """
        if point is not None:
            return (vector(QQ, point) * self.facet_normals() +
                    self.facet_constants())
        try:
            return self._distances
        except AttributeError:
            P = self.points()
            n = self.npoints()
            self._distances = matrix(ZZ, [F * P + vector(ZZ, [c]*n)
                for F, c in zip(self.facet_normals(), self.facet_constants())])
            self._distances.set_immutable()
            return self._distances

    @cached_method
    def dual(self):
        r"""
        Return the dual face under face duality of polar reflexive polytopes.
        
        This duality extends the correspondence between vertices and facets.
        
        OUTPUT:
        
        - a :class:`lattice polytope <LatticePolytopeClass>`.
        
        EXAMPLES::
        
            sage: o = lattice_polytope.cross_polytope(4)
            sage: e = o.edges()[0]; e
            1-d face of 4-d reflexive polytope in 4-d lattice M
            sage: ed = e.dual(); ed
            2-d face of 4-d reflexive polytope in 4-d lattice N
            sage: ed.ambient() is e.ambient().polar()
            True
            sage: e.ambient_vertex_indices() == ed.ambient_facet_indices()
            True
            sage: e.ambient_facet_indices() == ed.ambient_vertex_indices()
            True
        """
        for f in self._ambient.polar().faces(codim=self.dim() + 1):
            if f._ambient_vertex_indices == self._ambient_facet_indices:
                f.dual.set_cache(self)
                return f

    @cached_method
    def dual_lattice(self):
        r"""
        Return the dual of the ambient lattice of ``self``.

        OUTPUT:

        - a lattice. If possible (that is, if :meth:`lattice` has a
          ``dual()`` method), the dual lattice is returned. Otherwise,
          `\ZZ^n` is returned, where `n` is the dimension of ``self``.

        EXAMPLES::

            sage: LatticePolytope([(1,0)]).dual_lattice()
            2-d lattice N
            sage: LatticePolytope([], lattice=ZZ^3).dual_lattice()
            Ambient free module of rank 3
            over the principal ideal domain Integer Ring
        """
        try:
            return self.lattice().dual()
        except AttributeError:
            return ZZ**self.lattice_dim()

    def edges(self):
        r"""
        Return edges (faces of dimension 1) of ``self``.

        OUTPUT:

        - :class:`tuple` of :class:`lattice polytopes <LatticePolytopeClass>`.

        EXAMPLES::

            sage: o = lattice_polytope.cross_polytope(3)
            sage: o.edges()
            (1-d face of 3-d reflexive polytope in 3-d lattice M,
            ...
             1-d face of 3-d reflexive polytope in 3-d lattice M)
            sage: len(o.edges())
            12
        """
        return self.faces(dim=1)
        
    edges_lp = deprecated_function_alias(22122, edges)

    @cached_method
    def face_lattice(self):
        r"""
        Return the face lattice of ``self``.

        This lattice will have the empty polytope as the bottom and this
        polytope itself as the top.

        OUTPUT:

        - :class:`finite poset <sage.combinat.posets.posets.FinitePoset>` of
          :class:`lattice polytopes <LatticePolytopeClass>`.

        EXAMPLES:

        Let's take a look at the face lattice of a square::

            sage: square = LatticePolytope([(0,0), (1,0), (1,1), (0,1)])
            sage: L = square.face_lattice()
            sage: L
            Finite poset containing 10 elements with distinguished linear extension

        To see all faces arranged by dimension, you can do this::

            sage: for level in L.level_sets(): print(level)
            [-1-d face of 2-d lattice polytope in 2-d lattice M]
            [0-d face of 2-d lattice polytope in 2-d lattice M,
             0-d face of 2-d lattice polytope in 2-d lattice M,
             0-d face of 2-d lattice polytope in 2-d lattice M,
             0-d face of 2-d lattice polytope in 2-d lattice M]
            [1-d face of 2-d lattice polytope in 2-d lattice M,
             1-d face of 2-d lattice polytope in 2-d lattice M,
             1-d face of 2-d lattice polytope in 2-d lattice M,
             1-d face of 2-d lattice polytope in 2-d lattice M]
            [2-d lattice polytope in 2-d lattice M]

        For a particular face you can look at its actual vertices... ::

            sage: face = L.level_sets()[1][0]
            sage: face.vertices()
            M(0, 0)
            in 2-d lattice M

        ... or you can see the index of the vertex of the original polytope that
        corresponds to the above one::

            sage: face.ambient_vertex_indices()
            (0,)
            sage: square.vertex(0)
            M(0, 0)

        An alternative to extracting faces from the face lattice is to use
        :meth:`faces` method::

            sage: face is square.faces(dim=0)[0]
            True

        The advantage of working with the face lattice directly is that you
        can (relatively easily) get faces that are related to the given one::

            sage: face = L.level_sets()[1][0]
            sage: D = L.hasse_diagram()
            sage: D.neighbors(face)
            [1-d face of 2-d lattice polytope in 2-d lattice M,
             1-d face of 2-d lattice polytope in 2-d lattice M,
             -1-d face of 2-d lattice polytope in 2-d lattice M]

        However, you can achieve some of this functionality using
        :meth:`facets`, :meth:`facet_of`, and :meth:`adjacent` methods::

            sage: face = square.faces(0)[0]
            sage: face
            0-d face of 2-d lattice polytope in 2-d lattice M
            sage: face.vertices()
            M(0, 0)
            in 2-d lattice M
            sage: face.facets()
            (-1-d face of 2-d lattice polytope in 2-d lattice M,)
            sage: face.facet_of()
            (1-d face of 2-d lattice polytope in 2-d lattice M,
             1-d face of 2-d lattice polytope in 2-d lattice M)
            sage: face.adjacent()
            (0-d face of 2-d lattice polytope in 2-d lattice M,
             0-d face of 2-d lattice polytope in 2-d lattice M)
            sage: face.adjacent()[0].vertices()
            M(1, 0)
            in 2-d lattice M
    
        Note that if ``p`` is a face of ``superp``, then the face
        lattice of ``p`` consists of (appropriate) faces of ``superp``::

            sage: superp = LatticePolytope([(1,2,3,4), (5,6,7,8),
            ....:                           (1,2,4,8), (1,3,9,7)])
            sage: superp.face_lattice()
            Finite poset containing 16 elements with distinguished linear extension
            sage: superp.face_lattice().top()
            3-d lattice polytope in 4-d lattice M
            sage: p = superp.facets()[0]
            sage: p
            2-d face of 3-d lattice polytope in 4-d lattice M
            sage: p.face_lattice()
            Finite poset containing 8 elements with distinguished linear extension
            sage: p.face_lattice().bottom()
            -1-d face of 3-d lattice polytope in 4-d lattice M
            sage: p.face_lattice().top()
            2-d face of 3-d lattice polytope in 4-d lattice M
            sage: p.face_lattice().top() is p
            True
        """
        if self._ambient is self:
            # We need to compute face lattice on our own.
            vertex_to_facets = []
            facet_to_vertices = [[] for _ in range(self.nfacets())]
            for i, vertex in enumerate(self.vertices()):
                facets = [j for j, normal in enumerate(self.facet_normals())
                            if normal * vertex + self.facet_constant(j) == 0]
                vertex_to_facets.append(facets)
                for j in facets:
                    facet_to_vertices[j].append(i)

            def LPFace(vertices, facets):
                if not facets:
                    return self
                return LatticePolytopeClass(ambient=self,
                                            ambient_vertex_indices=vertices,
                                            ambient_facet_indices=facets)

            return Hasse_diagram_from_incidences(
                vertex_to_facets, facet_to_vertices, LPFace, key = id(self))
        else:
            # Get face lattice as a sublattice of the ambient one
            allowed_indices = frozenset(self._ambient_vertex_indices)
            L = DiGraph()
            empty = self._ambient.face_lattice().bottom()
            L.add_vertex(0) # In case it is the only one
            dfaces = [empty]
            faces = [empty]
            face_to_index = {empty:0}
            next_index = 1
            next_d = 0 # Dimension of faces to be considered next.
            while next_d < self.dim():
                ndfaces = []
                for face in dfaces:
                    face_index = face_to_index[face]
                    for new_face in face.facet_of():
                        if not allowed_indices.issuperset(
                                        new_face._ambient_vertex_indices):
                            continue
                        if new_face in ndfaces:
                            new_face_index = face_to_index[new_face]
                        else:
                            ndfaces.append(new_face)
                            face_to_index[new_face] = next_index
                            new_face_index = next_index
                            next_index += 1
                        L.add_edge(face_index, new_face_index)
                faces.extend(ndfaces)
                dfaces = ndfaces
                next_d += 1
            if self.dim() > 0:
                # Last level is very easy to build, so we do it separately
                # even though the above cycle could do it too.
                faces.append(self)
                for face in dfaces:
                    L.add_edge(face_to_index[face], next_index)
            D = {i:f for i,f in enumerate(faces)}
            L.relabel(D)
            return FinitePoset(L, faces, key = id(self))

    def faces(self, dim=None, codim=None):
        r"""
        Return faces of ``self`` of specified (co)dimension.

        INPUT:

        - ``dim`` -- integer, dimension of the requested faces;

        - ``codim`` -- integer, codimension of the requested faces.

        .. NOTE::

            You can specify at most one parameter. If you don't give any, then
            all faces will be returned.

        OUTPUT:

        - if either ``dim`` or ``codim`` is given, the output will be a
          :class:`tuple` of :class:`lattice polytopes <LatticePolytopeClass>`;

        - if neither ``dim`` nor ``codim`` is given, the output will be the
          :class:`tuple` of tuples as above, giving faces of all existing
          dimensions. If you care about inclusion relations between faces,
          consider using :meth:`face_lattice` or :meth:`adjacent`,
          :meth:`facet_of`, and :meth:`facets`.

        EXAMPLES:

        Let's take a look at the faces of a square::

            sage: square = LatticePolytope([(0,0), (1,0), (1,1), (0,1)])
            sage: square.faces()
            ((-1-d face of 2-d lattice polytope in 2-d lattice M,),
             (0-d face of 2-d lattice polytope in 2-d lattice M,
              0-d face of 2-d lattice polytope in 2-d lattice M,
              0-d face of 2-d lattice polytope in 2-d lattice M,
              0-d face of 2-d lattice polytope in 2-d lattice M),
             (1-d face of 2-d lattice polytope in 2-d lattice M,
              1-d face of 2-d lattice polytope in 2-d lattice M,
              1-d face of 2-d lattice polytope in 2-d lattice M,
              1-d face of 2-d lattice polytope in 2-d lattice M),
             (2-d lattice polytope in 2-d lattice M,))
            
        Its faces of dimension one (i.e., edges)::

            sage: square.faces(dim=1)
            (1-d face of 2-d lattice polytope in 2-d lattice M,
             1-d face of 2-d lattice polytope in 2-d lattice M,
             1-d face of 2-d lattice polytope in 2-d lattice M,
             1-d face of 2-d lattice polytope in 2-d lattice M)

        Its faces of codimension one are the same (also edges)::

            sage: square.faces(codim=1) is square.faces(dim=1)
            True
            
        Let's pick a particular face::

            sage: face = square.faces(dim=1)[0]

        Now you can look at the actual vertices of this face... ::

            sage: face.vertices()
            M(0, 0),
            M(0, 1)
            in 2-d lattice M

        ... or you can see indices of the vertices of the original polytope that
        correspond to the above ones::

            sage: face.ambient_vertex_indices()
            (0, 3)
            sage: square.vertices(face.ambient_vertex_indices())
            M(0, 0),
            M(0, 1)
            in 2-d lattice M
        """
        if dim is not None and codim is not None:
            raise ValueError(
                    "dimension and codimension cannot be specified together!")
        dim = self.dim() - codim if codim is not None else dim
        if "_faces" not in self.__dict__:
            self._faces = tuple(map(self._sort_faces,
                                    self.face_lattice().level_sets()))
        if dim is None:
            return self._faces
        else:
            return self._faces[dim + 1] if -1 <= dim <= self.dim() else ()
            
    faces_lp = deprecated_function_alias(22122, faces)

    def facet_constant(self, i):
        r"""
        Return the constant in the ``i``-th facet inequality of this polytope.
        
        This is equivalent to ``facet_constants()[i]``

        INPUT:

        - ``i`` - integer, the index of the facet

        OUTPUT:

        - integer -- the constant in the ``i``-th facet inequality.

        .. SEEALSO::
        
            :meth:`facet_constants`,
            :meth:`facet_normal`,
            :meth:`facet_normals`,
            :meth:`facets`.
        
        EXAMPLES::

            sage: o = lattice_polytope.cross_polytope(3)
<<<<<<< HEAD
            sage: o.vertices()
            M( 1,  0,  0),
            M( 0,  1,  0),
            M( 0,  0,  1),
            M(-1,  0,  0),
            M( 0, -1,  0),
            M( 0,  0, -1)
            in 3-d lattice M
            sage: o.facet_normal(0)
            N(1, -1, -1)
            sage: o.facet_constant(0)
            1
            sage: p = LatticePolytope(o.vertices()(1,2,3,4,5))
            sage: p.vertices()
            M( 0,  1,  0),
            M( 0,  0,  1),
            M(-1,  0,  0),
            M( 0, -1,  0),
            M( 0,  0, -1)
            in 3-d lattice M
            sage: p.facet_normal(0)
            N(-1, 0, 0)
            sage: p.facet_constant(0)
            0
            sage: p = LatticePolytope(o.vertices()(1,2,4,5))
            sage: p.vertices()
            M(0,  1,  0),
            M(0,  0,  1),
            M(0, -1,  0),
            M(0,  0, -1)
            in 3-d lattice M
            sage: p.facet_normal(0)
            N(0, 1, 1)
            sage: p.facet_constant(0)
            1

        This is a 2-dimensional lattice polytope in a 4-dimensional space::

            sage: p = LatticePolytope([(1,-1,1,3), (-1,-1,1,3), (0,0,0,0)])
            sage: p
            2-d lattice polytope in 4-d lattice M
            sage: p.vertices()
            M( 1, -1, 1, 3),
            M(-1, -1, 1, 3),
            M( 0,  0, 0, 0)
            in 4-d lattice M
            sage: fns = [p.facet_normal(i) for i in range(p.nfacets())]
            sage: fns
            [N(11, -1, 1, 3), N(0, 1, -1, -3), N(-11, -1, 1, 3)]
            sage: fcs = [p.facet_constant(i) for i in range(p.nfacets())]
            sage: fcs
            [0, 11, 0]

        Now we manually compute the distance matrix of this polytope. Since it
        is a triangle, each line (corresponding to a facet) should have two
        zeros (vertices of the corresponding facet) and one positive number
        (since our normals are inner)::

            sage: matrix([[fns[i] * p.vertex(j) + fcs[i]
            ....:          for j in range(p.nvertices())]
            ....:         for i in range(p.nfacets())])
            [22  0  0]
            [ 0  0 11]
            [ 0 22  0]
=======
            sage: o.facet_constant(0)
            1
            sage: o.facet_constant(0) == o.facet_constants()[0]
            True
>>>>>>> b4410f11
        """
        return self.facet_constants()[i]

    def facet_constants(self):
        r"""
        Return facet constants of ``self``.

        Facet inequalities have form `n \cdot x + c \geq 0` where `n` is the
        inner normal and `c` is a constant.

        OUTPUT:

        - an integer vector.

        .. SEEALSO::
        
            :meth:`facet_constant`,
            :meth:`facet_normal`,
            :meth:`facet_normals`,
            :meth:`facets`.
        
        EXAMPLES:

        For reflexive polytopes all constants are 1::

            sage: o = lattice_polytope.cross_polytope(3)
            sage: o.vertices()
            M( 1,  0,  0),
            M( 0,  1,  0),
            M( 0,  0,  1),
            M(-1,  0,  0),
            M( 0, -1,  0),
            M( 0,  0, -1)
            in 3-d lattice M
            sage: o.facet_constants()
            (1, 1, 1, 1, 1, 1, 1, 1)

        Here is an example of a 3-dimensional polytope in a 4-dimensional
        space with 3 facets containing the origin::

            sage: p = LatticePolytope([(0,0,0,0), (1,1,1,3),
            ....:                      (1,-1,1,3), (-1,-1,1,3)])
            sage: p.vertices()
            M( 0,  0, 0, 0),
            M( 1,  1, 1, 3),
            M( 1, -1, 1, 3),
            M(-1, -1, 1, 3)
            in 4-d lattice M
            sage: p.facet_constants()
<<<<<<< HEAD
            (0, 0, 10, 0)
=======
            (0, 0, 3, 0)
>>>>>>> b4410f11
        """
        try:
            return self._facet_constants
        except AttributeError:
            self._compute_facets()
            return self._facet_constants

    def facet_normal(self, i):
        r"""
        Return the inner normal to the ``i``-th facet of this polytope.

        This is equivalent to ``facet_normals()[i]``

        INPUT:

        - ``i`` -- integer, the index of the facet

        OUTPUT:

        - a vector
        
        .. SEEALSO::
        
            :meth:`facet_constant`,
            :meth:`facet_constants`,
            :meth:`facet_normals`,
            :meth:`facets`.
        
        EXAMPLES::

            sage: o = lattice_polytope.cross_polytope(3)
            sage: o.facet_normal(0)
            N(1, -1, -1)
<<<<<<< HEAD
            sage: o.facet_constant(0)
            1
            sage: p = LatticePolytope(o.vertices()(1,2,3,4,5))
            sage: p.vertices()
            M( 0,  1,  0),
            M( 0,  0,  1),
            M(-1,  0,  0),
            M( 0, -1,  0),
            M( 0,  0, -1)
            in 3-d lattice M
            sage: p.facet_normal(0)
            N(-1, 0, 0)
            sage: p.facet_constant(0)
            0
            sage: p = LatticePolytope(o.vertices()(1,2,4,5))
            sage: p.vertices()
            M(0,  1,  0),
            M(0,  0,  1),
            M(0, -1,  0),
            M(0,  0, -1)
            in 3-d lattice M
            sage: p.facet_normal(0)
            N(0, 1, 1)
            sage: p.facet_constant(0)
            1

        Here is an example of a 3-dimensional polytope in a 4-dimensional
        space::

            sage: p = LatticePolytope([(0,0,0,0), (1,1,1,3),
            ....:                      (1,-1,1,3), (-1,-1,1,3)])
            sage: p.vertices()
            M( 0,  0, 0, 0),
            M( 1,  1, 1, 3),
            M( 1, -1, 1, 3),
            M(-1, -1, 1, 3)
            in 4-d lattice M
            sage: ker = p.vertices().column_matrix().integer_kernel().matrix()
            sage: ker
            [ 0  0  3 -1]
            sage: ker * p.facet_normals()
            [0 0 0 0]

        Now we manually compute the distance matrix of this polytope. Since it
        is a simplex, each line (corresponding to a facet) should consist of
        zeros (indicating generating vertices of the corresponding facet) and
        a single positive number (since our normals are inner)::

            sage: matrix([[p.facet_normal(i) * p.vertex(j)
            ....:          + p.facet_constant(i)
            ....:          for j in range(p.nvertices())]
            ....:         for i in range(p.nfacets())])
            [ 0 20  0  0]
            [ 0  0 20  0]
            [10  0  0  0]
            [ 0  0  0 20]
=======
            sage: o.facet_normal(0) is o.facet_normals()[0]
            True
>>>>>>> b4410f11
        """
        return self.facet_normals()[i]

    def facet_normals(self):
        r"""
        Return inner normals to the facets of ``self``.

        If this polytope is not full-dimensional, facet normals will define
        this polytope in the affine subspace spanned by it.

        OUTPUT:

        - a :class:`point collection <PointCollection>` in the
          :meth:`dual_lattice` of ``self``.

        .. SEEALSO::
        
            :meth:`facet_constant`,
            :meth:`facet_constants`,
            :meth:`facet_normal`,
            :meth:`facets`.
        
        EXAMPLES:

        Normals to facets of an octahedron are vertices of a cube::

            sage: o = lattice_polytope.cross_polytope(3)
            sage: o.vertices()
            M( 1,  0,  0),
            M( 0,  1,  0),
            M( 0,  0,  1),
            M(-1,  0,  0),
            M( 0, -1,  0),
            M( 0,  0, -1)
            in 3-d lattice M
            sage: o.facet_normals()
            N( 1, -1, -1),
            N( 1,  1, -1),
            N( 1,  1,  1),
            N( 1, -1,  1),
            N(-1, -1,  1),
            N(-1, -1, -1),
            N(-1,  1, -1),
            N(-1,  1,  1)
            in 3-d lattice N

        Here is an example of a 3-dimensional polytope in a 4-dimensional
        space::

            sage: p = LatticePolytope([(0,0,0,0), (1,1,1,3),
            ....:                      (1,-1,1,3), (-1,-1,1,3)])
            sage: p.vertices()
            M( 0,  0, 0, 0),
            M( 1,  1, 1, 3),
            M( 1, -1, 1, 3),
            M(-1, -1, 1, 3)
            in 4-d lattice M
            sage: p.facet_normals()
<<<<<<< HEAD
            N(  0,  10,  1,  3),
            N( 10, -10,  0,  0),
            N(  0,   0, -1, -3),
            N(-10,   0,  1,  3)
=======
            N( 0,  3, 0,  1),
            N( 1, -1, 0,  0),
            N( 0,  0, 0, -1),
            N(-3,  0, 0,  1)
>>>>>>> b4410f11
            in 4-d lattice N
            sage: p.facet_constants()
            (0, 0, 3, 0)

        Now we manually compute the distance matrix of this polytope. Since it
        is a simplex, each line (corresponding to a facet) should consist of
        zeros (indicating generating vertices of the corresponding facet) and
        a single positive number (since our normals are inner)::

            sage: matrix([[n * v + c for v in p.vertices()]
            ....:     for n, c in zip(p.facet_normals(), p.facet_constants())])
            [0 6 0 0]
            [0 0 2 0]
            [3 0 0 0]
            [0 0 0 6]
        """
        try:
            return self._facet_normals
        except AttributeError:
            self._compute_facets()
            return self._facet_normals

    @cached_method
    def facet_of(self):
        r"""
        Return elements of the ambient face lattice having ``self`` as a facet.

        OUTPUT:

        - :class:`tuple` of :class:`lattice polytopes <LatticePolytopeClass>`.

        EXAMPLES::

            sage: square = LatticePolytope([(0,0), (1,0), (1,1), (0,1)])
            sage: square.facet_of()
            ()
            sage: face = square.faces(0)[0]
            sage: len(face.facet_of())
            2
            sage: face.facet_of()[1]
            1-d face of 2-d lattice polytope in 2-d lattice M
        """
        L = self._ambient.face_lattice()
        H = L.hasse_diagram()
        return self._sort_faces(f for f in H.neighbors_out(L(self)))

    def facets(self):
        r"""
        Return facets (faces of codimension 1) of ``self``.

        OUTPUT:

        - :class:`tuple` of :class:`lattice polytopes <LatticePolytopeClass>`.

        EXAMPLES::

            sage: o = lattice_polytope.cross_polytope(3)
            sage: o.facets()
            (2-d face of 3-d reflexive polytope in 3-d lattice M,
            ...
             2-d face of 3-d reflexive polytope in 3-d lattice M)
            sage: len(o.facets())
            8
        """
        return self.faces(codim=1)

    facets_lp = deprecated_function_alias(22122, facets)

    # Dictionaries of normal forms
    _rp_dict = [None]*4

    @cached_method
    def index(self):
        r"""
        Return the index of this polytope in the internal database of 2- or
        3-dimensional reflexive polytopes. Databases are stored in the
        directory of the package.

        .. note::

           The first call to this function for each dimension can take
           a few seconds while the dictionary of all polytopes is
           constructed, but after that it is cached and fast.

        :rtype: integer

        EXAMPLES: We check what is the index of the "diamond" in the
        database::

            sage: d = lattice_polytope.cross_polytope(2)
            sage: d.index()
            3

        Note that polytopes with the same index are not necessarily the
        same::

            sage: d.vertices()
            M( 1,  0),
            M( 0,  1),
            M(-1,  0),
            M( 0, -1)
            in 2-d lattice M
            sage: lattice_polytope.ReflexivePolytope(2,3).vertices()
            M( 1,  0),
            M( 0,  1),
            M( 0, -1),
            M(-1,  0)
            in 2-d lattice M

        But they are in the same `GL(Z^n)` orbit and have the same
        normal form::

            sage: d.normal_form()
            M( 1,  0),
            M( 0,  1),
            M( 0, -1),
            M(-1,  0)
            in 2-d lattice M
            sage: lattice_polytope.ReflexivePolytope(2,3).normal_form()
            M( 1,  0),
            M( 0,  1),
            M( 0, -1),
            M(-1,  0)
            in 2-d lattice M
        """
        if not self.is_reflexive():
            raise NotImplementedError("only reflexive polytopes can be indexed!")
        dim = self.dim()
        if dim not in [2, 3]:
            raise NotImplementedError("only 2- and 3-dimensional polytopes can be indexed!")
        if LatticePolytopeClass._rp_dict[dim] is None:
            rp_dict = dict()
            for n, p in enumerate(ReflexivePolytopes(dim)):
                rp_dict[p.normal_form().matrix()] = n
            LatticePolytopeClass._rp_dict[dim] = rp_dict
        return LatticePolytopeClass._rp_dict[dim][self.normal_form().matrix()]

    @cached_method
    def interior_point_indices(self):
        r"""
        Return indices of (relative) interior lattice points of this polytope.
        
        OUTPUT:
        
        - increasing :class:`tuple` of integers.

        EXAMPLES:
       
        The origin is the only interior point of this square::

            sage: square = lattice_polytope.cross_polytope(2).polar()
            sage: square.points()
            N( 1,  1),
            N( 1, -1),
            N(-1, -1),
            N(-1,  1),
            N(-1,  0),
            N( 0, -1),
            N( 0,  0),
            N( 0,  1),
            N( 1,  0)
            in 2-d lattice N
            sage: square.interior_point_indices()
            (6,)
            
        Its edges also have a single interior point each::
        
            sage: face = square.edges()[0]
            sage: face.points()
            N(-1, -1),
            N(-1,  1),
            N(-1,  0)
            in 2-d lattice N
            sage: face.interior_point_indices()
            (2,)
        """
        return tuple(i
                     for i, c in enumerate(self.distances().columns(copy=False))
                     if len(c.nonzero_positions()) == self.nfacets())
        
    def interior_points(self):
        r"""
        Return (relative) boundary lattice points of this polytope.
        
        OUTPUT:

        - a :class:`point collection <PointCollection>`.

        EXAMPLES:
       
        The origin is the only interior point of this square::

            sage: square = lattice_polytope.cross_polytope(2).polar()
            sage: square.interior_points()
            N(0, 0)
            in 2-d lattice N
            
        Its edges also have a single interior point each::
        
            sage: face = square.edges()[0]
            sage: face.interior_points()
            N(-1, 0)
            in 2-d lattice N
        """
        return self.points(self.interior_point_indices())
        
    @cached_method
    def is_reflexive(self):
        r"""
        Return True if this polytope is reflexive.

        EXAMPLES: The 3-dimensional octahedron is reflexive (and 4319 other
        3-polytopes)::

            sage: o = lattice_polytope.cross_polytope(3)
            sage: o.is_reflexive()
            True

        But not all polytopes are reflexive::

            sage: p = LatticePolytope([(1,0,0), (0,1,17), (-1,0,0), (0,-1,0)])
            sage: p.is_reflexive()
            False

        Only full-dimensional polytopes can be reflexive (otherwise the polar
        set is not a polytope at all, since it is unbounded)::

            sage: p = LatticePolytope([(1,0,0), (0,1,0), (-1,0,0), (0,-1,0)])
            sage: p.is_reflexive()
            False
        """
        return self.dim() == self.lattice_dim() and \
                all(c == 1 for c in self.facet_constants())

    def lattice(self):
        r"""
        Return the ambient lattice of ``self``.

        OUTPUT:

        - a lattice.

        EXAMPLES::

            sage: lattice_polytope.cross_polytope(3).lattice()
            3-d lattice M
        """
        return self._vertices.module()

    def lattice_dim(self):
        r"""
        Return the dimension of the ambient lattice of ``self``.

        OUTPUT:

        - integer.

        EXAMPLES::

            sage: p = LatticePolytope([(1,0)])
            sage: p.lattice_dim()
            2
            sage: p.dim()
            0
        """
        return self.lattice().dimension()

    def linearly_independent_vertices(self):
        r"""
        Return a maximal set of linearly independent vertices.

        OUTPUT:

        A tuple of vertex indices.

        EXAMPLES::

            sage: L = LatticePolytope([[0, 0], [-1, 1], [-1, -1]])
            sage: L.linearly_independent_vertices()
            (1, 2)
            sage: L = LatticePolytope([[0, 0, 0]])
            sage: L.linearly_independent_vertices()
            ()
            sage: L = LatticePolytope([[0, 1, 0]])
            sage: L.linearly_independent_vertices()
            (0,)
        """
        return self.vertices().matrix().pivot_rows()

    def nef_partitions(self, keep_symmetric=False, keep_products=True,
        keep_projections=True, hodge_numbers=False):
        r"""
        Return 2-part nef-partitions of ``self``.

        INPUT:

        - ``keep_symmetric`` -- (default: ``False``) if ``True``, "-s" option
          will be passed to ``nef.x`` in order to keep symmetric partitions,
          i.e. partitions related by lattice automorphisms preserving ``self``;

        - ``keep_products`` -- (default: ``True``) if ``True``, "-D" option
          will be passed to ``nef.x`` in order to keep product partitions,
          with corresponding complete intersections being direct products;

        - ``keep_projections`` -- (default: ``True``) if ``True``, "-P" option
          will be passed to ``nef.x`` in order to keep projection partitions,
          i.e. partitions with one of the parts consisting of a single vertex;

        - ``hodge_numbers`` -- (default: ``False``) if ``False``, "-p" option
          will be passed to ``nef.x`` in order to skip Hodge numbers
          computation, which takes a lot of time.

        OUTPUT:

        - a sequence of :class:`nef-partitions <NefPartition>`.

        Type ``NefPartition?`` for definitions and notation.

        EXAMPLES:

        Nef-partitions of the 4-dimensional cross-polytope::

            sage: p = lattice_polytope.cross_polytope(4)
            sage: p.nef_partitions()
            [
            Nef-partition {0, 1, 4, 5} U {2, 3, 6, 7} (direct product),
            Nef-partition {0, 1, 2, 4} U {3, 5, 6, 7},
            Nef-partition {0, 1, 2, 4, 5} U {3, 6, 7},
            Nef-partition {0, 1, 2, 4, 5, 6} U {3, 7} (direct product),
            Nef-partition {0, 1, 2, 3} U {4, 5, 6, 7},
            Nef-partition {0, 1, 2, 3, 4} U {5, 6, 7},
            Nef-partition {0, 1, 2, 3, 4, 5} U {6, 7},
            Nef-partition {0, 1, 2, 3, 4, 5, 6} U {7} (projection)
            ]

        Now we omit projections::

            sage: p.nef_partitions(keep_projections=False)
            [
            Nef-partition {0, 1, 4, 5} U {2, 3, 6, 7} (direct product),
            Nef-partition {0, 1, 2, 4} U {3, 5, 6, 7},
            Nef-partition {0, 1, 2, 4, 5} U {3, 6, 7},
            Nef-partition {0, 1, 2, 4, 5, 6} U {3, 7} (direct product),
            Nef-partition {0, 1, 2, 3} U {4, 5, 6, 7},
            Nef-partition {0, 1, 2, 3, 4} U {5, 6, 7},
            Nef-partition {0, 1, 2, 3, 4, 5} U {6, 7}
            ]

        Currently Hodge numbers cannot be computed for a given nef-partition::

            sage: p.nef_partitions()[1].hodge_numbers()
            Traceback (most recent call last):
            ...
            NotImplementedError: use nef_partitions(hodge_numbers=True)!

        But they can be obtained from ``nef.x`` for all nef-partitions at once.
        Partitions will be exactly the same::

            sage: p.nef_partitions(hodge_numbers=True)  # long time (2s on sage.math, 2011)
            [
            Nef-partition {0, 1, 4, 5} U {2, 3, 6, 7} (direct product),
            Nef-partition {0, 1, 2, 4} U {3, 5, 6, 7},
            Nef-partition {0, 1, 2, 4, 5} U {3, 6, 7},
            Nef-partition {0, 1, 2, 4, 5, 6} U {3, 7} (direct product),
            Nef-partition {0, 1, 2, 3} U {4, 5, 6, 7},
            Nef-partition {0, 1, 2, 3, 4} U {5, 6, 7},
            Nef-partition {0, 1, 2, 3, 4, 5} U {6, 7},
            Nef-partition {0, 1, 2, 3, 4, 5, 6} U {7} (projection)
            ]

        Now it is possible to get Hodge numbers::

            sage: p.nef_partitions(hodge_numbers=True)[1].hodge_numbers()
            (20,)

        Since nef-partitions are cached, their Hodge numbers are accessible
        after the first request, even if you do not specify
        ``hodge_numbers=True`` anymore::

            sage: p.nef_partitions()[1].hodge_numbers()
            (20,)

        We illustrate removal of symmetric partitions on a diamond::

            sage: p = lattice_polytope.cross_polytope(2)
            sage: p.nef_partitions()
            [
            Nef-partition {0, 2} U {1, 3} (direct product),
            Nef-partition {0, 1} U {2, 3},
            Nef-partition {0, 1, 2} U {3} (projection)
            ]
            sage: p.nef_partitions(keep_symmetric=True)
            [
            Nef-partition {0, 1, 3} U {2} (projection),
            Nef-partition {0, 2, 3} U {1} (projection),
            Nef-partition {0, 3} U {1, 2},
            Nef-partition {1, 2, 3} U {0} (projection),
            Nef-partition {1, 3} U {0, 2} (direct product),
            Nef-partition {2, 3} U {0, 1},
            Nef-partition {0, 1, 2} U {3} (projection)
            ]

        Nef-partitions can be computed only for reflexive polytopes::

            sage: p = LatticePolytope([(1,0,0), (0,1,0), (0,0,2),
            ....:                      (-1,0,0), (0,-1,0), (0,0,-1)])
            sage: p.nef_partitions()
            Traceback (most recent call last):
            ...
            ValueError: The given polytope is not reflexive!
            Polytope: 3-d lattice polytope in 3-d lattice M
        """
        if not self.is_reflexive():
            raise ValueError(("The given polytope is not reflexive!\n"
                                + "Polytope: %s") % self)
        keys = "-N -V"
        if keep_symmetric:
            keys += " -s"
        if keep_products:
            keys += " -D"
        if keep_projections:
            keys += " -P"
        if not hodge_numbers:
            keys += " -p"
        if hasattr(self, "_npkeys"):
            oldkeys = self._npkeys
            if oldkeys == keys:
                return self._nef_partitions
            if not (hodge_numbers and oldkeys.find("-p") != -1
                or keep_symmetric and oldkeys.find("-s") == -1
                or not keep_symmetric and oldkeys.find("-s") != -1
                or keep_projections and oldkeys.find("-P") == -1
                or keep_products and oldkeys.find("-D") == -1):
                # Select only necessary partitions
                return Sequence([p for p in self._nef_partitions
                                 if (keep_projections or not p._is_projection)
                                     and (keep_products or not p._is_product)],
                                cr=True, check=False)
        self._read_nef_partitions(self.nef_x(keys))
        self._npkeys = keys
        return self._nef_partitions

    def nef_x(self, keys):
        r"""
        Run nef.x with given ``keys`` on vertices of this
        polytope.

        INPUT:


        -  ``keys`` - a string of options passed to nef.x. The
           key "-f" is added automatically.


        OUTPUT: the output of nef.x as a string.

        EXAMPLES: This call is used internally for computing
        nef-partitions::

            sage: o = lattice_polytope.cross_polytope(3)
            sage: s = o.nef_x("-N -V -p")
            sage: s                      # output contains random time
            M:27 8 N:7 6  codim=2 #part=5
            3 6  Vertices of P:
                1    0    0   -1    0    0
                0    1    0    0   -1    0
                0    0    1    0    0   -1
             P:0 V:2 4 5       0sec  0cpu
             P:2 V:3 4 5       0sec  0cpu
             P:3 V:4 5       0sec  0cpu
            np=3 d:1 p:1    0sec     0cpu
        """
        return self._palp("nef.x -f " + keys)

    def nfacets(self):
        r"""
        Return the number of facets of this polytope.

        EXAMPLES: The number of facets of the 3-dimensional octahedron::

            sage: o = lattice_polytope.cross_polytope(3)
            sage: o.nfacets()
            8

        The number of facets of an interval is 2::

            sage: LatticePolytope(([1],[2])).nfacets()
            2

        Now consider a 2-dimensional diamond in a 3-dimensional space::

            sage: p = LatticePolytope([(1,0,0), (0,1,0), (-1,0,0), (0,-1,0)])
            sage: p.nfacets()
            4
        """
        return len(self.facet_normals()) if self.dim() > 0 else 0

    @cached_method
    def normal_form(self, algorithm="palp", permutation=False):
        r"""
        Return the normal form of vertices of ``self``.

        Two full-dimensional lattice polytopes are in the same
        ``GL(\mathbb{Z})``-orbit if and only if their normal forms are the
        same. Normal form is not defined and thus cannot be used for polytopes
        whose dimension is smaller than the dimension of the ambient space.

        The original algorithm was presented in [KS1998]_ and implemented
        in PALP. A modified version of the PALP algorithm is discussed in
        [GK2013]_ and available here as "palp_modified".

        INPUT:

        - ``algorithm`` -- (default: "palp") The algorithm which is used
          to compute the normal form. Options are:

          * "palp" -- Run external PALP code, usually the fastest option.

          * "palp_native" -- The original PALP algorithm implemented
            in sage. Currently considerably slower than PALP.

          * "palp_modified" -- A modified version of the PALP
            algorithm which determines the maximal vertex-facet
            pairing matrix first and then computes its
            automorphisms, while the PALP algorithm does both things
            concurrently.

        - ``permutation`` -- (default: ``False``) If ``True`` the permutation
          applied to vertices to obtain the normal form is returned as well.
          Note that the different algorithms may return different results
          that nevertheless lead to the same normal form.

        OUTPUT:

        - a :class:`point collection <PointCollection>` in the :meth:`lattice`
          of ``self`` or a tuple of it and a permutation.

        EXAMPLES:
        
        We compute the normal form of the "diamond"::

            sage: d = LatticePolytope([(1,0), (0,1), (-1,0), (0,-1)])
            sage: d.vertices()
            M( 1,  0),
            M( 0,  1),
            M(-1,  0),
            M( 0, -1)
            in 2-d lattice M
            sage: d.normal_form()
            M( 1,  0),
            M( 0,  1),
            M( 0, -1),
            M(-1,  0)
            in 2-d lattice M

        The diamond is the 3rd polytope in the internal database::

            sage: d.index()
            3
            sage: d
            2-d reflexive polytope #3 in 2-d lattice M
            
        You can get it in its normal form (in the default lattice) as ::
        
            sage: lattice_polytope.ReflexivePolytope(2, 3).vertices()
            M( 1,  0),
            M( 0,  1),
            M( 0, -1),
            M(-1,  0)
            in 2-d lattice M

        It is not possible to compute normal forms for polytopes which do not
        span the space::

            sage: p = LatticePolytope([(1,0,0), (0,1,0), (-1,0,0), (0,-1,0)])
            sage: p.normal_form()
            Traceback (most recent call last):
            ...
            ValueError: normal form is not defined for
            2-d lattice polytope in 3-d lattice M

        We can perform the same examples using other algorithms::

            sage: o = lattice_polytope.cross_polytope(2)
            sage: o.normal_form(algorithm="palp_native")
            M( 1,  0),
            M( 0,  1),
            M( 0, -1),
            M(-1,  0)
            in 2-d lattice M

            sage: o = lattice_polytope.cross_polytope(2)
            sage: o.normal_form(algorithm="palp_modified")
            M( 1,  0),
            M( 0,  1),
            M( 0, -1),
            M(-1,  0)
            in 2-d lattice M
        """
        if self.dim() < self.lattice_dim():
            raise ValueError("normal form is not defined for %s" % self)
        if algorithm == "palp":
            result = read_palp_matrix(self.poly_x("N"),
                                      permutation=permutation)
        elif algorithm == "palp_native":
            result = self._palp_native_normal_form(permutation=permutation)
        elif algorithm == "palp_modified":
            result = self._palp_modified_normal_form(permutation=permutation)
        else:
            raise ValueError('Algorithm must be palp, ' + 
                             'palp_native, or palp_modified.')
        if permutation:
            vertices, perm = result
        else:
            vertices = result
        if algorithm == "palp":
            vertices = vertices.columns()
        M = self.lattice()
        vertices = [M(_) for _ in vertices]
        for v in vertices:
            v.set_immutable()
        vertices = PointCollection(vertices, M)
        return (vertices, perm) if permutation else vertices
        
    def _palp_modified_normal_form(self, permutation=False):
        r"""
        Return the normal form of ``self`` using the modified PALP algorithm.

        This is a helper function for :meth:`normal_form` and should not
        be called directly. The modified PALP algorithm can be faster than the
        native algorithm in case the automorphism group of the
        vertex-facet pairing matrix is large.

        INPUT:

        -   ``permutation`` -- a Boolean, whether to return the permutation of
            the order of the vertices that was applied to obtain this matrix.

        OUTPUT:

        A matrix or a tuple of a matrix and a permutation.

        EXAMPLES::

            sage: o = lattice_polytope.cross_polytope(2)
            sage: o.vertices()
            M( 1,  0),
            M( 0,  1),
            M(-1,  0),
            M( 0, -1)
            in 2-d lattice M
            sage: o._palp_modified_normal_form()
            M( 1,  0),
            M( 0,  1),
            M( 0, -1),
            M(-1,  0)
            in 2-d lattice M
            sage: o._palp_modified_normal_form(permutation=True)
            (M( 1,  0),
            M( 0,  1),
            M( 0, -1),
            M(-1,  0)
            in 2-d lattice M, (3,4))
        """
        PM = self.vertex_facet_pairing_matrix()
        PM_max = PM.permutation_normal_form()
        perm = PM.is_permutation_of(PM_max, check=True)[1]
        permutations = PM.automorphisms_of_rows_and_columns()
        permutations = {k:[(perm[0])*p[0], (perm[1])*p[1]]
                        for k, p in enumerate(permutations)}
        out = _palp_canonical_order(self.vertices(), PM_max, permutations)
        if permutation:
            return out
        else:
            return out[0]

    def _palp_native_normal_form(self, permutation=False):
        r"""
        Return the normal form of ``self`` using the native PALP algorithm
        implemented in Sage.

        This is a helper function for :meth:`normal_form` and should not
        be called directly.

        INPUT:

        -   ``permutation`` -- a Boolean, whether to return the permutation
            of the order of the vertices that was applied to obtain this
            matrix.

        OUTPUT:

        A matrix or a tuple of a matrix and a permutation.


        EXAMPLES::

            sage: o = lattice_polytope.cross_polytope(2)
            sage: o.vertices()
            M( 1,  0),
            M( 0,  1),
            M(-1,  0),
            M( 0, -1)
            in 2-d lattice M
            sage: o._palp_native_normal_form()
            M( 1,  0),
            M( 0,  1),
            M( 0, -1),
            M(-1,  0)
            in 2-d lattice M
            sage: o._palp_native_normal_form(permutation=True)
            (M( 1,  0),
            M( 0,  1),
            M( 0, -1),
            M(-1,  0)
            in 2-d lattice M, (1,3,2,4))
        """
        PM_max, permutations = self._palp_PM_max(check=True)
        out = _palp_canonical_order(self.vertices(), PM_max, permutations)
        if permutation:
            return out
        else:
            return out[0]

    def _palp_PM_max(self, check=False):
        r"""
        Compute the permutation normal form of the vertex facet pairing
        matrix .

        The permutation normal form of a matrix is defined as the lexicographic
        maximum under all permutations of its rows and columns. For more
        more detail, see also
        :meth:`~sage.matrix.matrix2.Matrix.permutation_normal_form`.
        
        Instead of using the generic method for computing the permutation
        normal form, this method uses the PALP algorithm to compute
        the permutation normal form and its automorphisms concurrently.

        INPUT:

        - ``check`` -- Boolean (default: ``False``), whether to return
            the permutations leaving the maximal vertex-facet pairing
            matrix invariant.

        OUTPUT:

        A matrix or a tuple of a matrix and a dict whose values are the
        permutation group elements corresponding to the permutations
        that permute :meth:`vertices` such that the vertex-facet pairing
        matrix is maximal.

        EXAMPLES::

            sage: o = lattice_polytope.cross_polytope(2)
            sage: PM = o.vertex_facet_pairing_matrix()
            sage: PM_max = PM.permutation_normal_form()
            sage: PM_max == o._palp_PM_max()
            True
            sage: P2 = ReflexivePolytope(2, 0)
            sage: PM_max, permutations = P2._palp_PM_max(check=True)
            sage: PM_max
            [3 0 0]
            [0 3 0]
            [0 0 3]
            sage: permutations.values()
            [[(1,2,3), (1,2,3)],
             [(1,3,2), (1,3,2)],
             [(1,3), (1,3)],
             [(1,2), (1,2)],
             [(), ()],
             [(2,3), (2,3)]]
            sage: PM_max.automorphisms_of_rows_and_columns()
            [((), ()), ((2,3), (2,3)), ((1,2), (1,2)),
             ((1,3,2), (1,3,2)), ((1,2,3), (1,2,3)), ((1,3), (1,3))]
            sage: PMs = [i._palp_PM_max(check=True)
            ....:        for i in ReflexivePolytopes(2)] # long time
            sage: all(len(i) == len(j.automorphisms_of_rows_and_columns())
            ....:     for j, i in PMs) # long time
            True
        """
        def PGE(t):
            if len(t) == 2 and t[0] == t[1]:
                t = tuple()
            return PermutationGroupElement(t)

        PM = self.vertex_facet_pairing_matrix()
        n_v = PM.ncols()
        n_f = PM.nrows()

        # and find all the ways of making the first row of PM_max
        def index_of_max(iterable):
            # returns the index of max of any iterable
            m, x = 0, iterable[0]
            for k, l in enumerate(iterable):
                if l > x:
                    m, x = k, l
            return m

        n_s = 1
        permutations = {0 : [PGE(range(1, n_f + 1)),
                             PGE(range(1, n_v + 1))]}
        for j in range(n_v):
            m = index_of_max(
                [(PM.with_permuted_columns(permutations[0][1]))[0][i]
                 for i in range(j, n_v)])
            if m > 0:
                permutations[0][1] = PGE((j + 1,m + j + 1))*permutations[0][1]
        first_row = list(PM[0])
        
        # Arrange other rows one by one and compare with first row
        for k in range(1, n_f):
            # Error for k == 1 already!
            permutations[n_s] = [PGE(range(1, n_f+1)),PGE(range(1, n_v+1))]
            m = index_of_max(PM.with_permuted_columns(permutations[n_s][1])[k])
            if m > 0:
                permutations[n_s][1] = PGE((1,m+1))*permutations[n_s][1]
            d = ((PM.with_permuted_columns(permutations[n_s][1]))[k][0]
                - permutations[0][1](first_row)[0])
            if d < 0:
                # The largest elt of this row is smaller than largest elt
                # in 1st row, so nothing to do
                continue
            # otherwise:
            for i in range(1, n_v):
                m = index_of_max(
                    [PM.with_permuted_columns(permutations[n_s][1])[k][j]
                     for j in range(i, n_v)])
                if m > 0:
                    permutations[n_s][1] = PGE((i + 1, m + i + 1)) \
                                           * permutations[n_s][1]
                if d == 0:
                    d = (PM.with_permuted_columns(permutations[n_s][1])[k][i]
                        -permutations[0][1](first_row)[i])
                    if d < 0:
                        break
            if d < 0:
                # This row is smaller than 1st row, so nothing to do
                del permutations[n_s]
                continue
            permutations[n_s][0] = PGE((1, k + 1))*permutations[n_s][0]
            if d == 0:
                # This row is the same, so we have a symmetry!
                n_s += 1
            else:
                # This row is larger, so it becomes the first row and 
                # the symmetries reset.
                first_row = list(PM[k])
                permutations = {0: permutations[n_s]}
                n_s = 1
        permutations = {k:permutations[k] for k in permutations if k < n_s}
        
        b = PM.with_permuted_rows_and_columns(*permutations[0])[0]
        # Work out the restrictions the current permutations
        # place on other permutations as a automorphisms
        # of the first row
        # The array is such that:
        # S = [i, 1, ..., 1 (ith), j, i+1, ..., i+1 (jth), k ... ]
        # describes the "symmetry blocks"
        S = list(range(1, n_v + 1))
        for i in range(1, n_v):
            if b[i-1] == b[i]:
                S[i] = S[i-1]
                S[S[i]-1] += 1
            else:
                S[i] = i + 1
        
        # We determine the other rows of PM_max in turn by use of perms and 
        # aut on previous rows.
        for l in range(1, n_f - 1):
            n_s = len(permutations)
            n_s_bar = n_s
            cf = 0
            l_r = [0]*n_v
            # Search for possible local permutations based off previous
            # global permutations.
            for k in range(n_s_bar - 1, -1, -1):
                # number of local permutations associated with current global
                n_p = 0
                ccf = cf
                permutations_bar = {0:copy(permutations[k])}
                # We look for the line with the maximal entry in the first
                # subsymmetry block, i.e. we are allowed to swap elements
                # between 0 and S(0)
                for s in range(l, n_f):
                    for j in range(1, S[0]):
                        v = PM.with_permuted_rows_and_columns(
                            *permutations_bar[n_p])[s]
                        if v[0] < v[j]:
                            permutations_bar[n_p][1] = PGE((1,j + 1))*permutations_bar[n_p][1]
                    if ccf == 0:
                        l_r[0] = PM.with_permuted_rows_and_columns(
                                 *permutations_bar[n_p])[s][0]
                        permutations_bar[n_p][0] = PGE((l + 1, s + 1))*permutations_bar[n_p][0]
                        n_p += 1
                        ccf = 1
                        permutations_bar[n_p] = copy(permutations[k])
                    else:
                        d1 = PM.with_permuted_rows_and_columns(
                             *permutations_bar[n_p])[s][0]
                        d = d1 - l_r[0]
                        if d < 0:
                            # We move to the next line
                            continue
                        elif d==0:
                            # Maximal values agree, so possible symmetry
                            permutations_bar[n_p][0] = PGE((l + 1, s + 1))*permutations_bar[n_p][0]
                            n_p += 1
                            permutations_bar[n_p] = copy(permutations[k])
                        else:
                            # We found a greater maximal value for first entry.
                            # It becomes our new reference:
                            l_r[0] = d1
                            permutations_bar[n_p][0] = PGE((l + 1, s + 1))*permutations_bar[n_p][0]
                            # Forget previous work done
                            cf = 0
                            permutations_bar = {0:copy(permutations_bar[n_p])}
                            n_p = 1
                            permutations_bar[n_p] = copy(permutations[k])
                            n_s = k + 1
                # Check if the permutations found just now work
                # with other elements
                for c in range(1, n_v):
                    h = S[c]
                    ccf = cf
                    # Now let us find out where the end of the
                    # next symmetry block is:
                    if  h < c+1:
                        h = S[h-1]
                    s = n_p
                    # Check through this block for each possible permutation
                    while s > 0:
                        s -= 1
                        # Find the largest value in this symmetry block
                        for j in range(c + 1, h):
                            v = PM.with_permuted_rows_and_columns(
                                *permutations_bar[s])[l]
                            if (v[c] < v[j]):
                                permutations_bar[s][1] = PGE((c + 1, j + 1))*permutations_bar[s][1]
                        if ccf == 0:
                            # Set reference and carry on to next permutation
                            l_r[c] = PM.with_permuted_rows_and_columns(
                                     *permutations_bar[s])[l][c]
                            ccf = 1
                        else:
                            d1 = PM.with_permuted_rows_and_columns(
                                *permutations_bar[s])[l][c]
                            d = d1 - l_r[c]
                            if d < 0:
                                n_p -= 1
                                if s < n_p:
                                    permutations_bar[s] = copy(permutations_bar[n_p])
                            elif d > 0:
                                # The current case leads to a smaller matrix,
                                # hence this case becomes our new reference
                                l_r[c] = d1
                                cf = 0
                                n_p = s + 1
                                n_s = k + 1
                # Update permutations
                if (n_s - 1) > k:
                    permutations[k] = copy(permutations[n_s - 1])
                n_s -= 1
                for s in range(n_p):
                   permutations[n_s] = copy(permutations_bar[s])
                   n_s += 1
                cf = n_s   
            permutations = {k:permutations[k] for k in permutations if k < n_s}
            # If the automorphisms are not already completely restricted,
            # update them
            if S != list(range(1, n_v + 1)):
                # Take the old automorphisms and update by
                # the restrictions the last worked out
                # row imposes.
                c = 0
                M = (PM.with_permuted_rows_and_columns(*permutations[0]))[l]
                while c < n_v:
                    s = S[c] + 1
                    S[c] = c + 1
                    c += 1
                    while c < (s - 1):
                        if M[c] == M[c - 1]:
                            S[c] = S[c - 1]
                            S[S[c] - 1] += 1
                        else:
                            S[c] = c + 1
                        c += 1
        # Now we have the perms, we construct PM_max using one of them
        PM_max = PM.with_permuted_rows_and_columns(*permutations[0])
        if check:
            return (PM_max, permutations)
        else:
            return PM_max

    def npoints(self):
        r"""
        Return the number of lattice points of this polytope.

        EXAMPLES: The number of lattice points of the 3-dimensional
        octahedron and its polar cube::

            sage: o = lattice_polytope.cross_polytope(3)
            sage: o.npoints()
            7
            sage: cube = o.polar()
            sage: cube.npoints()
            27
        """
        try:
            return self._npoints
        except AttributeError:
            return len(self.points())

    def nvertices(self):
        r"""
        Return the number of vertices of this polytope.

        EXAMPLES: The number of vertices of the 3-dimensional octahedron
        and its polar cube::

            sage: o = lattice_polytope.cross_polytope(3)
            sage: o.nvertices()
            6
            sage: cube = o.polar()
            sage: cube.nvertices()
            8
        """
        return len(self._vertices)

    @cached_method
    def origin(self):
        r"""
        Return the index of the origin in the list of points of self.

        OUTPUT:

        - integer if the origin belongs to this polytope, ``None`` otherwise.

        EXAMPLES::

            sage: p = lattice_polytope.cross_polytope(2)
            sage: p.origin()
            4
            sage: p.point(p.origin())
            M(0, 0)

            sage: p = LatticePolytope(([1],[2]))
            sage: p.points()
            M(1),
            M(2)
            in 1-d lattice M
            sage: print(p.origin())
            None

        Now we make sure that the origin of non-full-dimensional polytopes can
        be identified correctly (:trac:`10661`)::

            sage: LatticePolytope([(1,0,0), (-1,0,0)]).origin()
            2
        """
        origin = self.lattice().zero()
        try:
            return self.points().index(origin)
        except ValueError:
            pass

    def parent(self):
        """
        Return the set of all lattice polytopes.

        EXAMPLES::

            sage: o = lattice_polytope.cross_polytope(3)
            sage: o.parent()
            Set of all Lattice Polytopes
        """
        return SetOfAllLatticePolytopes

    def plot3d(self,
            show_facets=True, facet_opacity=0.5, facet_color=(0,1,0),
            facet_colors=None,
            show_edges=True, edge_thickness=3, edge_color=(0.5,0.5,0.5),
            show_vertices=True, vertex_size=10, vertex_color=(1,0,0),
            show_points=True, point_size=10, point_color=(0,0,1),
            show_vindices=None, vindex_color=(0,0,0),
            vlabels=None,
            show_pindices=None, pindex_color=(0,0,0),
            index_shift=1.1):
        r"""
        Return a 3d-plot of this polytope.

        Polytopes with ambient dimension 1 and 2 will be plotted along x-axis
        or in xy-plane respectively. Polytopes of dimension 3 and less with
        ambient dimension 4 and greater will be plotted in some basis of the
        spanned space.

        By default, everything is shown with more or less pretty
        combination of size and color parameters.

        INPUT: Most of the parameters are self-explanatory:


        -  ``show_facets`` - (default:True)

        -  ``facet_opacity`` - (default:0.5)

        -  ``facet_color`` - (default:(0,1,0))

        -  ``facet_colors`` - (default:None) if specified, must be a list of
           colors for each facet separately, used instead of ``facet_color``

        -  ``show_edges`` - (default:True) whether to draw
           edges as lines

        -  ``edge_thickness`` - (default:3)

        -  ``edge_color`` - (default:(0.5,0.5,0.5))

        -  ``show_vertices`` - (default:True) whether to draw
           vertices as balls

        -  ``vertex_size`` - (default:10)

        -  ``vertex_color`` - (default:(1,0,0))

        -  ``show_points`` - (default:True) whether to draw
           other poits as balls

        -  ``point_size`` - (default:10)

        -  ``point_color`` - (default:(0,0,1))

        -  ``show_vindices`` - (default:same as
           show_vertices) whether to show indices of vertices

        -  ``vindex_color`` - (default:(0,0,0)) color for
           vertex labels

        -  ``vlabels`` - (default:None) if specified, must be a list of labels
           for each vertex, default labels are vertex indices

        -  ``show_pindices`` - (default:same as show_points)
           whether to show indices of other points

        -  ``pindex_color`` - (default:(0,0,0)) color for
           point labels

        -  ``index_shift`` - (default:1.1)) if 1, labels are
           placed exactly at the corresponding points. Otherwise the label
           position is computed as a multiple of the point position vector.


        EXAMPLES: The default plot of a cube::

            sage: c = lattice_polytope.cross_polytope(3).polar()
            sage: c.plot3d()
            Graphics3d Object

        Plot without facets and points, shown without the frame::

            sage: c.plot3d(show_facets=false,show_points=false).show(frame=False)

        Plot with facets of different colors::

            sage: c.plot3d(facet_colors=rainbow(c.nfacets(), 'rgbtuple'))
            Graphics3d Object

        It is also possible to plot lower dimensional polytops in 3D (let's
        also change labels of vertices)::

            sage: lattice_polytope.cross_polytope(2).plot3d(vlabels=["A", "B", "C", "D"])
            Graphics3d Object

        TESTS::

            sage: p = LatticePolytope([[0,0,0],[0,1,1],[1,0,1],[1,1,0]])
            sage: p.plot3d()
            Graphics3d Object
        """
        dim = self.dim()
        amb_dim = self.lattice_dim()
        if dim > 3:
            raise ValueError("%d-dimensional polytopes can not be plotted in 3D!" % self.dim())
        elif amb_dim > 3:
            return self._sublattice_polytope.plot3d(
                show_facets, facet_opacity, facet_color,
                facet_colors,
                show_edges, edge_thickness, edge_color,
                show_vertices, vertex_size, vertex_color,
                show_points, point_size, point_color,
                show_vindices, vindex_color,
                vlabels,
                show_pindices, pindex_color,
                index_shift)
        elif dim == 3:
            vertices = self.vertices()
            if show_points or show_pindices:
                points = self.points()[self.nvertices():]
        else:
            vertices = [vector(ZZ, list(self.vertex(i))+[0]*(3-amb_dim))
                        for i in range(self.nvertices())]
            if show_points or show_pindices:
                points = [vector(ZZ, list(self.point(i))+[0]*(3-amb_dim))
                        for i in range(self.nvertices(), self.npoints())]
        pplot = 0
        if show_facets:
            if dim == 2:
                pplot += IndexFaceSet([self.traverse_boundary()],
                        vertices, opacity=facet_opacity, rgbcolor=facet_color)
            elif dim == 3:
                if facet_colors is None:
                    facet_colors = [facet_color] * self.nfacets()
                for f, c in zip(self.facets(), facet_colors):
                    pplot += IndexFaceSet([[self.vertices().index(v) for v in f.vertices(f.traverse_boundary())]],
                        vertices, opacity=facet_opacity, rgbcolor=c)
        if show_edges:
            if dim == 1:
                pplot += line3d(vertices, thickness=edge_thickness, rgbcolor=edge_color)
            else:
                for e in self.edges():
                    start, end = e.ambient_vertex_indices()
                    pplot += line3d([vertices[start], vertices[end]],
                            thickness=edge_thickness, rgbcolor=edge_color)
        if show_vertices:
            pplot += point3d(vertices, size=vertex_size, rgbcolor=vertex_color)
        if show_vindices is None:
            show_vindices = show_vertices
        if show_pindices is None:
            show_pindices = show_points
        if show_vindices or show_pindices:
            # Compute the barycenter and shift text of labels away from it
            bc = 1/Integer(len(vertices)) * vector(QQ, sum(vertices))
        if show_vindices:
            if vlabels is None:
                vlabels = list(range(len(vertices)))
            for i, v in enumerate(vertices):
                pplot += text3d(vlabels[i], bc+index_shift*(v-bc), rgbcolor=vindex_color)
        if show_points and len(points):
            pplot += point3d(points, size=point_size, rgbcolor=point_color)
        if show_pindices:
            for i, p in enumerate(points):
                pplot += text3d(i+self.nvertices(), bc+index_shift*(p-bc), rgbcolor=pindex_color)
        return pplot

    def polyhedron(self):
        r"""
        Return the Polyhedron object determined by this polytope's vertices.
        
        EXAMPLES::

            sage: o = lattice_polytope.cross_polytope(2)
            sage: o.polyhedron()
            A 2-dimensional polyhedron in ZZ^2 defined as the convex hull of 4 vertices
        """
        from sage.geometry.polyhedron.constructor import Polyhedron
        return Polyhedron(vertices=[list(v) for v in self._vertices])        
    
    def show3d(self):
        """
        Show a 3d picture of the polytope with default settings and without axes or frame.

        See self.plot3d? for more details.

        EXAMPLES::

            sage: o = lattice_polytope.cross_polytope(3)
            sage: o.show3d()
        """
        self.plot3d().show(axis=False, frame=False)

    def point(self, i):
        r"""
        Return the i-th point of this polytope, i.e. the i-th column of the
        matrix returned by points().

        EXAMPLES: First few points are actually vertices::

            sage: o = lattice_polytope.cross_polytope(3)
            sage: o.vertices()
            M( 1,  0,  0),
            M( 0,  1,  0),
            M( 0,  0,  1),
            M(-1,  0,  0),
            M( 0, -1,  0),
            M( 0,  0, -1)
            in 3-d lattice M
            sage: o.point(1)
            M(0, 1, 0)

        The only other point in the octahedron is the origin::

            sage: o.point(6)
            M(0, 0, 0)
            sage: o.points()
            M( 1,  0,  0),
            M( 0,  1,  0),
            M( 0,  0,  1),
            M(-1,  0,  0),
            M( 0, -1,  0),
            M( 0,  0, -1),
            M( 0,  0,  0)
            in 3-d lattice M
        """
        return self.points()[i]

    def points(self, *args, **kwds):
        r"""
        Return all lattice points of ``self``.
        
        INPUT:
        
        - any arguments given will be passed on to the returned object.

        OUTPUT:

        - a :class:`point collection <PointCollection>`.

        EXAMPLES:

        Lattice points of the octahedron and its polar cube::

            sage: o = lattice_polytope.cross_polytope(3)
            sage: o.points()
            M( 1,  0,  0),
            M( 0,  1,  0),
            M( 0,  0,  1),
            M(-1,  0,  0),
            M( 0, -1,  0),
            M( 0,  0, -1),
            M( 0,  0,  0)
            in 3-d lattice M
            sage: cube = o.polar()
            sage: cube.points()
            N( 1, -1, -1),
            N( 1,  1, -1),
            N( 1,  1,  1),
            N( 1, -1,  1),
            N(-1, -1,  1),
            N(-1, -1, -1),
            N(-1,  1, -1),
            N(-1,  1,  1),
            N(-1, -1,  0),
            N(-1,  0, -1),
            N(-1,  0,  0),
            N(-1,  0,  1),
            N(-1,  1,  0),
            N( 0, -1, -1),
            N( 0, -1,  0),
            N( 0, -1,  1),
            N( 0,  0, -1),
            N( 0,  0,  0),
            N( 0,  0,  1),
            N( 0,  1, -1),
            N( 0,  1,  0),
            N( 0,  1,  1),
            N( 1, -1,  0),
            N( 1,  0, -1),
            N( 1,  0,  0),
            N( 1,  0,  1),
            N( 1,  1,  0)
            in 3-d lattice N

        Lattice points of a 2-dimensional diamond in a 3-dimensional space::

            sage: p = LatticePolytope([(1,0,0), (0,1,0), (-1,0,0), (0,-1,0)])
            sage: p.points()
            M( 1,  0, 0),
            M( 0,  1, 0),
            M(-1,  0, 0),
            M( 0, -1, 0),
            M( 0,  0, 0)
            in 3-d lattice M
            
        Only two of the above points:
        
            sage: p.points(1, 3)
            M(0,  1, 0),
            M(0, -1, 0)
            in 3-d lattice M

        We check that points of a zero-dimensional polytope can be computed::

            sage: p = LatticePolytope([[1]])
            sage: p.points()
            M(1)
            in 1-d lattice M
        """
        if not hasattr(self, "_points"):
            if self.dim() <= 0:
                self._points = self._vertices
            else:
                points = self._embed(read_palp_matrix(
                            self.poly_x("p", reduce_dimension=True))).columns()
                M = self.lattice()
                points = [M(_) for _ in points]
                for point in points:
                    point.set_immutable()
                self._points = PointCollection(points, M)
        if args or kwds:
            return self._points(*args, **kwds)
        else:
            return self._points

    def polar(self):
        r"""
        Return the polar polytope, if this polytope is reflexive.

        EXAMPLES: The polar polytope to the 3-dimensional octahedron::

            sage: o = lattice_polytope.cross_polytope(3)
            sage: cube = o.polar()
            sage: cube
            3-d reflexive polytope in 3-d lattice N

        The polar polytope "remembers" the original one::

            sage: cube.polar()
            3-d reflexive polytope in 3-d lattice M
            sage: cube.polar().polar() is cube
            True

        Only reflexive polytopes have polars::

            sage: p = LatticePolytope([(1,0,0), (0,1,0), (0,0,2),
            ....:                      (-1,0,0), (0,-1,0), (0,0,-1)])
            sage: p.polar()
            Traceback (most recent call last):
            ...
            ValueError: The given polytope is not reflexive!
            Polytope: 3-d lattice polytope in 3-d lattice M
        """
        if self.is_reflexive():
            return self._polar
        else:
            raise ValueError(("The given polytope is not reflexive!\n"
                                + "Polytope: %s") % self)

    def poly_x(self, keys, reduce_dimension=False):
        r"""
        Run poly.x with given ``keys`` on vertices of this
        polytope.

        INPUT:


        -  ``keys`` - a string of options passed to poly.x. The
           key "f" is added automatically.

        -  ``reduce_dimension`` - (default: False) if ``True`` and this
           polytope is not full-dimensional, poly.x will be called for the
           vertices of this polytope in some basis of the spanned affine space.


        OUTPUT: the output of poly.x as a string.

        EXAMPLES: This call is used for determining if a polytope is
        reflexive or not::

            sage: o = lattice_polytope.cross_polytope(3)
            sage: print(o.poly_x("e"))
            8 3  Vertices of P-dual <-> Equations of P
              -1  -1   1
               1  -1   1
              -1   1   1
               1   1   1
              -1  -1  -1
               1  -1  -1
              -1   1  -1
               1   1  -1

        Since PALP has limits on different parameters determined during
        compilation, the following code is likely to fail, unless you
        change default settings of PALP::

            sage: BIG = lattice_polytope.cross_polytope(7)
            sage: BIG
            7-d reflexive polytope in 7-d lattice M
            sage: BIG.poly_x("e")      # possibly different output depending on your system
            Traceback (most recent call last):
            ...
            ValueError: Error executing 'poly.x -fe' for the given polytope!
            Output:
            Please increase POLY_Dmax to at least 7

        You cannot call poly.x for polytopes that don't span the space (if you
        could, it would crush anyway)::

            sage: p = LatticePolytope([(1,0,0), (0,1,0), (-1,0,0), (0,-1,0)])
            sage: p.poly_x("e")
            Traceback (most recent call last):
            ...
            ValueError: Cannot run PALP for a 2-dimensional polytope in a 3-dimensional space!

        But if you know what you are doing, you can call it for the polytope in
        some basis of the spanned space::

            sage: print(p.poly_x("e", reduce_dimension=True))
            4 2  Equations of P
              -1   1     0
               1   1     2
              -1  -1     0
               1  -1     2
        """
        return self._palp("poly.x -f" + keys, reduce_dimension)

    @cached_method
    def skeleton(self):
        r"""
        Return the graph of the one-skeleton of this polytope.

        EXAMPLES::

            sage: d = lattice_polytope.cross_polytope(2)
            sage: g = d.skeleton()
            sage: g
            Graph on 4 vertices
            sage: g.edges()
            [(0, 1, None), (0, 3, None), (1, 2, None), (2, 3, None)]
        """
        skeleton = Graph()
        skeleton.add_vertices(self.skeleton_points(1))
        for edge in self.edges():
            points = edge.ambient_ordered_point_indices()
            for i in range(len(points) - 1):
                skeleton.add_edge(points[i], points[i + 1])
        return skeleton.copy(immutable=True)

    def skeleton_points(self, k=1):
        r"""
        Return the increasing list of indices of lattice points in
        k-skeleton of the polytope (k is 1 by default).

        EXAMPLES: We compute all skeleton points for the cube::

            sage: o = lattice_polytope.cross_polytope(3)
            sage: c = o.polar()
            sage: c.skeleton_points()
            [0, 1, 2, 3, 4, 5, 6, 7, 8, 9, 11, 12, 13, 15, 19, 21, 22, 23, 25, 26]

        The default was 1-skeleton::

            sage: c.skeleton_points(k=1)
            [0, 1, 2, 3, 4, 5, 6, 7, 8, 9, 11, 12, 13, 15, 19, 21, 22, 23, 25, 26]

        0-skeleton just lists all vertices::

            sage: c.skeleton_points(k=0)
            [0, 1, 2, 3, 4, 5, 6, 7]

        2-skeleton lists all points except for the origin (point #17)::

            sage: c.skeleton_points(k=2)
            [0, 1, 2, 3, 4, 5, 6, 7, 8, 9, 10, 11, 12, 13, 14, 15, 16, 18, 19, 20, 21, 22, 23, 24, 25, 26]

        3-skeleton includes all points::

            sage: c.skeleton_points(k=3)
            [0, 1, 2, 3, 4, 5, 6, 7, 8, 9, 10, 11, 12, 13, 14, 15, 16, 17, 18, 19, 20, 21, 22, 23, 24, 25, 26]

        It is OK to compute higher dimensional skeletons - you will get the
        list of all points::

            sage: c.skeleton_points(k=100)
            [0, 1, 2, 3, 4, 5, 6, 7, 8, 9, 10, 11, 12, 13, 14, 15, 16, 17, 18, 19, 20, 21, 22, 23, 24, 25, 26]
        """
        if k >= self.dim():
            return list(range(self.npoints()))
        skeleton = set([])
        for face in self.faces(dim=k):
            skeleton.update(face.ambient_point_indices())
        skeleton = sorted(skeleton)
        return skeleton

    def skeleton_show(self, normal=None):
        r"""Show the graph of one-skeleton of this polytope.
        Works only for polytopes in a 3-dimensional space.

        INPUT:


        -  ``normal`` - a 3-dimensional vector (can be given as
           a list), which should be perpendicular to the screen. If not given,
           will be selected randomly (new each time and it may be far from
           "nice").


        EXAMPLES: Show a pretty picture of the octahedron::

            sage: o = lattice_polytope.cross_polytope(3)
            sage: o.skeleton_show([1,2,4])

        Does not work for a diamond at the moment::

            sage: d = lattice_polytope.cross_polytope(2)
            sage: d.skeleton_show()
            Traceback (most recent call last):
            ...
            NotImplementedError: skeleton view is implemented only in 3-d space
        """
        if self.lattice_dim() != 3:
            raise NotImplementedError("skeleton view is implemented only in 3-d space")
        if normal is None:
            normal = [ZZ.random_element(20),ZZ.random_element(20),ZZ.random_element(20)]
        normal = matrix(QQ,3,1,list(normal))
        projectionm = normal.kernel().basis_matrix()
        positions = dict(enumerate([list(c) for c in (projectionm*self.points()).columns(copy=False)]))
        self.skeleton().show(pos=positions)

    def traverse_boundary(self):
        r"""
        Return a list of indices of vertices of a 2-dimensional polytope in their boundary order.

        Needed for plot3d function of polytopes.

        EXAMPLES:

            sage: p = lattice_polytope.cross_polytope(2).polar()
            sage: p.traverse_boundary()
            [3, 0, 1, 2]
        """
        if self.dim() != 2:
            raise ValueError("Boundary can be traversed only for 2-polytopes!")
        zero_faces = set(self.faces(0))
        l = [self.faces(0)[0]]
        prev, next = zero_faces.intersection(l[0].adjacent())
        l = [prev, l[0], next]
        while len(l) < self.nvertices():
            prev, next = zero_faces.intersection(l[-1].adjacent())
            if next == l[-2]:
                next = prev
            l.append(next)
        return [self.vertices().index(v.vertex(0)) for v in l]

    def vertex(self, i):
        r"""
        Return the i-th vertex of this polytope, i.e. the i-th column of
        the matrix returned by vertices().

        EXAMPLES: Note that numeration starts with zero::

            sage: o = lattice_polytope.cross_polytope(3)
            sage: o.vertices()
            M( 1,  0,  0),
            M( 0,  1,  0),
            M( 0,  0,  1),
            M(-1,  0,  0),
            M( 0, -1,  0),
            M( 0,  0, -1)
            in 3-d lattice M
            sage: o.vertex(3)
            M(-1, 0, 0)
        """
        return self._vertices[i]

    def vertex_facet_pairing_matrix(self):
        r"""
        Return the vertex facet pairing matrix `PM`.

        Return a matrix whose the `i, j^\text{th}` entry is the height
        of the `j^\text{th}` vertex over the `i^\text{th}` facet.
        The ordering of the vertices and facets is as in
        :meth:`vertices` and :meth:`facets`.

        EXAMPLES::

            sage: L = lattice_polytope.cross_polytope(3)
            sage: L.vertex_facet_pairing_matrix()
            [2 0 0 0 2 2]
            [2 2 0 0 0 2]
            [2 2 2 0 0 0]
            [2 0 2 0 2 0]
            [0 0 2 2 2 0]
            [0 0 0 2 2 2]
            [0 2 0 2 0 2]
            [0 2 2 2 0 0]
        """
        V = self.vertices()
        nv = self.nvertices()
        PM = matrix(ZZ, [n * V + vector(ZZ, [c] * nv)
            for n, c in zip(self.facet_normals(), self.facet_constants())])
        PM.set_immutable()
        return PM

    def vertices(self, *args, **kwds):
        r"""
        Return vertices of ``self``.
        
        INPUT:
        
        - any arguments given will be passed on to the returned object.

        OUTPUT:

        - a :class:`point collection <PointCollection>`.

        EXAMPLES:

        Vertices of the octahedron and its polar cube are in dual lattices::

            sage: o = lattice_polytope.cross_polytope(3)
            sage: o.vertices()
            M( 1,  0,  0),
            M( 0,  1,  0),
            M( 0,  0,  1),
            M(-1,  0,  0),
            M( 0, -1,  0),
            M( 0,  0, -1)
            in 3-d lattice M
            sage: cube = o.polar()
            sage: cube.vertices()
            N( 1, -1, -1),
            N( 1,  1, -1),
            N( 1,  1,  1),
            N( 1, -1,  1),
            N(-1, -1,  1),
            N(-1, -1, -1),
            N(-1,  1, -1),
            N(-1,  1,  1)
            in 3-d lattice N
        """
        if args or kwds:
            return self._vertices(*args, **kwds)
        else:
            return self._vertices


def is_NefPartition(x):
    r"""
    Check if ``x`` is a nef-partition.

    INPUT:

    - ``x`` -- anything.

    OUTPUT:

    - ``True`` if ``x`` is a :class:`nef-partition <NefPartition>` and
      ``False`` otherwise.

    EXAMPLES::

        sage: from sage.geometry.lattice_polytope import is_NefPartition
        sage: is_NefPartition(1)
        False
        sage: o = lattice_polytope.cross_polytope(3)
        sage: np = o.nef_partitions()[0]
        sage: np
        Nef-partition {0, 1, 3} U {2, 4, 5}
        sage: is_NefPartition(np)
        True
    """
    return isinstance(x, NefPartition)


class NefPartition(SageObject,
                   collections.Hashable):
    r"""
    Create a nef-partition.

    INPUT:

    - ``data`` -- a list of integers, the $i$-th element of this list must be
      the part of the $i$-th vertex of ``Delta_polar`` in this nef-partition;

    - ``Delta_polar`` -- a :class:`lattice polytope
      <sage.geometry.lattice_polytope.LatticePolytopeClass>`;

    - ``check`` -- by default the input will be checked for correctness, i.e.
      that ``data`` indeed specify a nef-partition. If you are sure that the
      input is correct, you can speed up construction via ``check=False``
      option.

    OUTPUT:

    - a nef-partition of ``Delta_polar``.

    Let $M$ and $N$ be dual lattices. Let $\Delta \subset M_\RR$ be a reflexive
    polytope with polar $\Delta^\circ \subset N_\RR$. Let $X_\Delta$ be the
    toric variety associated to the normal fan of $\Delta$. A **nef-partition**
    is a decomposition of the vertex set $V$ of $\Delta^\circ$ into a disjoint
    union $V = V_0 \sqcup V_1 \sqcup \dots \sqcup V_{k-1}$ such that divisors
    $E_i = \sum_{v\in V_i} D_v$ are Cartier (here $D_v$ are prime
    torus-invariant Weil divisors corresponding to vertices of $\Delta^\circ$).
    Equivalently, let $\nabla_i \subset N_\RR$ be the convex hull of vertices
    from $V_i$ and the origin. These polytopes form a nef-partition if their
    Minkowski sum $\nabla \subset N_\RR$ is a reflexive polytope.

    The **dual nef-partition** is formed by polytopes $\Delta_i \subset M_\RR$
    of $E_i$, which give a decomposition of the vertex set of $\nabla^\circ
    \subset M_\RR$ and their Minkowski sum is $\Delta$, i.e. the polar duality
    of reflexive polytopes switches convex hull and Minkowski sum for dual
    nef-partitions:

    .. MATH::

        \Delta^\circ
        &=
        \mathrm{Conv} \left(\nabla_0, \nabla_1, \dots, \nabla_{k-1}\right), \\
        \nabla^{\phantom{\circ}}
        &=
        \nabla_0 + \nabla_1 + \dots + \nabla_{k-1}, \\
        &
        \\
        \Delta^{\phantom{\circ}}
        &=
        \Delta_0 + \Delta_1 + \dots + \Delta_{k-1}, \\
        \nabla^\circ
        &=
        \mathrm{Conv} \left(\Delta_0, \Delta_1, \dots, \Delta_{k-1}\right).

    One can also interpret the duality of nef-partitions as the duality of the
    associated cones. Below $\overline{M} = M \times \ZZ^k$ and
    $\overline{N} = N \times \ZZ^k$ are dual lattices.

    The **Cayley polytope** $P \subset \overline{M}_\RR$ of a nef-partition is
    given by $P = \mathrm{Conv}(\Delta_0 \times e_0, \Delta_1 \times e_1,
    \ldots, \Delta_{k-1} \times e_{k-1})$, where $\{e_i\}_{i=0}^{k-1}$ is the
    standard basis of $\ZZ^k$. The **dual Cayley polytope**
    $P^* \subset \overline{N}_\RR$ is the Cayley polytope of the dual
    nef-partition.
    
    The **Cayley cone** $C \subset \overline{M}_\RR$ of a nef-partition is the
    cone spanned by its Cayley polytope. The **dual Cayley cone**
    $C^\vee \subset \overline{M}_\RR$ is the usual dual cone of $C$. It turns
    out, that $C^\vee$ is spanned by $P^*$.
   
    It is also possible to go back from the Cayley cone to the Cayley polytope,
    since $C$ is a reflexive Gorenstein cone supported by $P$: primitive
    integral ray generators of $C$ are contained in an affine hyperplane and
    coincide with vertices of $P$.

    See Section 4.3.1 in [CK1999]_ and references therein for further details, or
    [BN2008]_ for a purely combinatorial approach.

    EXAMPLES:

    It is very easy to create a nef-partition for the octahedron, since for
    this polytope any decomposition of vertices is a nef-partition. We create a
    3-part nef-partition with the 0-th and 1-st vertices belonging to the 0-th
    part (recall that numeration in Sage starts with 0), the 2-nd and 5-th
    vertices belonging to the 1-st part, and 3-rd and 4-th vertices belonging
    to the 2-nd part::

        sage: o = lattice_polytope.cross_polytope(3)
        sage: np = NefPartition([0,0,1,2,2,1], o)
        sage: np
        Nef-partition {0, 1} U {2, 5} U {3, 4}

    The octahedron plays the role of `\Delta^\circ` in the above description::

        sage: np.Delta_polar() is o
        True

    The dual nef-partition (corresponding to the "mirror complete
    intersection") gives decomposition of the vertex set of `\nabla^\circ`::

        sage: np.dual()
        Nef-partition {0, 1, 2} U {3, 4} U {5, 6, 7}
        sage: np.nabla_polar().vertices()
        N(-1, -1,  0),
        N(-1,  0,  0),
        N( 0, -1,  0),
        N( 0,  0, -1),
        N( 0,  0,  1),
        N( 1,  0,  0),
        N( 0,  1,  0),
        N( 1,  1,  0)
        in 3-d lattice N

    Of course, `\nabla^\circ` is `\Delta^\circ` from the point of view of the
    dual nef-partition::

        sage: np.dual().Delta_polar() is np.nabla_polar()
        True
        sage: np.Delta(1).vertices()
        N(0, 0, -1),
        N(0, 0,  1)
        in 3-d lattice N
        sage: np.dual().nabla(1).vertices()
        N(0, 0, -1),
        N(0, 0,  1)
        in 3-d lattice N

    Instead of constructing nef-partitions directly, you can request all 2-part
    nef-partitions of a given reflexive polytope (they will be computed using
    ``nef.x`` program from PALP)::

        sage: o.nef_partitions()
        [
        Nef-partition {0, 1, 3} U {2, 4, 5},
        Nef-partition {0, 1, 3, 4} U {2, 5} (direct product),
        Nef-partition {0, 1, 2} U {3, 4, 5},
        Nef-partition {0, 1, 2, 3} U {4, 5},
        Nef-partition {0, 1, 2, 3, 4} U {5} (projection)
        ]
    """

    def __init__(self, data, Delta_polar, check=True):
        r"""
        See :class:`NefPartition` for documentation.

        TESTS::

            sage: o = lattice_polytope.cross_polytope(3)
            sage: np = o.nef_partitions()[0]
            sage: TestSuite(np).run()
        """
        if check and not Delta_polar.is_reflexive():
            raise ValueError("nef-partitions can be constructed for reflexive "
                             "polytopes ony!")
        self._vertex_to_part = tuple(int(el) for el in data)
        self._nparts = max(self._vertex_to_part) + 1
        self._Delta_polar = Delta_polar
        if check and not self.nabla().is_reflexive():
            raise ValueError("%s do not form a nef-partition!" % str(data))

    def __eq__(self, other):
        r"""
        Compare ``self`` with ``other``.

        INPUT:

        - ``other`` -- anything.

        OUTPUT:

        - ``True`` if ``other`` is a :class:`nef-partition <NefPartition>`
          equal to ``self``, ``False`` otherwise.

        .. NOTE::

            Two nef-partitions are equal if they correspond to equal polytopes
            and their parts are the same, including their order.

        TESTS::

            sage: o = lattice_polytope.cross_polytope(3)
            sage: np = o.nef_partitions()[0]
            sage: np == np
            True
            sage: np == o.nef_partitions()[1]
            False
            sage: np2 = NefPartition(np._vertex_to_part, o)
            sage: np2 is np
            False
            sage: np2 == np
            True
            sage: np == 0
            False
        """
        return (is_NefPartition(other)
                and self._Delta_polar == other._Delta_polar
                and self._vertex_to_part == other._vertex_to_part)

    def __hash__(self):
        r"""
        Return the hash of ``self``.

        OUTPUT:

        - an integer.

        TESTS::

            sage: o = lattice_polytope.cross_polytope(3)
            sage: np = o.nef_partitions()[0]
            sage: hash(np) == hash(np)
            True
        """
        try:
            return self._hash
        except AttributeError:
            self._hash = hash(self._vertex_to_part) + hash(self._Delta_polar)
            return self._hash

    def __ne__(self, other):
        r"""
        Compare ``self`` with ``other``.

        INPUT:

        - ``other`` -- anything.

        OUTPUT:

        - ``False`` if ``other`` is a :class:`nef-partition <NefPartition>`
          equal to ``self``, ``True`` otherwise.

        .. NOTE::

            Two nef-partitions are equal if they correspond to equal polytopes
            and their parts are the same, including their order.

        TESTS::

            sage: o = lattice_polytope.cross_polytope(3)
            sage: np = o.nef_partitions()[0]
            sage: np != np
            False
            sage: np != o.nef_partitions()[1]
            True
            sage: np2 = NefPartition(np._vertex_to_part, o)
            sage: np2 is np
            False
            sage: np2 != np
            False
            sage: np != 0
            True
        """
        return not (self == other)

    def _latex_(self):
        r"""
        Return a LaTeX representation of ``self``.

        OUTPUT:

        - a string.

        TESTS::

            sage: o = lattice_polytope.cross_polytope(3)
            sage: np = o.nef_partitions()[0]
            sage: latex(np) # indirect doctest
            \text{Nef-partition } \{0, 1, 3\} \sqcup \{2, 4, 5\}
        """
        result = r"\text{Nef-partition } "
        for i, part in enumerate(self.parts()):
            if i != 0:
                result += " \sqcup "
            result += r"\{" + ", ".join("%d" % v for v in part) + r"\}"
        try:
            # We may or may not know the type of the partition
            if self._is_product:
                result += r" \text{ (direct product)}"
            if self._is_projection:
                result += r" \text{ (projection)}"
        except AttributeError:
            pass
        return result

    def _repr_(self):
        r"""
        Return a string representation of ``self``.

        OUTPUT:

        - a string.

        TESTS::

            sage: o = lattice_polytope.cross_polytope(3)
            sage: np = o.nef_partitions()[0]
            sage: repr(np)  # indirect doctest
            'Nef-partition {0, 1, 3} U {2, 4, 5}'
        """
        result = "Nef-partition "
        for i, part in enumerate(self.parts()):
            if i != 0:
                result += " U "
            result += "{" + ", ".join("%d" % v for v in part) + "}"
        try:
            # We may or may not know the type of the partition
            if self._is_product:
                result += " (direct product)"
            if self._is_projection:
                result += " (projection)"
        except AttributeError:
            pass
        return result

    def Delta(self, i=None):
        r"""
        Return the polytope $\Delta$ or $\Delta_i$ corresponding to ``self``.

        INPUT:

        - ``i`` -- an integer. If not given, $\Delta$ will be returned.

        OUTPUT:

        - a :class:`lattice polytope <LatticePolytopeClass>`.

        See :class:`nef-partition <NefPartition>` class documentation for
        definitions and notation.

        EXAMPLES::

            sage: o = lattice_polytope.cross_polytope(3)
            sage: np = o.nef_partitions()[0]
            sage: np
            Nef-partition {0, 1, 3} U {2, 4, 5}
            sage: np.Delta().polar() is o
            True
            sage: np.Delta().vertices()
            N( 1, -1, -1),
            N( 1,  1, -1),
            N( 1,  1,  1),
            N( 1, -1,  1),
            N(-1, -1,  1),
            N(-1, -1, -1),
            N(-1,  1, -1),
            N(-1,  1,  1)
            in 3-d lattice N
            sage: np.Delta(0).vertices()
            N(-1, -1, 0),
            N(-1,  0, 0),
            N( 1,  0, 0),
            N( 1, -1, 0)
            in 3-d lattice N
        """
        if i is None:
            return self._Delta_polar.polar()
        else:
            return self.dual().nabla(i)

    def Delta_polar(self):
        r"""
        Return the polytope $\Delta^\circ$ corresponding to ``self``.

        OUTPUT:

        - a :class:`lattice polytope <LatticePolytopeClass>`.

        See :class:`nef-partition <NefPartition>` class documentation for
        definitions and notation.

        EXAMPLES::

            sage: o = lattice_polytope.cross_polytope(3)
            sage: np = o.nef_partitions()[0]
            sage: np
            Nef-partition {0, 1, 3} U {2, 4, 5}
            sage: np.Delta_polar() is o
            True
        """
        return self._Delta_polar

    def Deltas(self):
        r"""
        Return the polytopes $\Delta_i$ corresponding to ``self``.

        OUTPUT:

        - a tuple of :class:`lattice polytopes <LatticePolytopeClass>`.

        See :class:`nef-partition <NefPartition>` class documentation for
        definitions and notation.

        EXAMPLES::

            sage: o = lattice_polytope.cross_polytope(3)
            sage: np = o.nef_partitions()[0]
            sage: np
            Nef-partition {0, 1, 3} U {2, 4, 5}
            sage: np.Delta().vertices()
            N( 1, -1, -1),
            N( 1,  1, -1),
            N( 1,  1,  1),
            N( 1, -1,  1),
            N(-1, -1,  1),
            N(-1, -1, -1),
            N(-1,  1, -1),
            N(-1,  1,  1)
            in 3-d lattice N
            sage: [Delta_i.vertices() for Delta_i in np.Deltas()]
            [N(-1, -1, 0),
             N(-1,  0, 0),
             N( 1,  0, 0),
             N( 1, -1, 0)
             in 3-d lattice N,
             N(0, 0, -1),
             N(0, 1,  1),
             N(0, 0,  1),
             N(0, 1, -1)
             in 3-d lattice N]
            sage: np.nabla_polar().vertices()
            N(-1, -1,  0),
            N( 1, -1,  0),
            N( 1,  0,  0),
            N(-1,  0,  0),
            N( 0,  1, -1),
            N( 0,  1,  1),
            N( 0,  0,  1),
            N( 0,  0, -1)
            in 3-d lattice N
        """
        return self.dual().nablas()

    @cached_method
    def dual(self):
        r"""
        Return the dual nef-partition.

        OUTPUT:

        - a :class:`nef-partition <NefPartition>`.

        See the class documentation for the definition.

        ALGORITHM:

        See Proposition 3.19 in [BN2008]_.

        .. NOTE::
        
            Automatically constructed dual nef-partitions will be ordered, i.e.
            vertex partition of `\nabla` will look like
            `\{0, 1, 2\} \sqcup \{3, 4, 5, 6\} \sqcup \{7, 8\}`.

        EXAMPLES::

            sage: o = lattice_polytope.cross_polytope(3)
            sage: np = o.nef_partitions()[0]
            sage: np
            Nef-partition {0, 1, 3} U {2, 4, 5}
            sage: np.dual()
            Nef-partition {0, 1, 2, 3} U {4, 5, 6, 7}
            sage: np.dual().Delta() is np.nabla()
            True
            sage: np.dual().nabla(0) is np.Delta(0)
            True
        """
        # Delta and nabla are interchanged compared to [BN2008]_.
        # The order of vertices of this nabla_polar will be adjusted.
        nabla_polar = LatticePolytope(
            reduce(minkowski_sum,
                   (nabla.vertices() for nabla in self.nablas())),
            lattice=self._Delta_polar.lattice()).polar()
        vertex_to_part = []
        nabla_polar_vertices = []
        for i in range(self._nparts):
            A = nabla_polar.vertices().matrix() * self.nabla(i).vertices()
            for j, row in enumerate(A):
                if min(row) == -1:
                    vertex_to_part.append(i)
                    nabla_polar_vertices.append(nabla_polar.vertex(j))
        # Make dual look "ordered", like {0,1,2} U {3,4,5,6} U {7,8}.
        nabla_polar = LatticePolytope(nabla_polar_vertices,
                                      compute_vertices=False)
        # If self is a valid nef-partition, the dual is as well.
        dual = NefPartition(vertex_to_part, nabla_polar, check=False)
        dual.dual.set_cache(self)
        return dual

    def hodge_numbers(self):
        r"""
        Return Hodge numbers corresponding to ``self``.

        OUTPUT:

        - a tuple of integers (produced by ``nef.x`` program from PALP).

        EXAMPLES:

        Currently, you need to request Hodge numbers when you compute
        nef-partitions::

            sage: p = lattice_polytope.cross_polytope(5)
            sage: np = p.nef_partitions()[0]  # long time (4s on sage.math, 2011)
            sage: np.hodge_numbers()  # long time
            Traceback (most recent call last):
            ...
            NotImplementedError: use nef_partitions(hodge_numbers=True)!
            sage: np = p.nef_partitions(hodge_numbers=True)[0]  # long time (13s on sage.math, 2011)
            sage: np.hodge_numbers()  # long time
            (19, 19)
        """
        try:
            return self._hodge_numbers
        except AttributeError:
            self._Delta_polar._compute_hodge_numbers()
            return self._hodge_numbers

    def nabla(self, i=None):
        r"""
        Return the polytope $\nabla$ or $\nabla_i$ corresponding to ``self``.

        INPUT:

        - ``i`` -- an integer. If not given, $\nabla$ will be returned.

        OUTPUT:

        - a :class:`lattice polytope <LatticePolytopeClass>`.

        See :class:`nef-partition <NefPartition>` class documentation for
        definitions and notation.

        EXAMPLES::

            sage: o = lattice_polytope.cross_polytope(3)
            sage: np = o.nef_partitions()[0]
            sage: np
            Nef-partition {0, 1, 3} U {2, 4, 5}
            sage: np.Delta_polar().vertices()
            M( 1,  0,  0),
            M( 0,  1,  0),
            M( 0,  0,  1),
            M(-1,  0,  0),
            M( 0, -1,  0),
            M( 0,  0, -1)
            in 3-d lattice M
            sage: np.nabla(0).vertices()
            M(-1, 0, 0),
            M( 1, 0, 0),
            M( 0, 1, 0)
            in 3-d lattice M
            sage: np.nabla().vertices()
            M(-1,  0,  1),
            M(-1,  0, -1),
            M( 1,  0,  1),
            M( 1,  0, -1),
            M( 0,  1,  1),
            M( 0,  1, -1),
            M( 1, -1,  0),
            M(-1, -1,  0)
            in 3-d lattice M
        """
        if i is None:
            return self.dual().Delta()
        else:
            return self.nablas()[i]

    def nabla_polar(self):
        r"""
        Return the polytope $\nabla^\circ$ corresponding to ``self``.

        OUTPUT:

        - a :class:`lattice polytope <LatticePolytopeClass>`.

        See :class:`nef-partition <NefPartition>` class documentation for
        definitions and notation.

        EXAMPLES::

            sage: o = lattice_polytope.cross_polytope(3)
            sage: np = o.nef_partitions()[0]
            sage: np
            Nef-partition {0, 1, 3} U {2, 4, 5}
            sage: np.nabla_polar().vertices()
            N(-1, -1,  0),
            N( 1, -1,  0),
            N( 1,  0,  0),
            N(-1,  0,  0),
            N( 0,  1, -1),
            N( 0,  1,  1),
            N( 0,  0,  1),
            N( 0,  0, -1)
            in 3-d lattice N
            sage: np.nabla_polar() is np.dual().Delta_polar()
            True
        """
        return self.nabla().polar()

    def nablas(self):
        r"""
        Return the polytopes $\nabla_i$ corresponding to ``self``.

        OUTPUT:

        - a tuple of :class:`lattice polytopes <LatticePolytopeClass>`.

        See :class:`nef-partition <NefPartition>` class documentation for
        definitions and notation.

        EXAMPLES::

            sage: o = lattice_polytope.cross_polytope(3)
            sage: np = o.nef_partitions()[0]
            sage: np
            Nef-partition {0, 1, 3} U {2, 4, 5}
            sage: np.Delta_polar().vertices()
            M( 1,  0,  0),
            M( 0,  1,  0),
            M( 0,  0,  1),
            M(-1,  0,  0),
            M( 0, -1,  0),
            M( 0,  0, -1)
            in 3-d lattice M
            sage: [nabla_i.vertices() for nabla_i in np.nablas()]
            [M(-1, 0, 0),
             M( 1, 0, 0),
             M( 0, 1, 0)
             in 3-d lattice M,
             M(0, -1,  0),
             M(0,  0, -1),
             M(0,  0,  1)
             in 3-d lattice M]
        """
        try:
            return self._nablas
        except AttributeError:
            Delta_polar = self._Delta_polar
            origin = [[0] * Delta_polar.dim()]
            self._nablas = tuple(LatticePolytope(
                                [Delta_polar.vertex(j) for j in part] + origin,
                                lattice=Delta_polar.lattice())
                                for part in self.parts())
            return self._nablas

    def nparts(self):
        r"""
        Return the number of parts in ``self``.

        OUTPUT:

        - an integer.

        EXAMPLES::

            sage: o = lattice_polytope.cross_polytope(3)
            sage: np = o.nef_partitions()[0]
            sage: np
            Nef-partition {0, 1, 3} U {2, 4, 5}
            sage: np.nparts()
            2
        """
        return self._nparts

    def part(self, i, all_points=False):
        r"""
        Return the ``i``-th part of ``self``.

        INPUT:

        - ``i`` -- an integer
        
        - ``all_points`` -- (default: False) whether to list all lattice points
          or just vertices

        OUTPUT:

        - a tuple of integers, indices of vertices (or all lattice points) of
          $\Delta^\circ$ belonging to $V_i$.

        See :class:`nef-partition <NefPartition>` class documentation for
        definitions and notation.

        EXAMPLES::

            sage: o = lattice_polytope.cross_polytope(3)
            sage: np = o.nef_partitions()[0]
            sage: np
            Nef-partition {0, 1, 3} U {2, 4, 5}
            sage: np.part(0)
            (0, 1, 3)
            sage: np.part(0, all_points=True)
            (0, 1, 3)
            sage: np.dual().part(0)
            (0, 1, 2, 3)
            sage: np.dual().part(0, all_points=True)
            (0, 1, 2, 3, 8)
        """
        return self.parts(all_points)[i]

    @cached_method
    def parts(self, all_points=False):
        r"""
        Return all parts of ``self``.

        INPUT:

        - ``all_points`` -- (default: False) whether to list all lattice points
          or just vertices

        OUTPUT:

        - a tuple of tuples of integers. The $i$-th tuple contains indices of
          vertices (or all lattice points) of $\Delta^\circ$ belonging to $V_i$

        See :class:`nef-partition <NefPartition>` class documentation for
        definitions and notation.

        EXAMPLES::

            sage: o = lattice_polytope.cross_polytope(3)
            sage: np = o.nef_partitions()[0]
            sage: np
            Nef-partition {0, 1, 3} U {2, 4, 5}
            sage: np.parts()
            ((0, 1, 3), (2, 4, 5))
            sage: np.parts(all_points=True)
            ((0, 1, 3), (2, 4, 5))
            sage: np.dual().parts()
            ((0, 1, 2, 3), (4, 5, 6, 7))
            sage: np.dual().parts(all_points=True)
            ((0, 1, 2, 3, 8), (4, 5, 6, 7, 10))
        """
        parts = [[] for _ in range(self._nparts)]
        if all_points:
            for point in range(self._Delta_polar.npoints()):
                if point != self._Delta_polar.origin():
                    parts[self.part_of_point(point)].append(point)
        else:
            for vertex, part in enumerate(self._vertex_to_part):
                parts[part].append(vertex)
        return tuple(tuple(part) for part in parts)

    def part_of(self, i):
        r"""
        Return the index of the part containing the ``i``-th vertex.

        INPUT:

        - ``i`` -- an integer.

        OUTPUT:

        - an integer $j$ such that the ``i``-th vertex of $\Delta^\circ$
          belongs to $V_j$.

        See :class:`nef-partition <NefPartition>` class documentation for
        definitions and notation.

        EXAMPLES::

            sage: o = lattice_polytope.cross_polytope(3)
            sage: np = o.nef_partitions()[0]
            sage: np
            Nef-partition {0, 1, 3} U {2, 4, 5}
            sage: np.part_of(3)
            0
            sage: np.part_of(2)
            1
        """
        return self._vertex_to_part[i]

    @cached_method
    def part_of_point(self, i):
        r"""
        Return the index of the part containing the ``i``-th point.

        INPUT:

        - ``i`` -- an integer.

        OUTPUT:

        - an integer `j` such that the ``i``-th point of `\Delta^\circ`
          belongs to `\nabla_j`.

        .. NOTE::

            Since a nef-partition induces a partition on the set of boundary
            lattice points of `\Delta^\circ`, the value of `j` is well-defined
            for all `i` but the one that corresponds to the origin, in which
            case this method will raise a ``ValueError`` exception. (The origin
            always belongs to all `\nabla_j`.)

        See :class:`nef-partition <NefPartition>` class documentation for
        definitions and notation.

        EXAMPLES:

        We consider a relatively complicated reflexive polytope #2252 (easily
        accessible in Sage as ``ReflexivePolytope(3, 2252)``, we create it here
        explicitly to avoid loading the whole database)::

            sage: p = LatticePolytope([(1,0,0), (0,1,0), (0,0,1), (0,1,-1),
            ....:         (0,-1,1), (-1,1,0), (0,-1,-1), (-1,-1,0), (-1,-1,2)])
            sage: np = p.nef_partitions()[0]
            sage: np
            Nef-partition {1, 2, 5, 7, 8} U {0, 3, 4, 6}
            sage: p.nvertices()
            9
            sage: p.npoints()
            15

        We see that the polytope has 6 more points in addition to vertices. One
        of them is the origin::

            sage: p.origin()
            14
            sage: np.part_of_point(14)
            Traceback (most recent call last):
            ...
            ValueError: the origin belongs to all parts!

        But the remaining 5 are partitioned by ``np``::

            sage: [n for n in range(p.npoints())
            ....:    if p.origin() != n and np.part_of_point(n) == 0]
            [1, 2, 5, 7, 8, 9, 11, 13]
            sage: [n for n in range(p.npoints())
            ....:    if p.origin() != n and np.part_of_point(n) == 1]
            [0, 3, 4, 6, 10, 12]
        """
        if i < self._Delta_polar.nvertices():
            return self.part_of(i)
        if i == self._Delta_polar.origin():
            raise ValueError("the origin belongs to all parts!")
        point = self._Delta_polar.point(i)
        for part, nabla in enumerate(self.nablas()):
            if point in nabla:
                return part


_palp_dimension = None

def _palp(command, polytopes, reduce_dimension=False):
    r"""
    Run ``command`` on vertices of given
    ``polytopes``.

    Returns the name of the file containing the output of
    ``command``. You should delete it after using.

    .. note::

      PALP cannot be called for polytopes that do not span the ambient space.
      If you specify ``reduce_dimension=True`` argument, PALP will be
      called for vertices of this polytope in some basis of the affine space
      it spans.

    TESTS::

        sage: o = lattice_polytope.cross_polytope(3)
        sage: result_name = lattice_polytope._palp("poly.x -f", [o])
        sage: f = open(result_name)
        sage: f.readlines()
        ['M:7 6 N:27 8 Pic:17 Cor:0\n']
        sage: f.close()
        sage: os.remove(result_name)

        sage: p = LatticePolytope([(1,0,0), (0,1,0), (-1,0,0), (0,-1,0)])
        sage: lattice_polytope._palp("poly.x -f", [p])
        Traceback (most recent call last):
        ValueError: Cannot run PALP for a 2-dimensional polytope in a 3-dimensional space!

        sage: result_name = lattice_polytope._palp("poly.x -f", [p], reduce_dimension=True)
        sage: f = open(result_name)
        sage: f.readlines()
        ['M:5 4 F:4\n']
        sage: f.close()
        sage: os.remove(result_name)
    """
    if _palp_dimension is not None:
        dot = command.find(".")
        command = command[:dot] + "-%dd" % _palp_dimension + command[dot:]
    input_file_name = tmp_filename()
    input_file = open(input_file_name, "w")
    for p in polytopes:
        if p.dim() == 0:
            raise ValueError(("Cannot run \"%s\" for the zero-dimensional "
                + "polytope!\nPolytope: %s") % (command, p))
        if p.dim() < p.lattice_dim() and not reduce_dimension:
            raise ValueError(("Cannot run PALP for a %d-dimensional polytope " +
            "in a %d-dimensional space!") % (p.dim(), p.lattice_dim()))
        write_palp_matrix(p._pullback(p._vertices), input_file)
    input_file.close()
    output_file_name = tmp_filename()
    c = "%s <%s >%s" % (command, input_file_name, output_file_name)
    p = subprocess.Popen(c, shell=True, bufsize=2048,
                     stdin=subprocess.PIPE,
                     stdout=subprocess.PIPE,
                     stderr=subprocess.PIPE,
                     close_fds=True)
    stdin, stdout, stderr = (p.stdin, p.stdout, p.stderr)
    err = stderr.read()
    if len(err) > 0:
        raise RuntimeError(("Error executing \"%s\" for a polytope sequence!"
            + "\nOutput:\n%s") % (command, err))
    os.remove(input_file_name)
    try:
        p.terminate()
    except OSError:
        pass
    return output_file_name

def _palp_canonical_order(V, PM_max, permutations):
    r"""
    Compute the PALP normal form of the vertices V
    using auxiliary data computed elsewhere.

    This is a helper function for
    :meth:`~sage.geometry.lattice_polytope.LatticePolytopeClass.normal_form`
    and should not be called directly.

    Given a matrix of vertices, the maximal vertex-facet pairing matrix
    and the permutations realizing this matrix, apply the last part of the
    PALP algorithm and return the normal form.

    INPUT:

    - ``V`` -- :class:`point collection <PointCollection>`. The vertices.
    
    - ``PM_max`` -- the maximal vertex-facet pairing matrix

    - ``permutation`` -- the permutations of the vertices yielding
        ``PM_max``.

    OUTPUT:

    The PALP normal form as a :class:`point collection <PointCollection>`.

    TESTS::

        sage: L = lattice_polytope.cross_polytope(2)
        sage: V = L.vertices()
        sage: PM_max, permutations = L._palp_PM_max(check=True)
        sage: from sage.geometry.lattice_polytope import _palp_canonical_order
        sage: _palp_canonical_order(V, PM_max, permutations)
        (M( 1,  0),
         M( 0,  1),
         M( 0, -1),
         M(-1,  0)
         in 2-d lattice M, (1,3,2,4))
    """
    n_v = PM_max.ncols()
    n_f = PM_max.nrows()
    p_c = PermutationGroupElement(range(1, n_v))
    M_max = [max([PM_max[i][j] for i in range(n_f)]) for j in range(n_v)]
    S_max = [sum([PM_max[i][j] for i in range(n_f)]) for j in range(n_v)]
    for i in range(n_v):
        k = i
        for j in range(i + 1, n_v):
            if M_max[j] < M_max[k] or \
               (M_max[j] == M_max[k] and S_max[j] < S_max[k]):
                k = j
        if not k == i:
            M_max[i], M_max[k] = M_max[k], M_max[i]
            S_max[i], S_max[k] = S_max[k], S_max[i]
            p_c = PermutationGroupElement((1 + i, 1 + k))*p_c
    # Create array of possible NFs.
    permutations = [p_c*k[1] for k in permutations.values()]
    Vs = [(V.column_matrix().with_permuted_columns(k).hermite_form(), k) 
          for k in permutations]
    Vmin = min(Vs, key=lambda x:x[0])
    vertices = [V.module()(_) for _ in Vmin[0].columns()]
    for v in vertices:
        v.set_immutable()
    return (PointCollection(vertices, V.module()), Vmin[1])

def _palp_convert_permutation(permutation):
    r"""
    Convert a permutation from PALPs notation to a PermutationGroupElement.

    PALP specifies a permutation group element by its domain. Furthermore,
    it only supports permutations of up to 62 objects and labels these by
    `0 \dots 9`, `a \dots z`, and `A \dots Z`.

    INPUT:

    - ``permutation`` -- A string specifying a PALP style permutation.

    OUTPUT:

    A :class:`permutation group element <sage.groups.perm_gps.permgroup_element.PermmutationGroupElement>`.

    EXAMPLES::

        sage: from sage.geometry.lattice_polytope import _palp_convert_permutation
        sage: _palp_convert_permutation('1023')
        (1,2)
        sage: _palp_convert_permutation('0123456789bac')
        (11,12)
    """
    def from_palp_index(i):
        if i.isdigit():
            i = int(i)
            i += 1
        else:
            o = ord(i)
            if o in range(97, 123):
                i = o - 86
            elif o in range(65, 91):
                i = o - 28
            else:
                raise ValueError('Cannot convert PALP index '
                                 + i + ' to number.')
        return i            
    n = len(permutation)
    domain = [from_palp_index(i) for i in permutation]    
    from sage.groups.perm_gps.permgroup_element import make_permgroup_element
    from sage.groups.perm_gps.permgroup_named import SymmetricGroup
    S = SymmetricGroup(n)
    return make_permgroup_element(S, domain)

def _read_nef_x_partitions(data):
    r"""
    Read all nef-partitions for one polytope from a string or an open
    file.

    ``data`` should be an output of nef.x.

    Returns the sequence of nef-partitions. Each nef-partition is given
    as a sequence of integers.

    If there are no nef-partitions, returns the empty sequence. If the
    string is empty or EOF is reached, raises ValueError.

    TESTS::

        sage: o = lattice_polytope.cross_polytope(3)
        sage: s = o.nef_x("-N -p")
        sage: print(s) # random
        M:27 8 N:7 6  codim=2 #part=5
         P:0 V:2 4 5       0sec  0cpu
         P:2 V:3 4 5       0sec  0cpu
         P:3 V:4 5       0sec  0cpu
        np=3 d:1 p:1    0sec     0cpu
        sage: lattice_polytope._read_nef_x_partitions(s)
        [[2, 4, 5], [3, 4, 5], [4, 5]]
    """
    if isinstance(data, str):
        f = StringIO(data)
        partitions = _read_nef_x_partitions(f)
        f.close()
        return partitions
    line = data.readline()
    if line == "":
        raise ValueError("Empty file!")
    partitions = []
    while len(line) > 0 and line.find("np=") == -1:
        if line.find("V:") == -1:
            line = data.readline()
            continue
        start = line.find("V:") + 2
        end = line.find("  ", start)  # Find DOUBLE space
        partitions.append(Sequence(line[start:end].split(),int))
        line = data.readline()
    # Compare the number of found partitions with np in data.
    start = line.find("np=")
    if start != -1:
        start += 3
        end = line.find(" ", start)
        np = int(line[start:end])
        if False and np != len(partitions):
            raise ValueError("Found %d partitions, expected %d!" %
                                 (len(partitions), np))
    else:
        raise ValueError("Wrong data format, cannot find \"np=\"!")
    return partitions

def _read_poly_x_incidences(data, dim):
    r"""
    Convert incidence data from binary numbers to sequences.

    INPUT:


    -  ``data`` - an opened file with incidence
       information. The first line will be skipped, each consecutive line
       contains incidence information for all faces of one dimension, the
       first word of each line is a comment and is dropped.

    -  ``dim`` - dimension of the polytope.


    OUTPUT: a sequence F, such that F[d][i] is a sequence of vertices
    or facets corresponding to the i-th d-dimensional face.

    TESTS::

        sage: p = lattice_polytope.cross_polytope(2)
        sage: result_name = lattice_polytope._palp("poly.x -fi", [p])
        sage: with open(result_name) as f:
        ....:     print(f.read())
        Incidences as binary numbers [F-vector=(4 4)]:
        v[d][i]: sum_j Incidence(i'th dim-d-face, j-th vertex) x 2^j
        v[0]: 1000 0001 0100 0010 
        v[1]: 1001 1100 0011 0110 
        f[d][i]: sum_j Incidence(i'th dim-d-face, j-th facet) x 2^j
        f[0]: 0011 0101 1010 1100 
        f[1]: 0001 0010 0100 1000         
        sage: f = open(result_name)
        sage: l = f.readline()
        sage: lattice_polytope._read_poly_x_incidences(f, 2)
        [[[3], [0], [2], [1]], [[0, 3], [2, 3], [0, 1], [1, 2]]]
        sage: f.close()
        sage: os.remove(result_name)
    """
    data.readline()
    lines = [data.readline().split() for i in range(dim)]
    if len(lines) != dim:
        raise ValueError("Not enough data!")
    n = len(lines[0][1])     # Number of vertices or facets
    result = []
    for line in lines:
        line.pop(0)
        subr = []
        for e in line:
            f = Sequence([j for j in range(n) if e[n-1-j] == '1'], int, check=False)
            f.set_immutable()
            subr.append(f)
        result.append(subr)
    return result

def all_cached_data(polytopes):
    r"""
    Compute all cached data for all given ``polytopes`` and
    their polars.

    This functions does it MUCH faster than member functions of
    ``LatticePolytope`` during the first run. So it is recommended to
    use this functions if you work with big sets of data. None of the
    polytopes in the given sequence should be constructed as the polar
    polytope to another one.

    INPUT: a sequence of lattice polytopes.

    EXAMPLES: This function has no output, it is just a fast way to
    work with long sequences of polytopes. Of course, you can use short
    sequences as well::

        sage: o = lattice_polytope.cross_polytope(3)
        sage: lattice_polytope.all_cached_data([o])
    """
    all_polars(polytopes)
    all_points(polytopes)
    reflexive = [p for p in polytopes if p.is_reflexive()]
    all_nef_partitions(reflexive)
    polar = [p.polar() for p in reflexive]
    all_points(polar)
    all_nef_partitions(polar)


def all_nef_partitions(polytopes, keep_symmetric=False):
    r"""
    Compute nef-partitions for all given ``polytopes``.

    This functions does it MUCH faster than member functions of
    ``LatticePolytope`` during the first run. So it is recommended to
    use this functions if you work with big sets of data.

    Note: member function ``is_reflexive`` will be called
    separately for each polytope. It is strictly recommended to call
    ``all_polars`` on the sequence of
    ``polytopes`` before using this function.

    INPUT: a sequence of lattice polytopes.

    EXAMPLES: This function has no output, it is just a fast way to
    work with long sequences of polytopes. Of course, you can use short
    sequences as well::

        sage: o = lattice_polytope.cross_polytope(3)
        sage: lattice_polytope.all_nef_partitions([o])
        sage: o.nef_partitions()
        [
        Nef-partition {0, 1, 3} U {2, 4, 5},
        Nef-partition {0, 1, 3, 4} U {2, 5} (direct product),
        Nef-partition {0, 1, 2} U {3, 4, 5},
        Nef-partition {0, 1, 2, 3} U {4, 5},
        Nef-partition {0, 1, 2, 3, 4} U {5} (projection)
        ]

    You cannot use this function for non-reflexive polytopes::

        sage: p = LatticePolytope([(1,0,0), (0,1,0), (0,0,2),
        ....:                      (-1,0,0), (0,-1,0), (0,0,-1)])
        sage: lattice_polytope.all_nef_partitions([o, p])
        Traceback (most recent call last):
        ...
        ValueError: nef-partitions can be computed for reflexive polytopes only
    """
    keys = "-N -V -D -P -p"
    if keep_symmetric:
        keys += " -s"
    result_name = _palp("nef.x -f " + keys, polytopes)
    result = open(result_name)
    for p in polytopes:
        if not p.is_reflexive():
            raise ValueError("nef-partitions can be computed for reflexive "
                             "polytopes only")
        p._read_nef_partitions(result)
        p._nef_partitions_s = keep_symmetric
    result.close()
    os.remove(result_name)

def all_points(polytopes):
    r"""
    Compute lattice points for all given ``polytopes``.

    This functions does it MUCH faster than member functions of
    ``LatticePolytope`` during the first run. So it is recommended to
    use this functions if you work with big sets of data.

    INPUT: a sequence of lattice polytopes.

    EXAMPLES: This function has no output, it is just a fast way to
    work with long sequences of polytopes. Of course, you can use short
    sequences as well::

        sage: o = lattice_polytope.cross_polytope(3)
        sage: lattice_polytope.all_points([o])
        sage: o.points()
        M( 1,  0,  0),
        M( 0,  1,  0),
        M( 0,  0,  1),
        M(-1,  0,  0),
        M( 0, -1,  0),
        M( 0,  0, -1),
        M( 0,  0,  0)
        in 3-d lattice M
    """
    result_name = _palp("poly.x -fp", polytopes, reduce_dimension=True)
    result = open(result_name)
    for p in polytopes:
        points = p._embed(read_palp_matrix(result))
        if points.nrows() == 0:
            raise RuntimeError("Cannot read points of a polytope!"
                                                        +"\nPolytope: %s" % p)
        M = p.lattice()
        points = [M(_) for _ in points.columns()]
        for point in points:
            point.set_immutable()
        p._points = PointCollection(points, M)
    result.close()
    os.remove(result_name)

def all_polars(polytopes):
    r"""
    Compute polar polytopes for all reflexive and equations of facets
    for all non-reflexive ``polytopes``.

    ``all_facet_equations`` and ``all_polars`` are synonyms.

    This functions does it MUCH faster than member functions of
    ``LatticePolytope`` during the first run. So it is recommended to
    use this functions if you work with big sets of data.

    INPUT: a sequence of lattice polytopes.

    EXAMPLES: This function has no output, it is just a fast way to
    work with long sequences of polytopes. Of course, you can use short
    sequences as well::

        sage: o = lattice_polytope.cross_polytope(3)
        sage: lattice_polytope.all_polars([o])
        sage: o.polar()
        3-d reflexive polytope in 3-d lattice N
    """
    result_name = _palp("poly.x -fe", polytopes)
    result = open(result_name)
    for p in polytopes:
        p._read_equations(result)
    result.close()
    os.remove(result_name)

# Synonym for the above function
all_facet_equations = all_polars


def convex_hull(points):
    r"""
    Compute the convex hull of the given points.

    .. note::

       ``points`` might not span the space. Also, it fails for large
       numbers of vertices in dimensions 4 or greater

    INPUT:


    -  ``points`` - a list that can be converted into
       vectors of the same dimension over ZZ.


    OUTPUT: list of vertices of the convex hull of the given points (as
    vectors).

    EXAMPLES: Let's compute the convex hull of several points on a line
    in the plane::

        sage: lattice_polytope.convex_hull([[1,2],[3,4],[5,6],[7,8]])
        [(1, 2), (7, 8)]
    """
    if len(points) == 0:
        return []
    vpoints = []
    for p in points:
        v = vector(ZZ,p)
        if not v in vpoints:
            vpoints.append(v)
    p0 = vpoints[0]
    vpoints = [p-p0 for p in vpoints]
    N = ZZ**p0.degree()
    H = N.submodule(vpoints)
    if H.rank() == 0:
        return [p0]
    elif H.rank() == N.rank():
        vpoints = list(LatticePolytope(vpoints, lattice=N).vertices())
    else:
        H_points = [H.coordinates(p) for p in vpoints]
        H_polytope = LatticePolytope(H_points)
        vpoints = (H_polytope.vertices() * H.basis_matrix()).rows(copy=False)
    vpoints = [p+p0 for p in vpoints]
    return vpoints


def cross_polytope(dim):
    r"""
    Return a cross-polytope of the given dimension.
    
    INPUT:
    
    - ``dim`` -- an integer.
    
    OUTPUT:
    
    - a :class:`lattice polytope <LatticePolytopeClass>`.

    EXAMPLES::

        sage: o = lattice_polytope.cross_polytope(3)
        sage: o
        3-d reflexive polytope in 3-d lattice M
        sage: o.vertices()
        M( 1,  0,  0),
        M( 0,  1,  0),
        M( 0,  0,  1),
        M(-1,  0,  0),
        M( 0, -1,  0),
        M( 0,  0, -1)
        in 3-d lattice M
    """
    M = ZZ**dim
    vertices = list(M.gens())
    vertices += [-v for v in vertices]
    return LatticePolytope(vertices, compute_vertices=False)


def minkowski_sum(points1, points2):
    r"""
    Compute the Minkowski sum of two convex polytopes.

    .. note::

       Polytopes might not be of maximal dimension.

    INPUT:


    -  ``points1, points2`` - lists of objects that can be
       converted into vectors of the same dimension, treated as vertices
       of two polytopes.


    OUTPUT: list of vertices of the Minkowski sum, given as vectors.

    EXAMPLES: Let's compute the Minkowski sum of two line segments::

        sage: lattice_polytope.minkowski_sum([[1,0],[-1,0]],[[0,1],[0,-1]])
        [(1, 1), (1, -1), (-1, 1), (-1, -1)]
    """
    points1 = [vector(p) for p in points1]
    points2 = [vector(p) for p in points2]
    points = []
    for p1 in points1:
        for p2 in points2:
            points.append(p1+p2)
    return convex_hull(points)


def positive_integer_relations(points):
    r"""
    Return relations between given points.

    INPUT:

    - ``points`` - lattice points given as columns of a
      matrix

    OUTPUT: matrix of relations between given points with non-negative
    integer coefficients

    EXAMPLES: This is a 3-dimensional reflexive polytope::

        sage: p = LatticePolytope([(1,0,0), (0,1,0),
        ....:         (-1,-1,0), (0,0,1), (-1,0,-1)])
        sage: p.points()
        M( 1,  0,  0),
        M( 0,  1,  0),
        M(-1, -1,  0),
        M( 0,  0,  1),
        M(-1,  0, -1),
        M( 0,  0,  0)
        in 3-d lattice M

    We can compute linear relations between its points in the following
    way::

        sage: p.points().matrix().kernel().echelonized_basis_matrix()
        [ 1  0  0  1  1  0]
        [ 0  1  1 -1 -1  0]
        [ 0  0  0  0  0  1]

    However, the above relations may contain negative and rational
    numbers. This function transforms them in such a way, that all
    coefficients are non-negative integers::

        sage: lattice_polytope.positive_integer_relations(p.points().column_matrix())
        [1 0 0 1 1 0]
        [1 1 1 0 0 0]
        [0 0 0 0 0 1]

        sage: cm = ReflexivePolytope(2,1).vertices().column_matrix()
        sage: lattice_polytope.positive_integer_relations(cm)
        [2 1 1]
    """
    points = points.transpose().base_extend(QQ)
    relations = points.kernel().echelonized_basis_matrix()
    nonpivots = relations.nonpivots()
    nonpivot_relations = relations.matrix_from_columns(nonpivots)
    n_nonpivots = len(nonpivots)
    n = nonpivot_relations.nrows()
    a = matrix(QQ, n_nonpivots, n_nonpivots)
    for i in range(n_nonpivots):
        a[i, i] = -1
    a = nonpivot_relations.stack(a).transpose()
    new_relations = []
    for i in range(n_nonpivots):
        # Find a non-negative linear combination of relations,
        # such that all components are non-negative and the i-th one is 1
        MIP = MixedIntegerLinearProgram(maximization=False, base_ring=QQ)
        w = MIP.new_variable(integer=False, nonnegative=True)
        b = vector([0] * i + [1] + [0] * (n_nonpivots - i - 1))
        MIP.add_constraint(a * w == b)
        c = [0] * (n + i) + [1] + [0] * (n_nonpivots - i - 1)
        MIP.set_objective(sum(ci * w[i] for i, ci in enumerate(c)))
        MIP.solve()
        x = MIP.get_values(w).values()[:n]
        v = relations.linear_combination_of_rows(x)
        new_relations.append(v)

    relations = relations.stack(matrix(QQ, new_relations))
    # Use the new relation to remove negative entries in non-pivot columns
    for i in range(n_nonpivots):
        for j in range(n):
            coef = relations[j,nonpivots[i]]
            if coef < 0:
                relations.add_multiple_of_row(j, n + i, -coef)
    # Get a new basis
    relations = relations.matrix_from_rows(relations.transpose().pivots())
    # Switch to integers
    for i in range(n):
        relations.rescale_row(i, 1 / integral_length(relations[i]))
    return relations.change_ring(ZZ)


def read_all_polytopes(file_name):
    r"""
    Read all polytopes from the given file.

    INPUT:

    - ``file_name`` -- a string with the name of a file with VERTICES of
      polytopes.

    OUTPUT:
   
    - a sequence of polytopes.

    EXAMPLES:
   
    We use poly.x to compute two polar polytopes and read them::

        sage: d = lattice_polytope.cross_polytope(2)
        sage: o = lattice_polytope.cross_polytope(3)
        sage: result_name = lattice_polytope._palp("poly.x -fe", [d, o])
        sage: with open(result_name) as f:
        ....:     print(f.read())
        4 2  Vertices of P-dual <-> Equations of P
          -1   1
           1   1
          -1  -1
           1  -1
        8 3  Vertices of P-dual <-> Equations of P
          -1  -1   1
           1  -1   1
          -1   1   1
           1   1   1
          -1  -1  -1
           1  -1  -1
          -1   1  -1
           1   1  -1
        sage: lattice_polytope.read_all_polytopes(result_name)
        [
        2-d reflexive polytope #14 in 2-d lattice M,
        3-d reflexive polytope in 3-d lattice M
        ]
        sage: os.remove(result_name)
    """
    polytopes = Sequence([], LatticePolytope, cr=True)
    f = open(file_name)
    n = 0
    m = read_palp_matrix(f)
    while m.nrows() != 0:
        polytopes.append(LatticePolytope(m.columns(), compute_vertices=False))
        n += 1
        m = read_palp_matrix(f)
    f.close()
    return polytopes


def read_palp_matrix(data, permutation=False):
    r"""
    Read and return an integer matrix from a string or an opened file.

    First input line must start with two integers m and n, the number
    of rows and columns of the matrix. The rest of the first line is
    ignored. The next m lines must contain n numbers each.

    If m>n, returns the transposed matrix. If the string is empty or EOF
    is reached, returns the empty matrix, constructed by
    ``matrix()``.

    INPUT:

    - ``data`` -- Either a string containing the filename or the file itself
                  containing the output by PALP.

    - ``permutation`` -- (default: ``False``) If ``True``, try to retrieve
      the permutation output by PALP. This parameter makes sense only
      when PALP computed the normal form of a lattice polytope.

    OUTPUT:

    A matrix or a tuple of a matrix and a permutation.

    EXAMPLES::

        sage: lattice_polytope.read_palp_matrix("2 3 comment \n 1 2 3 \n 4 5 6")
        [1 2 3]
        [4 5 6]
        sage: lattice_polytope.read_palp_matrix("3 2 Will be transposed \n 1 2 \n 3 4 \n 5 6")
        [1 3 5]
        [2 4 6]
    """
    if isinstance(data,str):
        f = StringIO(data)
        mat = read_palp_matrix(f, permutation=permutation)
        f.close()
        return mat
    # If data is not a string, try to treat it as a file.
    first_line = data.readline()
    if first_line == "":
        return matrix()
    first_line = first_line.split()
    m = int(first_line[0])
    n = int(first_line[1])
    seq = []
    for i in range(m):
        seq.extend(int(el) for el in data.readline().split())
    mat = matrix(ZZ,m,n,seq)
    if m > n:
        mat = mat.transpose()
    # In some cases there may be additional information to extract
    if permutation:
        last_piece = first_line[-1]
        last_piece = last_piece.split('=')
        if last_piece[0] != 'perm':
            raise ValueError('PALP did not return a permutation.')
        p = _palp_convert_permutation(last_piece[1])
        return (mat, p)
    else:
        return mat


def set_palp_dimension(d):
    r"""
    Set the dimension for PALP calls to ``d``.

    INPUT:

    - ``d`` -- an integer from the list [4,5,6,11] or ``None``.

    OUTPUT:

    - none.

    PALP has many hard-coded limits, which must be specified before
    compilation, one of them is dimension. Sage includes several versions with
    different dimension settings (which may also affect other limits and enable
    certain features of PALP). You can change the version which will be used by
    calling this function. Such a change is not done automatically for each
    polytope based on its dimension, since depending on what you are doing it
    may be necessary to use dimensions higher than that of the input polytope.

    EXAMPLES:

    Let's try to work with a 7-dimensional polytope::

        sage: p = lattice_polytope.cross_polytope(7)
        sage: p._palp("poly.x -fv")
        Traceback (most recent call last):
        ...
        ValueError: Error executing 'poly.x -fv' for the given polytope!
        Output:
        Please increase POLY_Dmax to at least 7

    However, we can work with this polytope by changing PALP dimension to 11::

        sage: lattice_polytope.set_palp_dimension(11)
        sage: p._palp("poly.x -fv")
        '7 14  Vertices of P...'

    Let's go back to default settings::

        sage: lattice_polytope.set_palp_dimension(None)
    """
    global _palp_dimension
    _palp_dimension = d


def skip_palp_matrix(data, n=1):
    r"""
    Skip matrix data in a file.

    INPUT:


    -  ``data`` - opened file with blocks of matrix data in
       the following format: A block consisting of m+1 lines has the
       number m as the first element of its first line.

    -  ``n`` - (default: 1) integer, specifies how many
       blocks should be skipped


    If EOF is reached during the process, raises ValueError exception.

    EXAMPLES: We create a file with vertices of the square and the cube,
    but read only the second set::

        sage: d = lattice_polytope.cross_polytope(2)
        sage: o = lattice_polytope.cross_polytope(3)
        sage: result_name = lattice_polytope._palp("poly.x -fe", [d, o])
        sage: with open(result_name) as f:
        ....:     print(f.read())
        4 2  Vertices of P-dual <-> Equations of P
          -1   1
           1   1
          -1  -1
           1  -1
        8 3  Vertices of P-dual <-> Equations of P
          -1  -1   1
           1  -1   1
          -1   1   1
           1   1   1
          -1  -1  -1
           1  -1  -1
          -1   1  -1
           1   1  -1
        sage: f = open(result_name)
        sage: lattice_polytope.skip_palp_matrix(f)
        sage: lattice_polytope.read_palp_matrix(f)
        [-1  1 -1  1 -1  1 -1  1]
        [-1 -1  1  1 -1 -1  1  1]
        [ 1  1  1  1 -1 -1 -1 -1]
        sage: f.close()
        sage: os.remove(result_name)
    """
    for i in range(n):
        line = data.readline()
        if line == "":
            raise ValueError("There are not enough data to skip!")
        for j in range(int(line.split()[0])):
            if data.readline() == "":
                raise ValueError("There are not enough data to skip!")


def write_palp_matrix(m, ofile=None, comment="", format=None):
    r"""
    Write ``m`` into ``ofile`` in PALP format.

    INPUT:

    - ``m`` -- a matrix over integers or a
      :class:`point collection <PointCollection>`.

    - ``ofile`` -- a file opened for writing (default: stdout)

    - ``comment`` -- a string (default: empty) see output description

    - ``format`` -- a format string used to print matrix entries.


    OUTPUT:

    - nothing is returned, output written to ``ofile`` has the format

      * First line: number_of_rows number_of_columns comment
      * Next number_of_rows lines: rows of the matrix.

    EXAMPLES::

        sage: o = lattice_polytope.cross_polytope(3)
        sage: lattice_polytope.write_palp_matrix(o.vertices(), comment="3D Octahedron")
        3 6 3D Octahedron
         1  0  0 -1  0  0
         0  1  0  0 -1  0
         0  0  1  0  0 -1
        sage: lattice_polytope.write_palp_matrix(o.vertices(), format="%4d")
        3 6
           1    0    0   -1    0    0
           0    1    0    0   -1    0
           0    0    1    0    0   -1
    """
    if is_PointCollection(m):
        m = m.column_matrix()
    if format is None:
        n = max(len(str(m[i,j]))
                for i in range(m.nrows()) for j in range(m.ncols()))
        format = "%" + str(n) + "d"
    s = "%d %d %s\n" % (m.nrows(),m.ncols(),comment)
    if ofile is None:
        print(s, end=" ")
    else:
        ofile.write(s)
    for i in range(m.nrows()):
        s = " ".join(format % m[i,j] for j in range(m.ncols()))+"\n"
        if ofile is None:
            print(s, end=" ")
        else:
            ofile.write(s)<|MERGE_RESOLUTION|>--- conflicted
+++ resolved
@@ -104,31 +104,19 @@
 from __future__ import print_function, absolute_import
 from six.moves import range
 
-from sage.arith.all import gcd, lcm
 from sage.combinat.posets.posets import FinitePoset
 from sage.env import POLYTOPE_DATA_DIR
-<<<<<<< HEAD
-=======
 from sage.geometry.cone import _ambient_space_point, integral_length
->>>>>>> b4410f11
 from sage.geometry.hasse_diagram import Hasse_diagram_from_incidences
 from sage.geometry.point_collection import PointCollection, is_PointCollection
 from sage.geometry.toric_lattice import ToricLattice, is_ToricLattice
 from sage.graphs.graph import DiGraph, Graph
 from sage.groups.perm_gps.permgroup_element import PermutationGroupElement
-<<<<<<< HEAD
 from sage.libs.ppl import (C_Polyhedron, Generator_System, Linear_Expression,
                            point as PPL_point)
 from sage.matrix.constructor import matrix
 from sage.matrix.matrix import is_Matrix
-from sage.misc.all import cached_method, tmp_filename
-=======
-from sage.libs.ppl import C_Polyhedron, Generator_System, Linear_Expression,\
-    point as PPL_point
-from sage.matrix.constructor import matrix
-from sage.matrix.matrix import is_Matrix
 from sage.misc.all import cached_method, flatten, tmp_filename
->>>>>>> b4410f11
 from sage.misc.superseded import deprecated_function_alias
 from sage.modules.all import vector
 from sage.numerical.mip import MixedIntegerLinearProgram
@@ -698,15 +686,9 @@
         """
         self.__dict__.update(state)
 
-<<<<<<< HEAD
-    def _compute_dim(self):
-        r"""
-        Compute the dimension of this polytope.
-=======
     def _compute_embedding(self):
         r"""
         Compute embedding data for this polytope.
->>>>>>> b4410f11
 
         Useful only if the dimension of this polytope is not equal to its
         ambient dimension.
@@ -714,42 +696,17 @@
         TESTS::
 
             sage: p = LatticePolytope(([1], [2], [3]))
-<<<<<<< HEAD
-            sage: hasattr(p, "_dim")
-            False
-            sage: p._compute_dim()
-            sage: p._dim
-            1
-=======
             sage: hasattr(p, "_sublattice_polytope")
             False
             sage: p._compute_embedding()
             sage: p._sublattice_polytope
             1-d lattice polytope in 1-d lattice M
->>>>>>> b4410f11
         """
         if hasattr(self, "_sublattice_polytope"):
             return
         points = self._vertices
         if not points:  # the empty lattice polytope
             return
-<<<<<<< HEAD
-        p0 = points[0]
-        points = [point - p0 for point in points]
-        H = N.submodule(points)
-        self._dim = H.rank()
-        # Setup auxiliary polytope and maps
-        H = H.saturation()
-        H_points = [H.coordinates(point) for point in points]
-        H_polytope = LatticePolytope(H_points, compute_vertices=True)
-        self._sublattice = H
-        self._sublattice_polytope = H_polytope
-        self._embedding_matrix = H.basis_matrix().transpose()
-        self._shift_vector = p0
-        # In order to use facet normals obtained from subpolytopes, we
-        # need the following (see Trac #9188).
-        M = self._embedding_matrix
-=======
         p0 = self._shift_vector = points[0]
         points = [point - p0 for point in points]
         H = self._sublattice = self.lattice().submodule(points).saturation()
@@ -758,7 +715,6 @@
         M = self._embedding_matrix = H.basis_matrix().transpose()
         # In order to use facet normals obtained from subpolytopes, we
         # need the following (see Trac #9188).
->>>>>>> b4410f11
         # Basis for the ambient space with spanned subspace in front
         basis = M.columns() + M.integer_kernel().basis()
         # Let's represent it as columns of a matrix
@@ -784,40 +740,6 @@
             in 3-d lattice N
         """
         assert not hasattr(self, "_facet_normals")
-<<<<<<< HEAD
-        if self.dim() == self.lattice_dim():
-            N = self.dual_lattice()
-            normals = []
-            constants = []
-            for c in self._PPL().minimized_constraints():
-                assert c.is_inequality()
-                normals.append(N(c.coefficients()))
-                normals[-1].set_immutable()
-                constants.append(c.inhomogeneous_term())
-            # Sort normals if facets are vertices
-            if (self.dim() == 1
-                and normals[0] * self.vertex(0) + constants[0] != 0):
-                normals = (normals[1], normals[0])
-                constants = (constants[1], constants[0])
-            self.is_reflexive.set_cache(all(c == 1 for c in constants))
-            if self.is_reflexive():
-                polar = LatticePolytope(
-                    normals, compute_vertices=False, lattice=N)
-                polar._dim = self._dim
-                polar.is_reflexive.set_cache(True)
-                polar._polar = self
-                self._polar = polar
-                self._facet_normals = polar._vertices
-                polar._facet_normals = self._vertices
-                self._facet_constants = vector(ZZ, [1] * polar.nvertices())
-                self._facet_constants.set_immutable()
-                polar._facet_constants = vector(ZZ, [1] * self.nvertices())
-                polar._facet_constants.set_immutable()
-            else:
-                self._facet_normals = PointCollection(normals, N)
-                self._facet_constants = vector(ZZ, constants)
-                self._facet_constants.set_immutable()
-=======
         N = self.dual_lattice()
         normals = []
         constants = []
@@ -845,7 +767,6 @@
             self._facet_constants.set_immutable()
             polar._facet_constants = vector(ZZ, [1] * self.nvertices())
             polar._facet_constants.set_immutable()
->>>>>>> b4410f11
         else:
             self._facet_normals = PointCollection(normals, N)
             self._facet_constants = vector(ZZ, constants)
@@ -1791,13 +1712,7 @@
             sage: p.lattice_dim()
             3
         """
-<<<<<<< HEAD
-        if not hasattr(self, "_dim"):
-            self._compute_dim()
-        return self._dim
-=======
         return self._PPL().affine_dimension() if self.nvertices() else -1
->>>>>>> b4410f11
 
     def distances(self, point=None):
         r"""
@@ -1848,12 +1763,9 @@
             [0 2 2 0 1]
             sage: p.distances((1/2, 3, 0))
             (9/2, -3/2, -5/2, 7/2)
-<<<<<<< HEAD
-=======
             
         This point is not even in the affine subspace of the polytope::
         
->>>>>>> b4410f11
             sage: p.distances((1, 1, 1))
             (3, 1, -1, 1)
         """
@@ -2230,77 +2142,10 @@
         EXAMPLES::
 
             sage: o = lattice_polytope.cross_polytope(3)
-<<<<<<< HEAD
-            sage: o.vertices()
-            M( 1,  0,  0),
-            M( 0,  1,  0),
-            M( 0,  0,  1),
-            M(-1,  0,  0),
-            M( 0, -1,  0),
-            M( 0,  0, -1)
-            in 3-d lattice M
-            sage: o.facet_normal(0)
-            N(1, -1, -1)
-            sage: o.facet_constant(0)
-            1
-            sage: p = LatticePolytope(o.vertices()(1,2,3,4,5))
-            sage: p.vertices()
-            M( 0,  1,  0),
-            M( 0,  0,  1),
-            M(-1,  0,  0),
-            M( 0, -1,  0),
-            M( 0,  0, -1)
-            in 3-d lattice M
-            sage: p.facet_normal(0)
-            N(-1, 0, 0)
-            sage: p.facet_constant(0)
-            0
-            sage: p = LatticePolytope(o.vertices()(1,2,4,5))
-            sage: p.vertices()
-            M(0,  1,  0),
-            M(0,  0,  1),
-            M(0, -1,  0),
-            M(0,  0, -1)
-            in 3-d lattice M
-            sage: p.facet_normal(0)
-            N(0, 1, 1)
-            sage: p.facet_constant(0)
-            1
-
-        This is a 2-dimensional lattice polytope in a 4-dimensional space::
-
-            sage: p = LatticePolytope([(1,-1,1,3), (-1,-1,1,3), (0,0,0,0)])
-            sage: p
-            2-d lattice polytope in 4-d lattice M
-            sage: p.vertices()
-            M( 1, -1, 1, 3),
-            M(-1, -1, 1, 3),
-            M( 0,  0, 0, 0)
-            in 4-d lattice M
-            sage: fns = [p.facet_normal(i) for i in range(p.nfacets())]
-            sage: fns
-            [N(11, -1, 1, 3), N(0, 1, -1, -3), N(-11, -1, 1, 3)]
-            sage: fcs = [p.facet_constant(i) for i in range(p.nfacets())]
-            sage: fcs
-            [0, 11, 0]
-
-        Now we manually compute the distance matrix of this polytope. Since it
-        is a triangle, each line (corresponding to a facet) should have two
-        zeros (vertices of the corresponding facet) and one positive number
-        (since our normals are inner)::
-
-            sage: matrix([[fns[i] * p.vertex(j) + fcs[i]
-            ....:          for j in range(p.nvertices())]
-            ....:         for i in range(p.nfacets())])
-            [22  0  0]
-            [ 0  0 11]
-            [ 0 22  0]
-=======
             sage: o.facet_constant(0)
             1
             sage: o.facet_constant(0) == o.facet_constants()[0]
             True
->>>>>>> b4410f11
         """
         return self.facet_constants()[i]
 
@@ -2350,11 +2195,7 @@
             M(-1, -1, 1, 3)
             in 4-d lattice M
             sage: p.facet_constants()
-<<<<<<< HEAD
-            (0, 0, 10, 0)
-=======
             (0, 0, 3, 0)
->>>>>>> b4410f11
         """
         try:
             return self._facet_constants
@@ -2388,67 +2229,8 @@
             sage: o = lattice_polytope.cross_polytope(3)
             sage: o.facet_normal(0)
             N(1, -1, -1)
-<<<<<<< HEAD
-            sage: o.facet_constant(0)
-            1
-            sage: p = LatticePolytope(o.vertices()(1,2,3,4,5))
-            sage: p.vertices()
-            M( 0,  1,  0),
-            M( 0,  0,  1),
-            M(-1,  0,  0),
-            M( 0, -1,  0),
-            M( 0,  0, -1)
-            in 3-d lattice M
-            sage: p.facet_normal(0)
-            N(-1, 0, 0)
-            sage: p.facet_constant(0)
-            0
-            sage: p = LatticePolytope(o.vertices()(1,2,4,5))
-            sage: p.vertices()
-            M(0,  1,  0),
-            M(0,  0,  1),
-            M(0, -1,  0),
-            M(0,  0, -1)
-            in 3-d lattice M
-            sage: p.facet_normal(0)
-            N(0, 1, 1)
-            sage: p.facet_constant(0)
-            1
-
-        Here is an example of a 3-dimensional polytope in a 4-dimensional
-        space::
-
-            sage: p = LatticePolytope([(0,0,0,0), (1,1,1,3),
-            ....:                      (1,-1,1,3), (-1,-1,1,3)])
-            sage: p.vertices()
-            M( 0,  0, 0, 0),
-            M( 1,  1, 1, 3),
-            M( 1, -1, 1, 3),
-            M(-1, -1, 1, 3)
-            in 4-d lattice M
-            sage: ker = p.vertices().column_matrix().integer_kernel().matrix()
-            sage: ker
-            [ 0  0  3 -1]
-            sage: ker * p.facet_normals()
-            [0 0 0 0]
-
-        Now we manually compute the distance matrix of this polytope. Since it
-        is a simplex, each line (corresponding to a facet) should consist of
-        zeros (indicating generating vertices of the corresponding facet) and
-        a single positive number (since our normals are inner)::
-
-            sage: matrix([[p.facet_normal(i) * p.vertex(j)
-            ....:          + p.facet_constant(i)
-            ....:          for j in range(p.nvertices())]
-            ....:         for i in range(p.nfacets())])
-            [ 0 20  0  0]
-            [ 0  0 20  0]
-            [10  0  0  0]
-            [ 0  0  0 20]
-=======
             sage: o.facet_normal(0) is o.facet_normals()[0]
             True
->>>>>>> b4410f11
         """
         return self.facet_normals()[i]
 
@@ -2507,17 +2289,10 @@
             M(-1, -1, 1, 3)
             in 4-d lattice M
             sage: p.facet_normals()
-<<<<<<< HEAD
-            N(  0,  10,  1,  3),
-            N( 10, -10,  0,  0),
-            N(  0,   0, -1, -3),
-            N(-10,   0,  1,  3)
-=======
             N( 0,  3, 0,  1),
             N( 1, -1, 0,  0),
             N( 0,  0, 0, -1),
             N(-3,  0, 0,  1)
->>>>>>> b4410f11
             in 4-d lattice N
             sage: p.facet_constants()
             (0, 0, 3, 0)
