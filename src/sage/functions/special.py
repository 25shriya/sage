r"""
Miscellaneous Special Functions

AUTHORS:

- David Joyner (2006-13-06): initial version

- David Joyner (2006-30-10): bug fixes to pari wrappers of Bessel
  functions, hypergeometric_U

- William Stein (2008-02): Impose some sanity checks.

- David Joyner (2008-04-23): addition of elliptic integrals

This module provides easy access to many of Maxima and PARI's
special functions.

Maxima's special functions package (which includes spherical
harmonic functions, spherical Bessel functions (of the 1st and 2nd
kind), and spherical Hankel functions (of the 1st and 2nd kind))
was written by Barton Willis of the University of Nebraska at
Kearney. It is released under the terms of the General Public
License (GPL).

Support for elliptic functions and integrals was written by Raymond
Toy. It is placed under the terms of the General Public License
(GPL) that governs the distribution of Maxima.

Next, we summarize some of the properties of the functions
implemented here.


-  Spherical harmonics: Laplace's equation in spherical coordinates
   is:

   .. math::

       {\frac{1}{r^2}}{\frac{\partial}{\partial r}}   \left(r^2 {\frac{\partial f}{\partial r}}\right) +   {\frac{1}{r^2}\sin\theta}{\frac{\partial}{\partial \theta}}   \left(\sin\theta {\frac{\partial f}{\partial \theta}}\right) +   {\frac{1}{r^2\sin^2\theta}}{\frac{\partial^2 f}{\partial \varphi^2}} = 0.


   Note that the spherical coordinates `\theta` and
   `\varphi` are defined here as follows: `\theta` is
   the colatitude or polar angle, ranging from
   `0\leq\theta\leq\pi` and `\varphi` the azimuth or
   longitude, ranging from `0\leq\varphi<2\pi`.

   The general solution which remains finite towards infinity is a
   linear combination of functions of the form

   .. math::

         r^{-1-\ell} \cos (m \varphi) P_\ell^m (\cos{\theta} )


   and

   .. math::

         r^{-1-\ell} \sin (m \varphi) P_\ell^m (\cos{\theta} )


   where `P_\ell^m` are the associated Legendre polynomials,
   and with integer parameters `\ell \ge 0` and `m`
   from `0` to `\ell`. Put in another way, the
   solutions with integer parameters `\ell \ge 0` and
   `- \ell\leq m\leq \ell`, can be written as linear
   combinations of:

   .. math::

         U_{\ell,m}(r,\theta , \varphi ) = r^{-1-\ell} Y_\ell^m( \theta , \varphi )


   where the functions `Y` are the spherical harmonic
   functions with parameters `\ell`, `m`, which can be
   written as:

   .. math::

         Y_\ell^m( \theta , \varphi )     = \sqrt{{\frac{(2\ell+1)}{4\pi}}{\frac{(\ell-m)!}{(\ell+m)!}}}       \cdot e^{i m \varphi } \cdot P_\ell^m ( \cos{\theta} ) .



   The spherical harmonics obey the normalisation condition


   .. math::

     \int_{\theta=0}^\pi\int_{\varphi=0}^{2\pi} Y_\ell^mY_{\ell'}^{m'*}\,d\Omega =\delta_{\ell\ell'}\delta_{mm'}\quad\quad d\Omega =\sin\theta\,d\varphi\,d\theta .



-  When solving for separable solutions of Laplace's equation in
   spherical coordinates, the radial equation has the form:

   .. math::

         x^2 \frac{d^2 y}{dx^2} + 2x \frac{dy}{dx} + [x^2 - n(n+1)]y = 0.


   The spherical Bessel functions `j_n` and `y_n`,
   are two linearly independent solutions to this equation. They are
   related to the ordinary Bessel functions `J_n` and
   `Y_n` by:

   .. math::

         j_n(x) = \sqrt{\frac{\pi}{2x}} J_{n+1/2}(x),



   .. math::

         y_n(x) = \sqrt{\frac{\pi}{2x}} Y_{n+1/2}(x)     = (-1)^{n+1} \sqrt{\frac{\pi}{2x}} J_{-n-1/2}(x).


   -  The incomplete elliptic integrals (of the first kind, etc.) are:

      .. math::

         \begin{array}{c} \displaystyle\int_0^\phi \frac{1}{\sqrt{1 - m\sin(x)^2}}\, dx,\\ \displaystyle\int_0^\phi \sqrt{1 - m\sin(x)^2}\, dx,\\ \displaystyle\int_0^\phi \frac{\sqrt{1-mt^2}}{\sqrt(1 - t^2)}\, dx,\\ \displaystyle\int_0^\phi \frac{1}{\sqrt{1 - m\sin(x)^2\sqrt{1 - n\sin(x)^2}}}\, dx, \end{array}

      and the complete ones are obtained by taking `\phi =\pi/2`.


REFERENCES:

- Abramowitz and Stegun: Handbook of Mathematical Functions,
  http://www.math.sfu.ca/~cbm/aands/

- http://en.wikipedia.org/wiki/Spherical_harmonics

- http://en.wikipedia.org/wiki/Helmholtz_equation

- Online Encyclopedia of Special Function
  http://algo.inria.fr/esf/index.html

AUTHORS:

- David Joyner and William Stein

Added 16-02-2008 (wdj): optional calls to scipy and replace all
'#random' by '...' (both at the request of William Stein)

.. warning::

   SciPy's versions are poorly documented and seem less
   accurate than the Maxima and PARI versions; typically they are limited
   by hardware floats precision.
"""

#*****************************************************************************
#       Copyright (C) 2006 William Stein <wstein@gmail.com>
#                     2006 David Joyner <wdj@usna.edu>
#
#  Distributed under the terms of the GNU General Public License (GPL)
#
#    This code is distributed in the hope that it will be useful,
#    but WITHOUT ANY WARRANTY; without even the implied warranty of
#    MERCHANTABILITY or FITNESS FOR A PARTICULAR PURPOSE.  See the GNU
#    General Public License for more details.
#
#  The full text of the GPL is available at:
#
#                  http://www.gnu.org/licenses/
#*****************************************************************************

from sage.rings.real_mpfr import RealField
from sage.rings.complex_field import ComplexField
from sage.misc.latex import latex
from sage.rings.all import ZZ, RR, RDF, CDF
from sage.structure.parent import Parent
from sage.functions.other import log_gamma
from sage.symbolic.function import BuiltinFunction
from sage.calculus.calculus import maxima
from sage.libs.mpmath import utils as mpmath_utils
from sage.functions.all import sqrt, cot, exp
from sage.symbolic.all import I

_done = False
def _init():
    """
    Internal function which checks if Maxima has loaded the
    "orthopoly" package.  All functions using this in this
    file should call this function first.

    TEST:

    The global starts ``False``::

        sage: sage.functions.special._done
        False

    Then after using one of the MaximaFunctions, it changes::

        sage: from sage.functions.special import elliptic_ec
        sage: elliptic_ec(0.1)
        1.53075763689776

        sage: sage.functions.special._done
        True
    """
    global _done
    if _done:
        return
    maxima.eval('load("orthopoly");')
    maxima.eval('orthopoly_returns_intervals:false;')
    _done = True

def meval(x):
    """
    Return ``x`` evaluated in Maxima, then returned to Sage.

    This is used to evaluate several of these special functions.

    TEST::

        sage: from sage.functions.special import spherical_bessel_J
        sage: spherical_bessel_J(2.,3.)      # rel tol 1e-10
        0.2986374970757335
    """
    return maxima(x).sage()


class MaximaFunction(BuiltinFunction):
    """
    EXAMPLES::

        sage: from sage.functions.special import MaximaFunction
        sage: f = MaximaFunction("jacobi_sn")
        sage: f(1,1)
        tanh(1)
        sage: f(1/2,1/2).n()
        0.470750473655657
    """
    def __init__(self, name, nargs=2, conversions={}):
        """
        EXAMPLES::

            sage: from sage.functions.special import MaximaFunction
            sage: f = MaximaFunction("jacobi_sn")
            sage: f(1,1)
            tanh(1)
            sage: f(1/2,1/2).n()
            0.470750473655657
        """
        c = dict(maxima=name)
        c.update(conversions)
        BuiltinFunction.__init__(self, name=name, nargs=nargs,
                                   conversions=c)

    def _maxima_init_evaled_(self, *args):
        """
        Returns a string which represents this function evaluated at
        *args* in Maxima.

        EXAMPLES::

            sage: from sage.functions.special import MaximaFunction
            sage: f = MaximaFunction("jacobi_sn")
            sage: f._maxima_init_evaled_(1/2, 1/2)
            'jacobi_sn(1/2, 1/2)'

        TESTS:

        Check if complex numbers in the arguments are converted to maxima
        correctly (see :trac:`7557`)::

            sage: t = f(1.2+2*I*elliptic_kc(1-.5),.5)
            sage: maxima(t) # abs tol 1e-13
            0.88771548861928029 - 1.7301614091485560e-15*%i
            sage: t.n() # abs tol 1e-13
            0.887715488619280 - 1.73016140914856e-15*I
        """
        args_maxima = []
        for a in args:
            if isinstance(a, str):
                args_maxima.append(a)
            elif hasattr(a, '_maxima_init_'):
                args_maxima.append(a._maxima_init_())
            else:
                args_maxima.append(str(a))
        return "%s(%s)"%(self.name(), ', '.join(args_maxima))

    def _evalf_(self, *args, **kwds):
        """
        Returns a numerical approximation of this function using
        Maxima.  Currently, this is limited to 53 bits of precision.

        EXAMPLES::

            sage: from sage.functions.special import MaximaFunction
            sage: f = MaximaFunction("jacobi_sn")
            sage: f(1/2, 1/2)
            jacobi_sn(1/2, 1/2)
            sage: f(1/2, 1/2).n()
            0.470750473655657
            sage: f(1/2, 1/2).n(20)
            0.47075
            sage: f(1, I).n()
            0.848379519751901 - 0.0742924572771414*I

        TESTS::

            sage: f(1/2, 1/2).n(150)
            Traceback (most recent call last):
            ...
            NotImplementedError: Maxima function jacobi_sn not implemented for Real Field with 150 bits of precision
            sage: f._evalf_(1/2, 1/2, parent=int)
            Traceback (most recent call last):
            ...
            NotImplementedError: Maxima function jacobi_sn not implemented for <type 'int'>
            sage: f._evalf_(1/2, 1/2, parent=complex)
            (0.4707504736556572+0j)
            sage: f._evalf_(1/2, 1/2, parent=RDF)
            0.4707504736556572
            sage: f._evalf_(1, I, parent=CDF)  # abs tol 1e-16
            0.8483795707591759 - 0.07429247342160791*I
            sage: f._evalf_(1, I, parent=RR)
            Traceback (most recent call last):
            ...
            TypeError: unable to convert '0.848379570759176-0.0742924734216079*I' to a real number
        """
        parent = kwds['parent']
        # The result from maxima is a machine double, which corresponds
        # to RDF (or CDF). Therefore, before converting, we check that
        # we can actually coerce RDF into our parent.
        if parent is not float and parent is not complex:
            if not isinstance(parent, Parent) or not parent.has_coerce_map_from(RDF):
                raise NotImplementedError("Maxima function %s not implemented for %r"%(self.name(), parent))
        _init()
        return parent(maxima("%s, numer"%self._maxima_init_evaled_(*args)))

    def _eval_(self, *args):
        """
        Try to evaluate this function at ``*args``, return ``None`` if
        Maxima did not compute a numerical evaluation.

        EXAMPLES::

            sage: from sage.functions.special import MaximaFunction
            sage: f = MaximaFunction("jacobi_sn")
            sage: f(1,1)
            tanh(1)

            sage: f._eval_(1,1)
            tanh(1)
            sage: elliptic_e(arccoth(1, hold=True), x^2*e)
            elliptic_e(arccoth(1), x^2*e)

        Since Maxima works only with double precision, numerical
        results are in ``RDF``, no matter what the input precision is::

            sage: R = RealField(300)
            sage: r = elliptic_eu(R(1/2), R(1/8)); r
            0.4950737320232015
            sage: parent(r)
            Real Double Field
        """
        _init()
        try:
            s = maxima(self._maxima_init_evaled_(*args))
        except TypeError:
            return None

        if self.name() in repr(s):  # Avoid infinite recursion
            return None
        else:
            return s.sage()

from sage.misc.cachefunc import cached_function

@cached_function
def maxima_function(name):
    """
    Returns a function which is evaluated both symbolically and
    numerically via Maxima.  In particular, it returns an instance
    of :class:`MaximaFunction`.

    .. note::

       This function is cached so that duplicate copies of the same
       function are not created.

    EXAMPLES::

        sage: spherical_hankel2(2,i)
        -e
    """
    # The superclass of MaximaFunction, BuiltinFunction, assumes that there
    # will be only one symbolic function with the same name and class.
    # We create a new class for each Maxima function wrapped.
    class NewMaximaFunction(MaximaFunction):
        def __init__(self):
            """
            Constructs an object that wraps a Maxima function.

            TESTS::

                sage: spherical_hankel2(2,x)
                (-I*x^2 - 3*x + 3*I)*e^(-I*x)/x^3
            """
            MaximaFunction.__init__(self, name)

    return NewMaximaFunction()


<<<<<<< HEAD
def airy_ai(x):
   r"""
   The function `Ai(x)` and the related function `Bi(x)`,
   which is also called an *Airy function*, are
   solutions to the differential equation

   .. math::

      y'' - xy = 0,

   known as the *Airy equation*. The initial conditions
   `Ai(0) = (\Gamma(2/3)3^{2/3})^{-1}`,
   `Ai'(0) = -(\Gamma(1/3)3^{1/3})^{-1}` define `Ai(x)`.
   The initial conditions `Bi(0) = 3^{1/2}Ai(0)`,
   `Bi'(0) = -3^{1/2}Ai'(0)` define `Bi(x)`.

   They are named after the British astronomer George Biddell Airy.
   They belong to the class of "Bessel functions of fractional order".

   EXAMPLES::

       sage: airy_ai(1.0)        # last few digits are random
       0.135292416312881400
       sage: airy_bi(1.0)        # last few digits are random
       1.20742359495287099

   REFERENCE:

   - Abramowitz and Stegun: Handbook of Mathematical Functions,
     http://www.math.sfu.ca/~cbm/aands/

   - http://en.wikipedia.org/wiki/Airy_function
   """
   _init()
   return RDF(meval("airy_ai(%s)"%RDF(x)))

def airy_bi(x):
   r"""
   The function `Ai(x)` and the related function `Bi(x)`,
   which is also called an *Airy function*, are
   solutions to the differential equation

   .. math::

      y'' - xy = 0,

   known as the *Airy equation*. The initial conditions
   `Ai(0) = (\Gamma(2/3)3^{2/3})^{-1}`,
   `Ai'(0) = -(\Gamma(1/3)3^{1/3})^{-1}` define `Ai(x)`.
   The initial conditions `Bi(0) = 3^{1/2}Ai(0)`,
   `Bi'(0) = -3^{1/2}Ai'(0)` define `Bi(x)`.

   They are named after the British astronomer George Biddell Airy.
   They belong to the class of "Bessel functions of fractional order".

   EXAMPLES::

       sage: airy_ai(1)        # last few digits are random
       0.135292416312881400
       sage: airy_bi(1)        # last few digits are random
       1.20742359495287099

   REFERENCE:

   - Abramowitz and Stegun: Handbook of Mathematical Functions,
     http://www.math.sfu.ca/~cbm/aands/

   - http://en.wikipedia.org/wiki/Airy_function
   """
   _init()
   return RDF(meval("airy_bi(%s)"%RDF(x)))
=======
def hypergeometric_U(alpha,beta,x,algorithm="pari",prec=53):
    r"""
    Default is a wrap of PARI's hyperu(alpha,beta,x) function.
    Optionally, algorithm = "scipy" can be used.

    The confluent hypergeometric function `y = U(a,b,x)` is
    defined to be the solution to Kummer's differential equation

    .. math::

             xy'' + (b-x)y' - ay = 0.

    This satisfies `U(a,b,x) \sim x^{-a}`, as
    `x\rightarrow \infty`, and is sometimes denoted
    ``x^{-a}2_F_0(a,1+a-b,-1/x)``. This is not the same as Kummer's
    `M`-hypergeometric function, denoted sometimes as
    ``_1F_1(alpha,beta,x)``, though it satisfies the same DE that
    `U` does.

    .. warning::

       In the literature, both are called "Kummer confluent
       hypergeometric" functions.

    EXAMPLES::

        sage: hypergeometric_U(1,1,1,"scipy")
        0.596347362323...
        sage: hypergeometric_U(1,1,1)
        0.59634736232319...
        sage: hypergeometric_U(1,1,1,"pari",70)
        0.59634736232319407434...
    """
    if algorithm == "scipy":
        if prec != 53:
            raise ValueError("for the scipy algorithm the precision must be 53")
        import scipy.special
        return RDF(scipy.special.hyperu(float(alpha), float(beta), float(x)))
    elif algorithm == 'pari':
        from sage.libs.pari.all import pari
        R = RealField(prec)
        return R(pari(R(alpha)).hyperu(R(beta), R(x), precision=prec))
    else:
        raise ValueError("unknown algorithm '%s'" % algorithm)
>>>>>>> f76401fc

def spherical_bessel_J(n, var, algorithm="maxima"):
    r"""
    Returns the spherical Bessel function of the first kind for
    integers n >= 1.

    Reference: AS 10.1.8 page 437 and AS 10.1.15 page 439.

    EXAMPLES::

        sage: spherical_bessel_J(2,x)
        ((3/x^2 - 1)*sin(x) - 3*cos(x)/x)/x
        sage: spherical_bessel_J(1, 5.2, algorithm='scipy')
        -0.12277149950007...
        sage: spherical_bessel_J(1, 3, algorithm='scipy')
        0.345677499762355...
    """
    if algorithm == "scipy":
        from scipy.special.specfun import sphj
        return CDF(sphj(int(n), float(var))[1][-1])
    elif algorithm == 'maxima':
        _init()
        return meval("spherical_bessel_j(%s,%s)"%(ZZ(n),var))
    else:
        raise ValueError("unknown algorithm '%s'"%algorithm)

def spherical_bessel_Y(n,var, algorithm="maxima"):
    r"""
    Returns the spherical Bessel function of the second kind for
    integers n -1.

    Reference: AS 10.1.9 page 437 and AS 10.1.15 page 439.

    EXAMPLES::

        sage: x = PolynomialRing(QQ, 'x').gen()
        sage: spherical_bessel_Y(2,x)
        -((3/x^2 - 1)*cos(x) + 3*sin(x)/x)/x
    """
    if algorithm == "scipy":
        import scipy.special
        return CDF(scipy.special.sph_yn(int(n),float(var)))
    elif algorithm == 'maxima':
        _init()
        return meval("spherical_bessel_y(%s,%s)"%(ZZ(n),var))
    else:
        raise ValueError("unknown algorithm '%s'"%algorithm)

def spherical_hankel1(n, var):
    r"""
    Returns the spherical Hankel function of the first kind for
    integers `n > -1`, written as a string. Reference: AS
    10.1.36 page 439.

    EXAMPLES::

        sage: spherical_hankel1(2, x)
        (I*x^2 - 3*x - 3*I)*e^(I*x)/x^3
    """
    return maxima_function("spherical_hankel1")(ZZ(n), var)

def spherical_hankel2(n,x):
    r"""
    Returns the spherical Hankel function of the second kind for
    integers `n > -1`, written as a string. Reference: AS 10.1.17 page
    439.

    EXAMPLES::

        sage: spherical_hankel2(2, x)
        (-I*x^2 - 3*x + 3*I)*e^(-I*x)/x^3

    Here I = sqrt(-1).
    """
    return maxima_function("spherical_hankel2")(ZZ(n), x)


class SphericalHarmonic(BuiltinFunction):
    r"""
    Returns the spherical harmonic function `Y_n^m(\theta, \varphi)`.

    For integers `n > -1`, `|m| \leq n`, simplification is done automatically.
    Numeric evaluation is supported for complex `n` and `m`.

    EXAMPLES::

        sage: x, y = var('x, y')
        sage: spherical_harmonic(3, 2, x, y)
        15/4*sqrt(7/30)*cos(x)*e^(2*I*y)*sin(x)^2/sqrt(pi)
        sage: spherical_harmonic(3, 2, 1, 2)
        15/4*sqrt(7/30)*cos(1)*e^(4*I)*sin(1)^2/sqrt(pi)
        sage: spherical_harmonic(3 + I, 2., 1, 2)
        -0.351154337307488 - 0.415562233975369*I
        sage: latex(spherical_harmonic(3, 2, x, y, hold=True))
        Y_{3}^{2}\left(x, y\right)
        sage: spherical_harmonic(1, 2, x, y)
        0
    """
    def __init__(self):
        r"""
        TESTS::

            sage: n, m, theta, phi = var('n m theta phi')
            sage: spherical_harmonic(n, m, theta, phi)._sympy_()
            Ynm(n, m, theta, phi)
        """
        BuiltinFunction.__init__(self, 'spherical_harmonic', nargs=4,
                                 conversions=dict(
                                    maple='SphericalY',
                                    mathematica= 'SphericalHarmonicY',
                                    maxima='spherical_harmonic',
                                    sympy='Ynm'))

    def _eval_(self, n, m, theta, phi, **kwargs):
        r"""
        TESTS::

            sage: x, y = var('x y')
            sage: spherical_harmonic(1, 2, x, y)
            0
            sage: spherical_harmonic(1, -2, x, y)
            0
            sage: spherical_harmonic(1/2, 2, x, y)
            spherical_harmonic(1/2, 2, x, y)
            sage: spherical_harmonic(3, 2, x, y)
            15/4*sqrt(7/30)*cos(x)*e^(2*I*y)*sin(x)^2/sqrt(pi)
            sage: spherical_harmonic(3, 2, 1, 2)
            15/4*sqrt(7/30)*cos(1)*e^(4*I)*sin(1)^2/sqrt(pi)
            sage: spherical_harmonic(3 + I, 2., 1, 2)
            -0.351154337307488 - 0.415562233975369*I
        """
        if n in ZZ and m in ZZ and n > -1:
            if abs(m) > n:
                return ZZ(0)
            return meval("spherical_harmonic({},{},{},{})".format(
                ZZ(n), ZZ(m), maxima(theta), maxima(phi)))

    def _evalf_(self, n, m, theta, phi, parent, **kwds):
        r"""
        TESTS::

            sage: spherical_harmonic(3 + I, 2, 1, 2).n(100)
            -0.35115433730748836508201061672 - 0.41556223397536866209990358597*I
            sage: spherical_harmonic(I, I, I, I).n()
            7.66678546069894 - 0.265754432549751*I
        """
        from mpmath import spherharm
        return mpmath_utils.call(spherharm, n, m, theta, phi, parent=parent)

    def _derivative_(self, n, m, theta, phi, diff_param):
        r"""
        TESTS::

            sage: n, m, theta, phi = var('n m theta phi')
            sage: spherical_harmonic(n, m, theta, phi).diff(theta)
            m*cot(theta)*spherical_harmonic(n, m, theta, phi)
             + sqrt(-(m + n + 1)*(m - n))*e^(-I*phi)*spherical_harmonic(n, m + 1, theta, phi)
            sage: spherical_harmonic(n, m, theta, phi).diff(phi)
            I*m*spherical_harmonic(n, m, theta, phi)
        """
        if diff_param == 2:
            return (m * cot(theta) * spherical_harmonic(n, m, theta, phi) +
                    sqrt((n - m) * (n + m + 1)) * exp(-I * phi) *
                    spherical_harmonic(n, m + 1, theta, phi))
        if diff_param == 3:
            return I * m * spherical_harmonic(n, m, theta, phi)

        raise ValueError('only derivative with respect to theta or phi'
                         ' supported')

    def _latex_(self):
        r"""
        TESTS::

            sage: latex(spherical_harmonic)
            Y_n^m
        """
        return r"Y_n^m"

    def _print_latex_(self, n, m, theta, phi):
        r"""
        TESTS::

            sage: y = var('y')
            sage: latex(spherical_harmonic(3, 2, x, y, hold=True))
            Y_{3}^{2}\left(x, y\right)
        """
        return r"Y_{{{}}}^{{{}}}\left({}, {}\right)".format(
                 latex(n), latex(m), latex(theta), latex(phi))

spherical_harmonic = SphericalHarmonic()

####### elliptic functions and integrals

def elliptic_j(z):
   r"""
   Returns the elliptic modular `j`-function evaluated at `z`.

   INPUT:

   - ``z`` (complex) -- a complex number with positive imaginary part.

   OUTPUT:

   (complex) The value of `j(z)`.

   ALGORITHM:

   Calls the ``pari`` function ``ellj()``.

   AUTHOR:

   John Cremona

   EXAMPLES::

       sage: elliptic_j(CC(i))
       1728.00000000000
       sage: elliptic_j(sqrt(-2.0))
       8000.00000000000
       sage: z = ComplexField(100)(1,sqrt(11))/2
       sage: elliptic_j(z)
       -32768.000...
       sage: elliptic_j(z).real().round()
       -32768

    ::

       sage: tau = (1 + sqrt(-163))/2
       sage: (-elliptic_j(tau.n(100)).real().round())^(1/3)
       640320

   """
   CC = z.parent()
   from sage.rings.complex_field import is_ComplexField
   if not is_ComplexField(CC):
      CC = ComplexField()
      try:
         z = CC(z)
      except ValueError:
         raise ValueError("elliptic_j only defined for complex arguments.")
   from sage.libs.all import pari
   return CC(pari(z).ellj())

#### elliptic integrals

class EllipticE(MaximaFunction):
    r"""
    This returns the value of the "incomplete elliptic integral of the
    second kind,"

    .. math::

        \int_0^\phi \sqrt{1 - m\sin(x)^2}\, dx,

    i.e., ``integrate(sqrt(1 - m*sin(x)^2), x, 0, phi)``.  Taking `\phi
    = \pi/2` gives ``elliptic_ec``.

    EXAMPLES::

        sage: z = var("z")
        sage: # this is still wrong: must be abs(sin(z)) + 2*round(z/pi)
        sage: elliptic_e(z, 1)
        2*round(z/pi) + sin(z)
        sage: elliptic_e(z, 0)
        z
        sage: elliptic_e(0.5, 0.1)  # abs tol 2e-15
        0.498011394498832
    """
    def __init__(self):
        """
        TESTS::

            sage: loads(dumps(elliptic_e))
            elliptic_e
        """
        MaximaFunction.__init__(self, "elliptic_e")

elliptic_e = EllipticE()

class EllipticEC(MaximaFunction):
    """
    This returns the value of the "complete elliptic integral of the
    second kind,"

    .. math::

        \int_0^{\pi/2} \sqrt{1 - m\sin(x)^2}\, dx.

    EXAMPLES::

        sage: elliptic_ec(0.1)
        1.53075763689776
        sage: elliptic_ec(x).diff()
        1/2*(elliptic_ec(x) - elliptic_kc(x))/x

        sage: loads(dumps(elliptic_ec))
        elliptic_ec
    """
    def __init__(self):
        """
        EXAMPLES::

            sage: elliptic_ec(0.1)
            1.53075763689776

        TESTS::

            sage: elliptic_ec(x)._sympy_()
            elliptic_e(x)
        """
        MaximaFunction.__init__(self, "elliptic_ec", nargs=1,
                                conversions=dict(sympy='elliptic_e'))

    def _derivative_(self, *args, **kwds):
        """
        EXAMPLES::

            sage: elliptic_ec(x).diff()
            1/2*(elliptic_ec(x) - elliptic_kc(x))/x
        """
        diff_param = kwds['diff_param']
        assert diff_param == 0
        x = args[diff_param]
        return (elliptic_ec(x) - elliptic_kc(x))/(2*x)

elliptic_ec = EllipticEC()


class EllipticEU(MaximaFunction):
    r"""
    Return the value of the "incomplete elliptic integral of the
    second kind,"

    .. math::

        \int_0^u \mathrm{dn}(x,m)^2\, dx = \int_0^\tau
        {\sqrt{1-m x^2}\over\sqrt{1-x^2}}\, dx.

    where `\tau = \mathrm{sn}(u, m)`.

    EXAMPLES::

        sage: elliptic_eu (0.5, 0.1)
        0.496054551286597
    """
    def __init__(self):
        r"""
        EXAMPLES::

            sage: elliptic_eu (0.5, 0.1)
            0.496054551286597
        """
        MaximaFunction.__init__(self, "elliptic_eu")

elliptic_eu = EllipticEU()

class EllipticF(MaximaFunction):
    r"""
    This returns the value of the "incomplete elliptic integral of the
    first kind,"

    .. math::

        \int_0^\phi \frac{dx}{\sqrt{1 - m\sin(x)^2}},

    i.e., ``integrate(1/sqrt(1 - m*sin(x)^2), x, 0, phi)``.  Taking
    `\phi = \pi/2` gives ``elliptic_kc``.

    EXAMPLES::

        sage: z = var("z")
        sage: elliptic_f (z, 0)
        z
        sage: elliptic_f (z, 1)
        log(tan(1/4*pi + 1/2*z))
        sage: elliptic_f (0.2, 0.1)
        0.200132506747543
    """
    def __init__(self):
        r"""
        EXAMPLES::

            sage: elliptic_f (0.2, 0.1)
            0.200132506747543

        TESTS::

            sage: elliptic_f(x, 2)._sympy_()
            elliptic_f(x, 2)
        """
        MaximaFunction.__init__(self, "elliptic_f",
                                conversions=dict(sympy='elliptic_f'))

elliptic_f = EllipticF()

class EllipticKC(MaximaFunction):
    r"""
    This returns the value of the "complete elliptic integral of the
    first kind,"

    .. math::

        \int_0^{\pi/2} \frac{dx}{\sqrt{1 - m\sin(x)^2}}.

    EXAMPLES::

        sage: elliptic_kc(0.5)
        1.85407467730137
        sage: elliptic_f(RR(pi/2), 0.5)
        1.85407467730137
    """
    def __init__(self):
        r"""
        EXAMPLES::

            sage: elliptic_kc(0.5)
            1.85407467730137
            sage: elliptic_f(RR(pi/2), 0.5)
            1.85407467730137

        TESTS::

            sage: elliptic_kc(x)._sympy_()
            elliptic_k(x)
        """
        MaximaFunction.__init__(self, "elliptic_kc", nargs=1,
                                conversions=dict(sympy='elliptic_k'))

elliptic_kc = EllipticKC()

class EllipticPi(MaximaFunction):
    r"""
    This returns the value of the "incomplete elliptic integral of the
    third kind,"

    .. math::

        \text{elliptic\_pi}(n, t, m) = \int_0^t \frac{dx}{(1 - n \sin(x)^2)
        \sqrt{1 - m \sin(x)^2}}.

    INPUT:

    - ``n`` -- a real number, called the "characteristic"

    - ``t`` -- a real number, called the "amplitude"

    - ``m`` -- a real number, called the "parameter"

    EXAMPLES::

        sage: N(elliptic_pi(1, pi/4, 1))
        1.14779357469632

    Compare the value computed by Maxima to the definition as a definite integral
    (using GSL)::

        sage: elliptic_pi(0.1, 0.2, 0.3)
        0.200665068220979
        sage: numerical_integral(1/(1-0.1*sin(x)^2)/sqrt(1-0.3*sin(x)^2), 0.0, 0.2)
        (0.2006650682209791, 2.227829789769088e-15)

    ALGORITHM:

    Numerical evaluation and symbolic manipulation are provided by `Maxima`_.

    REFERENCES:

    - Abramowitz and Stegun: Handbook of Mathematical Functions, section 17.7
      http://www.math.sfu.ca/~cbm/aands/
    - Elliptic Functions in `Maxima`_

    .. _`Maxima`: http://maxima.sourceforge.net/docs/manual/en/maxima_16.html#SEC91
    """
    def __init__(self):
        r"""
        EXAMPLES::

            sage: elliptic_pi(0.1, 0.2, 0.3)
            0.200665068220979

        TESTS::

            sage: elliptic_pi(x, pi/4, 1)._sympy_()
            elliptic_pi(x, pi/4, 1)
        """
        MaximaFunction.__init__(self, "elliptic_pi", nargs=3,
                                conversions=dict(sympy='elliptic_pi'))

elliptic_pi = EllipticPi()

def error_fcn(t):
    r"""
    The complementary error function
    `\frac{2}{\sqrt{\pi}}\int_t^\infty e^{-x^2} dx` (t belongs
    to RR).  This function is currently always
    evaluated immediately.

    EXAMPLES::

        sage: error_fcn(6)
        2.15197367124989e-17
        sage: error_fcn(RealField(100)(1/2))
        0.47950012218695346231725334611

    Note this is literally equal to `1 - erf(t)`::

        sage: 1 - error_fcn(0.5)
        0.520499877813047
        sage: erf(0.5)
        0.520499877813047
    """
    try:
        return t.erfc()
    except AttributeError:
        try:
            return RR(t).erfc()
        except Exception:
            raise NotImplementedError


<|MERGE_RESOLUTION|>--- conflicted
+++ resolved
@@ -405,125 +405,6 @@
     return NewMaximaFunction()
 
 
-<<<<<<< HEAD
-def airy_ai(x):
-   r"""
-   The function `Ai(x)` and the related function `Bi(x)`,
-   which is also called an *Airy function*, are
-   solutions to the differential equation
-
-   .. math::
-
-      y'' - xy = 0,
-
-   known as the *Airy equation*. The initial conditions
-   `Ai(0) = (\Gamma(2/3)3^{2/3})^{-1}`,
-   `Ai'(0) = -(\Gamma(1/3)3^{1/3})^{-1}` define `Ai(x)`.
-   The initial conditions `Bi(0) = 3^{1/2}Ai(0)`,
-   `Bi'(0) = -3^{1/2}Ai'(0)` define `Bi(x)`.
-
-   They are named after the British astronomer George Biddell Airy.
-   They belong to the class of "Bessel functions of fractional order".
-
-   EXAMPLES::
-
-       sage: airy_ai(1.0)        # last few digits are random
-       0.135292416312881400
-       sage: airy_bi(1.0)        # last few digits are random
-       1.20742359495287099
-
-   REFERENCE:
-
-   - Abramowitz and Stegun: Handbook of Mathematical Functions,
-     http://www.math.sfu.ca/~cbm/aands/
-
-   - http://en.wikipedia.org/wiki/Airy_function
-   """
-   _init()
-   return RDF(meval("airy_ai(%s)"%RDF(x)))
-
-def airy_bi(x):
-   r"""
-   The function `Ai(x)` and the related function `Bi(x)`,
-   which is also called an *Airy function*, are
-   solutions to the differential equation
-
-   .. math::
-
-      y'' - xy = 0,
-
-   known as the *Airy equation*. The initial conditions
-   `Ai(0) = (\Gamma(2/3)3^{2/3})^{-1}`,
-   `Ai'(0) = -(\Gamma(1/3)3^{1/3})^{-1}` define `Ai(x)`.
-   The initial conditions `Bi(0) = 3^{1/2}Ai(0)`,
-   `Bi'(0) = -3^{1/2}Ai'(0)` define `Bi(x)`.
-
-   They are named after the British astronomer George Biddell Airy.
-   They belong to the class of "Bessel functions of fractional order".
-
-   EXAMPLES::
-
-       sage: airy_ai(1)        # last few digits are random
-       0.135292416312881400
-       sage: airy_bi(1)        # last few digits are random
-       1.20742359495287099
-
-   REFERENCE:
-
-   - Abramowitz and Stegun: Handbook of Mathematical Functions,
-     http://www.math.sfu.ca/~cbm/aands/
-
-   - http://en.wikipedia.org/wiki/Airy_function
-   """
-   _init()
-   return RDF(meval("airy_bi(%s)"%RDF(x)))
-=======
-def hypergeometric_U(alpha,beta,x,algorithm="pari",prec=53):
-    r"""
-    Default is a wrap of PARI's hyperu(alpha,beta,x) function.
-    Optionally, algorithm = "scipy" can be used.
-
-    The confluent hypergeometric function `y = U(a,b,x)` is
-    defined to be the solution to Kummer's differential equation
-
-    .. math::
-
-             xy'' + (b-x)y' - ay = 0.
-
-    This satisfies `U(a,b,x) \sim x^{-a}`, as
-    `x\rightarrow \infty`, and is sometimes denoted
-    ``x^{-a}2_F_0(a,1+a-b,-1/x)``. This is not the same as Kummer's
-    `M`-hypergeometric function, denoted sometimes as
-    ``_1F_1(alpha,beta,x)``, though it satisfies the same DE that
-    `U` does.
-
-    .. warning::
-
-       In the literature, both are called "Kummer confluent
-       hypergeometric" functions.
-
-    EXAMPLES::
-
-        sage: hypergeometric_U(1,1,1,"scipy")
-        0.596347362323...
-        sage: hypergeometric_U(1,1,1)
-        0.59634736232319...
-        sage: hypergeometric_U(1,1,1,"pari",70)
-        0.59634736232319407434...
-    """
-    if algorithm == "scipy":
-        if prec != 53:
-            raise ValueError("for the scipy algorithm the precision must be 53")
-        import scipy.special
-        return RDF(scipy.special.hyperu(float(alpha), float(beta), float(x)))
-    elif algorithm == 'pari':
-        from sage.libs.pari.all import pari
-        R = RealField(prec)
-        return R(pari(R(alpha)).hyperu(R(beta), R(x), precision=prec))
-    else:
-        raise ValueError("unknown algorithm '%s'" % algorithm)
->>>>>>> f76401fc
-
 def spherical_bessel_J(n, var, algorithm="maxima"):
     r"""
     Returns the spherical Bessel function of the first kind for
