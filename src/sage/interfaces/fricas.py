--- conflicted
+++ resolved
@@ -318,10 +318,6 @@
 
         EXAMPLES::
 
-<<<<<<< HEAD
-            sage: # optional - fricas
-=======
->>>>>>> 272582be
             sage: a = FriCAS()
             sage: a.is_running()
             False
@@ -365,10 +361,6 @@
 
         EXAMPLES::
 
-<<<<<<< HEAD
-            sage: # optional - fricas
-=======
->>>>>>> 272582be
             sage: fricas._quit_string()
             ')quit'
             sage: a = FriCAS()
@@ -400,10 +392,6 @@
 
         EXAMPLES::
 
-<<<<<<< HEAD
-            sage: # optional - fricas
-=======
->>>>>>> 272582be
             sage: cmds = fricas._commands()
             sage: len(cmds) > 100
             True
@@ -425,10 +413,6 @@
 
         EXAMPLES::
 
-<<<<<<< HEAD
-            sage: # optional - fricas
-=======
->>>>>>> 272582be
             sage: c = fricas._tab_completion(use_disk_cache=False, verbose=False)
             sage: len(c) > 100
             True
@@ -697,10 +681,6 @@
 
         EXAMPLES::
 
-<<<<<<< HEAD
-            sage: # optional - fricas
-=======
->>>>>>> 272582be
             sage: fricas.set('xx', '2')
             sage: fricas.get('xx')
             '2'
@@ -753,10 +733,6 @@
 
         Check that :trac:`25628` is fixed::
 
-<<<<<<< HEAD
-            sage: # optional - fricas
-=======
->>>>>>> 272582be
             sage: var("a b"); f = 1/(1+a*cos(x))
             (a, b)
             sage: lF = integrate(f, x, algorithm="fricas")
@@ -1642,10 +1618,6 @@
 
         Check conversions of sums and products::
 
-<<<<<<< HEAD
-            sage: # optional - fricas
-=======
->>>>>>> 272582be
             sage: var("k, m, n")
             (k, m, n)
             sage: fricas("sum(1/factorial(k), k=1..n)").sage()
@@ -1805,10 +1777,6 @@
 
         Floats::
 
-<<<<<<< HEAD
-            sage: # optional - fricas
-=======
->>>>>>> 272582be
             sage: fricas(2.1234).sage()
             2.12340000000000
             sage: _.parent()
@@ -1847,10 +1815,6 @@
 
         We can also convert FriCAS's polynomials to Sage polynomials::
 
-<<<<<<< HEAD
-            sage: # optional - fricas
-=======
->>>>>>> 272582be
             sage: a = fricas("x^2 + 1"); a.typeOf()
             Polynomial(Integer)
             sage: a.sage()
@@ -2108,10 +2072,6 @@
 
         TESTS::
 
-<<<<<<< HEAD
-            sage: # optional - fricas
-=======
->>>>>>> 272582be
             sage: a = fricas('"Hello"')
             sage: a.upperCase_q
             upperCase?
@@ -2212,10 +2172,6 @@
     """
     EXAMPLES::
 
-<<<<<<< HEAD
-        sage: # optional - fricas
-=======
->>>>>>> 272582be
         sage: from sage.interfaces.fricas import __doctest_cleanup
         sage: a = FriCAS()
         sage: two = a(2)
