r"""
Topological manifolds

Given a topological field `K` (in most applications, `K = \RR` or
`K = \CC`) and a non-negative integer `n`, a *topological manifold of
dimension* `n` *over K* is a topological space `M` such that

- `M` is a Hausdorff space,
- `M` is second countable,
- every point in `M` has a neighborhood homeomorphic to `K^n`

Topological manifolds are implemented via the class :class:`TopManifold`.
Open subsets of topological manifolds are also implemented via
:class:`TopManifold`, since they are topological manifolds by themselves.

In the current setting, topological manifolds are mostly described by means of
charts (see :class:`~sage.manifolds.chart.Chart`).

:class:`TopManifold` serves as a base class for more specific manifold classes.

.. RUBRIC:: Example 1: the 2-sphere as a topological manifold of dimension
  2 over `\RR`

One starts by declaring `S^2` as a 2-dimensional topological manifold::

    sage: M = TopManifold(2, 'S^2')
    sage: M
    2-dimensional topological manifold S^2

Since the base topological field has not been specified in the argument list
of ``TopManifold``, `\RR` is assumed::

    sage: M.base_field()
    'real'
    sage: dim(M)
    2

Let us consider the complement of a point, the "North pole" say; this is an
open subset of `S^2`, which we call `U`::

    sage: U = M.open_subset('U'); U
    Open subset U of the 2-dimensional topological manifold S^2

A standard chart on `U` is provided by the stereographic projection from the
North pole to the equatorial plane::

    sage: stereoN.<x,y> = U.chart(); stereoN
    Chart (U, (x, y))

Thanks to the operator ``<x,y>`` on the left-hand side, the coordinates
declared in a chart (here `x` and `y`), are accessible by their names; they are
Sage's symbolic variables::

    sage: y
    y
    sage: type(y)
    <type 'sage.symbolic.expression.Expression'>

The South pole is the point of coordinates `(x,y)=(0,0)` in the above
chart::

    sage: S = U.point((0,0), chart=stereoN, name='S'); S
    Point S on the 2-dimensional topological manifold S^2

Let us call `V` the open subset that is the complement of the South pole and
let us introduce on it the chart induced by the stereographic projection from
the South pole to the equatorial plane::

    sage: V = M.open_subset('V'); V
    Open subset V of the 2-dimensional topological manifold S^2
    sage: stereoS.<u,v> = V.chart(); stereoS
    Chart (V, (u, v))

The North pole is the point of coordinates `(u,v)=(0,0)` in this chart::

    sage: N = V.point((0,0), chart=stereoS, name='N'); N
    Point N on the 2-dimensional topological manifold S^2

To fully construct the manifold, we declare that it is the union of `U`
and `V`::

    sage: M.declare_union(U,V)

and we provide the transition map between the charts ``stereoN`` = `(U, (x, y))`
and ``stereoS`` = `(V, (u, v))`, denoting by W the intersection of U and V
(W is the subset of U defined by `x^2+y^2\not=0`, as well as the subset of V
defined by`u^2+v^2\not=0`)::

    sage: stereoN_to_S = stereoN.transition_map(stereoS, [x/(x^2+y^2), y/(x^2+y^2)],
    ....:                intersection_name='W', restrictions1= x^2+y^2!=0, restrictions2= u^2+v^2!=0)
    sage: stereoN_to_S
    Change of coordinates from Chart (W, (x, y)) to Chart (W, (u, v))
    sage: stereoN_to_S.display()
    u = x/(x^2 + y^2)
    v = y/(x^2 + y^2)

We give the name ``W`` to the Python variable representing `W=U\cap V`::

    sage: W = U.intersection(V)

The inverse of the transition map is computed by the method ``inverse()``::

    sage: stereoN_to_S.inverse()
    Change of coordinates from Chart (W, (u, v)) to Chart (W, (x, y))
    sage: stereoN_to_S.inverse().display()
    x = u/(u^2 + v^2)
    y = v/(u^2 + v^2)

At this stage, we have four open subsets on `S^2`::

    sage: M.list_of_subsets()
    [2-dimensional topological manifold S^2,
     Open subset U of the 2-dimensional topological manifold S^2,
     Open subset V of the 2-dimensional topological manifold S^2,
     Open subset W of the 2-dimensional topological manifold S^2]

`W` is the open subset that is the complement of the two poles::

    sage: N in W or S in W
    False


The North pole lies in `V` and the South pole in `U`::

    sage: N in V, N in U
    (True, False)
    sage: S in U, S in V
    (True, False)

The manifold's (user) atlas contains four charts, two of them
being restrictions of charts to a smaller domain::

    sage: M.atlas()
    [Chart (U, (x, y)), Chart (V, (u, v)), Chart (W, (x, y)), Chart (W, (u, v))]

Let us consider the point of coordinates (1,2) in the chart ``stereoN``::

    sage: p = M.point((1,2), chart=stereoN, name='p'); p
    Point p on the 2-dimensional topological manifold S^2
    sage: p.parent()
    2-dimensional topological manifold S^2
    sage: p in W
    True

The coordinates of `p` in the chart ``stereoS`` are::

    sage: stereoS(p)
    (1/5, 2/5)

Given the definition of `p`, we have of course::

    sage: stereoN(p)
    (1, 2)

Similarly::

    sage: stereoS(N)
    (0, 0)
    sage: stereoN(S)
    (0, 0)

A continuous map `S^2\rightarrow \RR` (scalar field)::

    sage: f = M.scalar_field({stereoN: atan(x^2+y^2), stereoS: pi/2-atan(u^2+v^2)},
    ....:                    name='f')
    sage: f
    Scalar field f on the 2-dimensional topological manifold S^2
    sage: f.display()
    f: S^2 --> R
    on U: (x, y) |--> arctan(x^2 + y^2)
    on V: (u, v) |--> 1/2*pi - arctan(u^2 + v^2)
    sage: f(p)
    arctan(5)
    sage: f(N)
    1/2*pi
    sage: f(S)
    0
    sage: f.parent()
    Algebra of scalar fields on the 2-dimensional topological manifold S^2
    sage: f.parent().category()
    Category of commutative algebras over Symbolic Ring


.. RUBRIC:: Example 2: the Riemann sphere as a topological manifold of
  dimension 1 over `\CC`

We declare the Riemann sphere `\CC^*` as a 1-dimensional topological manifold
over `\CC`::

    sage: M = TopManifold(1, 'C*', field='complex'); M
    Complex 1-dimensional topological manifold C*

We introduce a first open subset, which is actually
`\CC = \CC^*\setminus\{\infty\}` if we interpret `\CC^*` as the Alexandroff
one-point compactification of `\CC`::

    sage: U = M.open_subset('U')

A natural chart on `U` is then nothing but the identity map of `\CC`, hence
we denote the associated coordinate by `z`::

    sage: Z.<z> = U.chart()

The origin of the complex plane is the point of coordinate `z=0`::

    sage: O = U.point((0,), chart=Z, name='O'); O
    Point O on the Complex 1-dimensional topological manifold C*

Another open subset of `\CC^*` is `V = \CC^*\setminus\{O\}`::

    sage: V = M.open_subset('V')

We define a chart on `V` such that the point at infinity is the point of
coordinate 0 in this chart::

    sage: W.<w> = V.chart(); W
    Chart (V, (w,))
    sage: inf = M.point((0,), chart=W, name='inf', latex_name=r'\infty')
    sage: inf
    Point inf on the Complex 1-dimensional topological manifold C*

To fully construct the Riemann sphere, we declare that it is the union of `U`
and `V`::

    sage: M.declare_union(U,V)

and we provide the transition map between the two charts as `w=1/z` on
on `A = U\cap V`::

    sage: Z_to_W = Z.transition_map(W, 1/z, intersection_name='A',
    ....:                           restrictions1= z!=0, restrictions2= w!=0)
    sage: Z_to_W
    Change of coordinates from Chart (A, (z,)) to Chart (A, (w,))
    sage: Z_to_W.display()
    w = 1/z
    sage: Z_to_W.inverse()
    Change of coordinates from Chart (A, (w,)) to Chart (A, (z,))
    sage: Z_to_W.inverse().display()
    z = 1/w

Let consider the complex number `i` as a point of the Riemann sphere::

    sage: i = M((I,), chart=Z, name='i'); i
    Point i on the Complex 1-dimensional topological manifold C*

Its coordinates w.r.t. the charts ``Z`` and ``W`` are::

    sage: Z(i)
    (I,)
    sage: W(i)
    (-I,)

and we have::

    sage: i in U
    True
    sage: i in V
    True

The following subsets and charts have been defined::

    sage: M.list_of_subsets()
    [Open subset A of the Complex 1-dimensional topological manifold C*,
     Complex 1-dimensional topological manifold C*,
     Open subset U of the Complex 1-dimensional topological manifold C*,
     Open subset V of the Complex 1-dimensional topological manifold C*]
    sage: M.atlas()
    [Chart (U, (z,)), Chart (V, (w,)), Chart (A, (z,)), Chart (A, (w,))]


AUTHORS:

- Eric Gourgoulhon (2015): initial version

REFERENCES:

- J.M. Lee : *Introduction to Topological Manifolds*, 2nd ed., Springer (New
  York) (2011)
- S. Kobayashi & K. Nomizu : *Foundations of Differential Geometry*, vol. 1,
  Interscience Publishers (New York) (1963)
- D. Huybrechts : *Complex Geometry*, Springer (Berlin) (2005)

"""

#*****************************************************************************
#       Copyright (C) 2015 Eric Gourgoulhon <eric.gourgoulhon@obspm.fr>
#       Copyright (C) 2015 Michal Bejger <bejger@camk.edu.pl>
#
#  Distributed under the terms of the GNU General Public License (GPL)
#  as published by the Free Software Foundation; either version 2 of
#  the License, or (at your option) any later version.
#                  http://www.gnu.org/licenses/
#*****************************************************************************

from sage.categories.fields import Fields
#*# Before #18175:
from sage.categories.sets_cat import Sets
#*# After #18175, this should become
# from sage.categories.manifolds import Manifolds
from sage.manifolds.subset import TopManifoldSubset
from sage.manifolds.scalarfield_algebra import ScalarFieldAlgebra

class TopManifold(TopManifoldSubset):
    r"""
    Topological manifold over a topological field `K`.

    Given a topological field `K` (in most applications, `K = \RR` or
    `K = \CC`) and a non-negative integer `n`, a *topological manifold of
    dimension* `n` *over K* is a topological space `M` such that

    - `M` is a Hausdorff space,
    - `M` is second countable,
    - every point in `M` has a neighborhood homeomorphic to `K^n`

    This is a Sage *parent* class, the corresponding *element*
    class being :class:`~sage.manifolds.point.TopManifoldPoint`.

    INPUT:

    - ``n`` -- positive integer; dimension of the manifold
    - ``name`` -- string; name (symbol) given to the manifold
    - ``latex_name`` -- (default: ``None``) string; LaTeX symbol to denote the
      manifold; if none is provided, it is set to ``name``
    - ``field`` -- (default: 'real') field `K` on which the manifold is
      defined; allowed values are

        - 'real' for a manifold over `\RR`
        - 'complex' for a manifold over `\CC`
        - an object in the category of fields (see
          :class:`~sage.categories.fields.Fields`) for more general manifolds

    - ``start_index`` -- (default: 0) integer; lower value of the range of
      indices used for "indexed objects" on the manifold, e.g. coordinates
      in a chart
    - ``category`` -- (default: ``None``) to specify the category; the
      default being ``Sets()`` (``Manifolds()`` after :trac:`18175` is
      implemented)
    - ``ambient_manifold`` -- (default: ``None``) if not ``None``, the created
      object is considered as an open subset of the topological manifold
      ``ambient_manifold``

    EXAMPLES:

    A 4-dimensional topological manifold (over `\RR`)::

        sage: M = TopManifold(4, 'M', latex_name=r'\mathcal{M}')
        sage: M
        4-dimensional topological manifold M
        sage: latex(M)
        \mathcal{M}
        sage: M.base_field()
        'real'
        sage: dim(M)
        4

    The input parameter ``start_index`` defines the range of indices on the
    manifold::

        sage: M = TopManifold(4, 'M')
        sage: list(M.irange())
        [0, 1, 2, 3]
        sage: M = TopManifold(4, 'M', start_index=1)
        sage: list(M.irange())
        [1, 2, 3, 4]
        sage: list(TopManifold(4, 'M', start_index=-2).irange())
        [-2, -1, 0, 1]

    A complex manifold::

        sage: N = TopManifold(3, 'N', field='complex'); N
        Complex 3-dimensional topological manifold N

    A manifold over `\QQ`::

        sage: N = TopManifold(6, 'N', field=QQ); N
        6-dimensional topological manifold N over the Rational Field

    A manifold over `\QQ_5`, the field of 5-adic numbers::

        sage: N = TopManifold(2, 'N', field=Qp(5)); N
        2-dimensional topological manifold N over the 5-adic Field with capped
         relative precision 20

    A manifold is a Sage *parent* object, in the category of sets::

        sage: isinstance(M, Parent)
        True
        sage: M.category()
        Category of sets
        sage: M in Sets()
        True

    The corresponding Sage *elements* are points::

        sage: X.<t, x, y, z> = M.chart()
        sage: p = M.an_element(); p
        Point on the 4-dimensional topological manifold M
        sage: p.parent()
        4-dimensional topological manifold M
        sage: M.is_parent_of(p)
        True
        sage: p in M
        True

    The manifold's points are instances of class
    :class:`~sage.manifolds.point.TopManifoldPoint`::

        sage: isinstance(p, sage.manifolds.point.TopManifoldPoint)
        True

    Manifolds are unique, as long as they are created with the same arguments::

        sage: M is TopManifold(4, 'M', start_index=1)
        True
        sage: M is TopManifold(4, 'M')
        False
        sage: M is TopManifold(4, 'M', latex_name='M', start_index=1)
        False

    Since an open subset of a topological manifold `M` is itself a topological
    manifold, open subsets of `M` are instances of the class
    :class:`TopManifold`::

        sage: U = M.open_subset('U'); U
        Open subset U of the 4-dimensional topological manifold M
        sage: isinstance(U, TopManifold)
        True
        sage: U.base_field() == M.base_field()
        True
        sage: dim(U) == dim(M)
        True

    The manifold passes all the tests of the test suite relative to the
    category of Sets::

        sage: TestSuite(M).run()

    """
    def __init__(self, n, name, latex_name=None, field='real', start_index=0,
                 category=None, ambient_manifold=None):
        r"""
        Construct a topological manifold.

        TESTS::

            sage: M = TopManifold(3, 'M', latex_name=r'\mathbb{M}', start_index=1)
            sage: M
            3-dimensional topological manifold M
            sage: latex(M)
            \mathbb{M}
            sage: dim(M)
            3
            sage: X.<x,y,z> = M.chart()
            sage: TestSuite(M).run()

        """
        # Initialization of the attributes _dim, _field and _start_index:
        from sage.rings.integer import Integer
        if not isinstance(n, (int, Integer)):
            raise TypeError("the manifold dimension must be an integer")
        if n<1:
            raise ValueError("the manifold dimension must be strictly " +
                             "positive")
        self._dim = n
        if field not in ['real', 'complex']:
            if field not in Fields():
                raise TypeError("the argument 'field' must be a field")
        self._field = field
        if not isinstance(start_index, (int, Integer)):
            raise TypeError("the starting index must be an integer")
        self._sindex = start_index
        if category is None:
            category = Sets()
            #*# After #18175, this should become
            # category = Manifolds()
        if ambient_manifold is None:
            ambient_manifold = self
        elif not isinstance(ambient_manifold, TopManifold):
            raise TypeError("the argument 'ambient_manifold' must be " +
                            "a topological manifold")
        # Initialization as a subset of the ambient manifold (possibly itself):
        TopManifoldSubset.__init__(self, ambient_manifold, name,
                                   latex_name=latex_name, category=category)
        self._is_open = True
        self._open_covers = [[self]]  # list of open covers of self
        self._atlas = []  # list of charts defined on subsets of self
        self._top_charts = []  # list of charts defined on subsets of self
                        # that are not subcharts of charts on larger subsets
        self._def_chart = None  # default chart
        self._coord_changes = {} # dictionary of transition maps
        # List of charts that individually cover self, i.e. whose
        # domains are self (if non-empty, self is a coordinate domain):
        self._covering_charts = []
<<<<<<< HEAD
=======
        # Algebra of scalar fields defined on self:
        self._scalar_field_algebra = None # to be set by self.scalar_field_algebra()
        # The zero scalar field:
        self._zero_scalar_field = self.scalar_field_algebra().zero()
        # The unit scalar field:
        self._one_scalar_field = self.scalar_field_algebra().one()
>>>>>>> 92da04bb

    def _repr_(self):
        r"""
        String representation of the manifold.

        TESTS::

            sage: M = TopManifold(3, 'M')
            sage: M._repr_()
            '3-dimensional topological manifold M'
            sage: repr(M)  # indirect doctest
            '3-dimensional topological manifold M'
            sage: M  # indirect doctest
            3-dimensional topological manifold M
            sage: M = TopManifold(3, 'M', field='complex')
            sage: M._repr_()
            'Complex 3-dimensional topological manifold M'
            sage: M = TopManifold(3, 'M', field=QQ)
            sage: M._repr_()
            '3-dimensional topological manifold M over the Rational Field'

        If the manifold is actually an open subset of a larger manifold, the
        string representation is different::

            sage: U = M.open_subset('U')
            sage: U._repr_()
            'Open subset U of the 3-dimensional topological manifold M over the Rational Field'

        """
        if self._manifold is self:
            if self._field == 'real':
                return "{}-dimensional topological manifold {}".format(
                                                         self._dim, self._name)
            elif self._field == 'complex':
                return "Complex {}-dimensional topological manifold {}".format(
                                                         self._dim, self._name)
            return "{}-dimensional topological manifold {} over the {}".format(
                                            self._dim, self._name, self._field)
        else:
            return "Open subset {} of the {}".format(self._name,
                                                     self._manifold)

    def _latex_(self):
        r"""
        LaTeX representation of the manifold.

        TESTS::

            sage: M = TopManifold(3, 'M')
            sage: M._latex_()
            'M'
            sage: latex(M)
            M
            sage: M = TopManifold(3, 'M', latex_name=r'\mathcal{M}')
            sage: M._latex_()
            '\\mathcal{M}'
            sage: latex(M)
            \mathcal{M}

        """
        return self._latex_name

    def _an_element_(self):
        r"""
        Construct some point on the manifold.

        EXAMPLES::

            sage: M = TopManifold(2, 'M')
            sage: X.<x,y> = M.chart()
            sage: p = M._an_element_(); p
            Point on the 2-dimensional topological manifold M
            sage: p.coord()
            (0, 0)
            sage: U = M.open_subset('U', coord_def={X: y>1}); U
            Open subset U of the 2-dimensional topological manifold M
            sage: p = U._an_element_(); p
            Point on the 2-dimensional topological manifold M
            sage: p in U
            True
            sage: p.coord()
            (0, 2)
            sage: V = U.open_subset('V', coord_def={X.restrict(U): x<-pi})
            sage: p = V._an_element_(); p
            Point on the 2-dimensional topological manifold M
            sage: p in V
            True
            sage: p.coord()
            (-pi - 1, 2)

        """
        from sage.rings.infinity import Infinity
        if self._def_chart is None:
            return self.element_class(self)
        # Attempt to construct a point in the domain of the default chart
        chart = self._def_chart
        if self._field == 'real':
            coords = []
            for coord_range in chart._bounds:
                xmin = coord_range[0][0]
                xmax = coord_range[1][0]
                if xmin == -Infinity:
                    if xmax == Infinity:
                        x = 0
                    else:
                        x = xmax - 1
                else:
                    if xmax == Infinity:
                        x = xmin + 1
                    else:
                        x = (xmin + xmax)/2
                coords.append(x)
        else:
            coords = self._dim*[0]
        if not chart.valid_coordinates(*coords):
            # Attempt to construct a point in the domain of other charts
            if self._field == 'real':
                for ch in self._atlas:
                    if ch is self._def_chart:
                        continue # since this case has already been attempted
                    coords = []
                    for coord_range in ch._bounds:
                        xmin = coord_range[0][0]
                        xmax = coord_range[1][0]
                        if xmin == -Infinity:
                            if xmax == Infinity:
                                x = 0
                            else:
                                x = xmax - 1
                        else:
                            if xmax == Infinity:
                                x = xmin + 1
                            else:
                                x = (xmin + xmax)/2
                        coords.append(x)
                    if ch.valid_coordinates(*coords):
                        chart = ch
                        break
                else:
                    # A generic element with specific coordinates could not be
                    # automatically generated, due to too complex cooordinate
                    # conditions. An element without any coordinate set is
                    # returned instead:
                    return self.element_class(self)
            else:
                # Case of manifolds over a field different from R
                for ch in self._atlas:
                    if ch is self._def_chart:
                        continue # since this case has already been attempted
                    if ch.valid_coordinates(*coords):
                        chart = ch
                        break
                else:
                    return self.element_class(self)
        # The point is constructed with check_coords=False since the check
        # has just been performed above:
        return self.element_class(self, coords=coords, chart=chart,
                                  check_coords=False)

    def __contains__(self, point):
        r"""
        Check whether a point is contained in the manifold.

        EXAMPLES::

            sage: M = TopManifold(2, 'M')
            sage: X.<x,y> = M.chart()
            sage: p = M.point((1,2), chart=X)
            sage: M.__contains__(p)
            True
            sage: p in M  # indirect doctest
            True
            sage: U = M.open_subset('U', coord_def={X: x>0})
            sage: U.__contains__(p)
            True
            sage: p in U  # indirect doctest
            True
            sage: V = U.open_subset('V', coord_def={X.restrict(U): y<0})
            sage: V.__contains__(p)
            False
            sage: p in V  # indirect doctest
            False

        """
        # for efficiency, a quick test first:
        if point._subset is self:
            return True
        if point._subset.is_subset(self):
            return True
        for chart in self._atlas:
            if chart in point._coordinates:
                if chart.valid_coordinates( *(point._coordinates[chart]) ):
                    return True
        for chart in point._coordinates:
            for schart in chart._subcharts:
                if schart in self._atlas and schart.valid_coordinates(
                                          *(point._coordinates[chart]) ):
                    return True
        return False

    def dimension(self):
        r"""
        Return the dimension of the manifold over its base field.

        EXAMPLE::

            sage: M = TopManifold(2, 'M')
            sage: M.dimension()
            2

        A shortcut is ``dim()``::

            sage: M.dim()
            2

        The Sage global function ``dim`` can also be used::

            sage: dim(M)
            2

        """
        return self._dim

    dim = dimension

    def base_field(self):
        r"""
        Return the field on which the manifolds is defined.

        OUTPUT:

        - a field or one of the strings 'real' and 'complex', since there
          is no exact representation of the fields `\RR` and `\CC` in Sage

        EXAMPLES::

            sage: M = TopManifold(3, 'M')
            sage: M.base_field()
            'real'
            sage: M = TopManifold(3, 'M', field='complex')
            sage: M.base_field()
            'complex'
            sage: M = TopManifold(3, 'M', field=QQ)
            sage: M.base_field()
            Rational Field

        """
        return self._field

    def start_index(self):
        r"""
        Return the first value of the index range used on the manifold.

        This is the parameter ``start_index`` passed at the construction of
        the manifold.

        OUTPUT:

        - the integer `i_0` such that all indices of indexed objects on the
          manifold range from `i_0` to `i_0 + n - 1`, where `n` is the
          manifold's dimension.

        EXAMPLES::

            sage: M = TopManifold(3, 'M')
            sage: M.start_index()
            0
            sage: M = TopManifold(3, 'M', start_index=1)
            sage: M.start_index()
            1

        """
        return self._sindex

    def irange(self, start=None):
        r"""
        Single index generator.

        INPUT:

        - ``start`` -- (default: ``None``) initial value `i_0` of the index; if
          none is provided, the value returned by :meth:`start_index()` is
          assumed.

        OUTPUT:

        - an iterable index, starting from `i_0` and ending at
          `i_0 + n - 1`, where `n` is the manifold's dimension.

        EXAMPLES:

        Index range on a 4-dimensional manifold::

            sage: M = TopManifold(4, 'M')
            sage: for i in M.irange():
            ...       print i,
            ...
            0 1 2 3
            sage: for i in M.irange(2):
            ...       print i,
            ...
            2 3
            sage: list(M.irange())
            [0, 1, 2, 3]

        Index range on a 4-dimensional manifold with starting index=1::

            sage: M = TopManifold(4, 'M', start_index=1)
            sage: for i in M.irange():
            ...       print i,
            ...
            1 2 3 4
            sage: for i in M.irange(2):
            ...      print i,
            ...
            2 3 4

        In general, one has always::

            sage: M.irange().next() == M.start_index()
            True

        """
        si = self._sindex
        imax = self._dim + si
        if start is None:
            i = si
        else:
            i = start
        while i < imax:
            yield i
            i += 1

    def index_generator(self, nb_indices):
        r"""
        Generator of index series.

        INPUT:

        - ``nb_indices`` -- number of indices in a series

        OUTPUT:

        - an iterable index series for a generic component with the specified
          number of indices

        EXAMPLES:

        Indices on a 2-dimensional manifold::

            sage: M = TopManifold(2, 'M', start_index=1)
            sage: for ind in M.index_generator(2):
            ...       print ind
            ...
            (1, 1)
            (1, 2)
            (2, 1)
            (2, 2)

        Loops can be nested::

            sage: for ind1 in M.index_generator(2):
            ...       print ind1, " : ",
            ...       for ind2 in M.index_generator(2):
            ...           print ind2,
            ...       print ""
            ...
            (1, 1)  :  (1, 1) (1, 2) (2, 1) (2, 2)
            (1, 2)  :  (1, 1) (1, 2) (2, 1) (2, 2)
            (2, 1)  :  (1, 1) (1, 2) (2, 1) (2, 2)
            (2, 2)  :  (1, 1) (1, 2) (2, 1) (2, 2)

        """
        si = self._sindex
        imax = self._dim - 1 + si
        ind = [si for k in range(nb_indices)]
        ind_end = [si for k in range(nb_indices)]
        ind_end[0] = imax+1
        while ind != ind_end:
            yield tuple(ind)
            ret = 1
            for pos in range(nb_indices-1,-1,-1):
                if ind[pos] != imax:
                    ind[pos] += ret
                    ret = 0
                elif ret == 1:
                    if pos == 0:
                        ind[pos] = imax + 1 # end point reached
                    else:
                        ind[pos] = si
                        ret = 1

    def atlas(self):
        r"""
        Return the list of charts that have been defined on the manifold.

        EXAMPLES:

        Charts on subsets of `\RR^2`::

            sage: M = TopManifold(2, 'R^2')
            sage: c_cart.<x,y> = M.chart() # Cartesian coordinates on R^2
            sage: M.atlas()
            [Chart (R^2, (x, y))]
            sage: U = M.open_subset('U', coord_def={c_cart: (y!=0,x<0)}) # U = R^2 \ half line {y=0,x>=0}
            sage: U.atlas()
            [Chart (U, (x, y))]
            sage: M.atlas()
            [Chart (R^2, (x, y)), Chart (U, (x, y))]
            sage: c_spher.<r, ph> = U.chart(r'r:(0,+oo) ph:(0,2*pi):\phi') # spherical (polar) coordinates on U
            sage: U.atlas()
            [Chart (U, (x, y)), Chart (U, (r, ph))]
            sage: M.atlas()
            [Chart (R^2, (x, y)), Chart (U, (x, y)), Chart (U, (r, ph))]

        """
        return self._atlas

    def top_charts(self):
        r"""
        Return the list of charts defined on subsets of the current manifold
        that are not subcharts of charts on larger subsets.

        OUTPUT:

        - list of charts defined on open subsets of the manifold but not on
          larger subsets

        EXAMPLES:

        Charts on a 2-dimensional manifold::

            sage: TopManifold._clear_cache_()  # for doctests only
            sage: M = TopManifold(2, 'M')
            sage: X.<x,y> = M.chart()
            sage: U = M.open_subset('U', coord_def={X: x>0})
            sage: Y.<u,v> = U.chart()
            sage: M.top_charts()
            [Chart (M, (x, y)), Chart (U, (u, v))]

        Note that the (user) atlas contains one more chart: (U, (x,y)), which
        is not a "top" chart::

            sage: M.atlas()
            [Chart (M, (x, y)), Chart (U, (x, y)), Chart (U, (u, v))]

        """
        return self._top_charts

    def default_chart(self):
        r"""
        Return the default chart defined on the manifold.

        Unless changed via :meth:`set_default_chart`, the *default chart*
        is the first one defined on a subset of the manifold (possibly itself).

        OUTPUT:

        - instance of :class:`~sage.manifolds.chart.Chart`
          representing the default chart.

        EXAMPLES:

        Default chart on a 2-dimensional manifold and on some subsets::

            sage: TopManifold._clear_cache_()  # for doctests only
            sage: M = TopManifold(2, 'M')
            sage: M.chart('x y')
            Chart (M, (x, y))
            sage: M.chart('u v')
            Chart (M, (u, v))
            sage: M.default_chart()
            Chart (M, (x, y))
            sage: A = M.open_subset('A')
            sage: A.chart('t z')
            Chart (A, (t, z))
            sage: A.default_chart()
            Chart (A, (t, z))

        """
        return self._def_chart

    def set_default_chart(self, chart):
        r"""
        Changing the default chart on ``self``.

        INPUT:

        - ``chart`` -- a chart (must be defined on some subset ``self``)

        EXAMPLES:

        Charts on a 2-dimensional manifold::

            sage: TopManifold._clear_cache_() # for doctests only
            sage: M = TopManifold(2, 'M')
            sage: c_xy.<x,y> = M.chart()
            sage: c_uv.<u,v> = M.chart()
            sage: M.default_chart()
            Chart (M, (x, y))
            sage: M.set_default_chart(c_uv)
            sage: M.default_chart()
            Chart (M, (u, v))

        """
        from chart import Chart
        if not isinstance(chart, Chart):
            raise TypeError("{} is not a chart".format(chart))
        if chart._domain is not self:
            if self.is_manifestly_coordinate_domain():
                raise TypeError("the chart domain must coincide with " +
                                "the {}".format(self))
            if chart not in self._atlas:
                raise ValueError("the chart must be defined on the " +
                                 "{}".format(self))
        self._def_chart = chart

    def coord_change(self, chart1, chart2):
        r"""
        Return the change of coordinates (transition map) between two charts
        defined on the manifold.

        The change of coordinates must have been defined previously, for
        instance by the method
        :meth:`~sage.manifolds.chart.Chart.transition_map`.

        INPUT:

        - ``chart1`` -- chart 1
        - ``chart2`` -- chart 2

        OUTPUT:

        - instance of :class:`~sage.manifolds.chart.CoordChange`
          representing the transition map from chart 1 to chart 2

        EXAMPLES:

        Change of coordinates on a 2-dimensional manifold::

            sage: TopManifold._clear_cache_() # for doctests only
            sage: M = TopManifold(2, 'M')
            sage: c_xy.<x,y> = M.chart()
            sage: c_uv.<u,v> = M.chart()
            sage: c_xy.transition_map(c_uv, (x+y, x-y)) # defines the coordinate change
            Change of coordinates from Chart (M, (x, y)) to Chart (M, (u, v))
            sage: M.coord_change(c_xy, c_uv) # returns the coordinate change defined above
            Change of coordinates from Chart (M, (x, y)) to Chart (M, (u, v))

        """
        if (chart1, chart2) not in self._coord_changes:
            raise TypeError("the change of coordinates from " +
                            "{} to {}".format(chart1, chart2) + " has not " +
                            "been defined on the {}".format(self))
        return self._coord_changes[(chart1, chart2)]

    def coord_changes(self):
        r"""
        Return the changes of coordinates (transition maps) defined on
        subsets of the manifold.

        OUTPUT:

        - dictionary of changes of coordinates, with pairs of charts as keys

        EXAMPLES:

        Various changes of coordinates on a 2-dimensional manifold::

            sage: TopManifold._clear_cache_() # for doctests only
            sage: M = TopManifold(2, 'M')
            sage: c_xy.<x,y> = M.chart()
            sage: c_uv.<u,v> = M.chart()
            sage: xy_to_uv = c_xy.transition_map(c_uv, [x+y, x-y])
            sage: M.coord_changes()
            {(Chart (M, (x, y)),
              Chart (M, (u, v))): Change of coordinates from Chart (M, (x, y)) to Chart (M, (u, v))}
            sage: uv_to_xy = xy_to_uv.inverse()
            sage: M.coord_changes()  # random (dictionary output)
            {(Chart (M, (u, v)),
              Chart (M, (x, y))): Change of coordinates from Chart (M, (u, v)) to Chart (M, (x, y)),
             (Chart (M, (x, y)),
              Chart (M, (u, v))): Change of coordinates from Chart (M, (x, y)) to Chart (M, (u, v))}
            sage: c_rs.<r,s> = M.chart()
            sage: uv_to_rs = c_uv.transition_map(c_rs, [-u+2*v, 3*u-v])
            sage: M.coord_changes()  # random (dictionary output)
            {(Chart (M, (u, v)),
              Chart (M, (r, s))): Change of coordinates from Chart (M, (u, v)) to Chart (M, (r, s)),
             (Chart (M, (u, v)),
              Chart (M, (x, y))): Change of coordinates from Chart (M, (u, v)) to Chart (M, (x, y)),
             (Chart (M, (x, y)),
              Chart (M, (u, v))): Change of coordinates from Chart (M, (x, y)) to Chart (M, (u, v))}
            sage: xy_to_rs = uv_to_rs * xy_to_uv
            sage: M.coord_changes()  # random (dictionary output)
            {(Chart (M, (u, v)),
              Chart (M, (r, s))): Change of coordinates from Chart (M, (u, v)) to Chart (M, (r, s)),
             (Chart (M, (u, v)),
              Chart (M, (x, y))): Change of coordinates from Chart (M, (u, v)) to Chart (M, (x, y)),
             (Chart (M, (x, y)),
              Chart (M, (u, v))): Change of coordinates from Chart (M, (x, y)) to Chart (M, (u, v)),
             (Chart (M, (x, y)),
              Chart (M, (r, s))): Change of coordinates from Chart (M, (x, y)) to Chart (M, (r, s))}

        """
        return self._coord_changes

    def is_manifestly_coordinate_domain(self):
        r"""
        Return ``True`` if the manifold is known to be the domain of some
        coordinate chart and ``False`` otherwise.

        If ``False`` is returned, either the manifold cannot be the domain of
        some coordinate chart or no such chart has been declared yet.

        EXAMPLES::

            sage: TopManifold._clear_cache_()  # for doctests only
            sage: M = TopManifold(2, 'M')
            sage: U = M.open_subset('U')
            sage: X.<x,y> = U.chart()
            sage: U.is_manifestly_coordinate_domain()
            True
            sage: M.is_manifestly_coordinate_domain()
            False
            sage: Y.<u,v> = M.chart()
            sage: M.is_manifestly_coordinate_domain()
            True

        """
        return not self._covering_charts == []

    def open_subset(self, name, latex_name=None, coord_def={}):
        r"""
        Create an open subset of the manifold.

        An open subset is a set that is (i) included in the manifold and (ii)
        open with respect to the manifold's topology. It is a topological
        manifold by itself. Hence the returned object is an instance of
        :class:`TopManifold`.

        INPUT:

        - ``name`` -- name given to the open subset
        - ``latex_name`` --  (default: ``None``) LaTeX symbol to denote the
          subset; if none is provided, it is set to ``name``
        - ``coord_def`` -- (default: {}) definition of the subset in
          terms of coordinates; ``coord_def`` must a be dictionary with keys
          charts on the manifold and values the symbolic expressions formed by
          the coordinates to define the subset.

        OUTPUT:

        - the open subset, as an instance of :class:`TopManifold`.

        EXAMPLES:

        Creating an open subset of a 2-dimensional manifold::

            sage: TopManifold._clear_cache_() # for doctests only
            sage: M = TopManifold(2, 'M')
            sage: A = M.open_subset('A'); A
            Open subset A of the 2-dimensional topological manifold M

        As an open subset of a topological manifold, ``A`` is itself a
        topological manifold, on the same topological field and of the same
        dimension as ``M``::

            sage: isinstance(A, TopManifold)
            True
            sage: A.base_field() == M.base_field()
            True
            sage: dim(A) == dim(M)
            True

        Creating an open subset of ``A``::

            sage: B = A.open_subset('B'); B
            Open subset B of the 2-dimensional topological manifold M

        We have then::

            sage: A.subsets()  # random (set output)
            {Open subset B of the 2-dimensional topological manifold M,
             Open subset A of the 2-dimensional topological manifold M}
            sage: B.is_subset(A)
            True
            sage: B.is_subset(M)
            True

        Defining an open subset by some coordinate restrictions: the open
        unit disk in `\RR^2`::

            sage: M = TopManifold(2, 'R^2')
            sage: c_cart.<x,y> = M.chart() # Cartesian coordinates on R^2
            sage: U = M.open_subset('U', coord_def={c_cart: x^2+y^2<1}); U
            Open subset U of the 2-dimensional topological manifold R^2

        Since the argument ``coord_def`` has been set, ``U`` is automatically
        provided with a chart, which is the restriction of the Cartesian one
        to ``U``::

            sage: U.atlas()
            [Chart (U, (x, y))]

        Therefore, one can immediately check whether a point belongs to U::

            sage: M.point((0,0)) in U
            True
            sage: M.point((1/2,1/3)) in U
            True
            sage: M.point((1,2)) in U
            False

        """
        resu = TopManifold(self._dim, name, latex_name=latex_name,
                           field=self._field, start_index=self._sindex,
                           category=self.category(),
                           ambient_manifold=self._manifold)
        #!# NB: the above could have been
        # resu = type(self).__base__(...) instead of resu = TopManifold(...)
        # to allow for open_subset() of derived classes to call first this
        # version,
        # but, because of the category framework, it could NOT have been
        # resu = self.__class__(...)
        # cf. the discussion in
        # https://groups.google.com/forum/#!topic/sage-devel/jHlFxhMDf3Y
        resu._supersets.update(self._supersets)
        for sd in self._supersets:
            sd._subsets.add(resu)
        self._top_subsets.add(resu)
        # Charts on the result from the coordinate definition:
        for chart, restrictions in coord_def.iteritems():
            if chart not in self._atlas:
                raise ValueError("the {} does not belong to ".format(chart) +
                                 "the atlas of {}".format(self))
            chart.restrict(resu, restrictions)
        # Transition maps on the result inferred from those of self:
        for chart1 in coord_def:
            for chart2 in coord_def:
                if chart2 != chart1:
                    if (chart1, chart2) in self._coord_changes:
                        self._coord_changes[(chart1, chart2)].restrict(resu)
        return resu

    def chart(self, coordinates='', names=None):
        r"""
        Define a chart, the domain of which is the manifold.

        A *chart* is a pair `(U,\varphi)`, where `U` is the current manifold
        and `\varphi: U \rightarrow V \subset K^n`
        is a homeomorphism from `U` to an open subset `V` of `K^n`, `K` being
        the field on which the manifold is defined.

        The components `(x^1,\ldots,x^n)` of `\varphi`, defined by
        `\varphi(p) = (x^1(p),\ldots,x^n(p))\in K^n` for any point `p\in U`,
        are called the *coordinates* of the chart `(U,\varphi)`.

        See :class:`~sage.manifolds.chart.Chart` for a complete
        documentation.

        INPUT:

        - ``coordinates`` --  (default: '' (empty string)) single string
          defining the coordinate symbols and ranges: the coordinates are
          separated by ' ' (space) and each coordinate has at most three fields,
          separated by ':':

          1. The coordinate symbol (a letter or a few letters)
          2. (optional, only for manifolds over `\RR`) The interval `I`
             defining the coordinate range: if not
             provided, the coordinate is assumed to span all `\RR`; otherwise
             `I` must be provided in the form (a,b) (or equivalently ]a,b[)
             The bounds a and b can be +/-Infinity, Inf, infinity, inf or oo.
             For *singular* coordinates, non-open intervals such as [a,b] and
             (a,b] (or equivalently ]a,b]) are allowed.
             Note that the interval declaration must not contain any space
             character.
          3. (optional) The LaTeX spelling of the coordinate; if not provided
             the coordinate symbol given in the first field will be used.

          The order of the fields 2 and 3 does not matter and each of them can
          be omitted.
          If it contains any LaTeX expression, the string ``coordinates`` must
          be declared with the prefix 'r' (for "raw") to allow for a proper
          treatment of the backslash character (see examples below).
          If no interval range and no LaTeX spelling is to be provided for any
          coordinate, the argument ``coordinates`` can be omitted when the
          shortcut operator ``<,>`` is used via Sage preparser (see examples
          below)
        - ``names`` -- (default: ``None``) unused argument, except if
          ``coordinates`` is not provided; it must then be a tuple containing
          the coordinate symbols (this is guaranteed if the shortcut operator
          ``<,>`` is used).

        OUTPUT:

        - the created chart, as an instance of
          :class:`~sage.manifolds.chart.Chart` or of the subclass
          :class:`~sage.manifolds.chart.RealChart` for manifolds over `\RR`.

        EXAMPLES:

        Chart on a 2-dimensional manifold::

            sage: TopManifold._clear_cache_() # for doctests only
            sage: M = TopManifold(2, 'M')
            sage: U = M.open_subset('U')
            sage: X = U.chart('x y'); X
            Chart (U, (x, y))
            sage: X[0]
            x
            sage: X[1]
            y
            sage: X[:]
            (x, y)

        The declared coordinates are not known at the global level::

            sage: y
            Traceback (most recent call last):
            ...
            NameError: name 'y' is not defined

        They can be recovered by the operator ``[:]`` applied to the chart::

            sage: (x, y) = X[:]
            sage: y
            y
            sage: type(y)
            <type 'sage.symbolic.expression.Expression'>

        But a shorter way to proceed is to use the operator ``<,>`` in the
        left-hand side of the chart declaration (there is then no need to
        pass the string 'x y' to chart())::

            sage: TopManifold._clear_cache_() # for doctests only
            sage: M = TopManifold(2, 'M')
            sage: U = M.open_subset('U')
            sage: X.<x,y> = U.chart(); X
            Chart (U, (x, y))

        Indeed, the declared coordinates are then known at the global level::

            sage: y
            y
            sage: (x,y) == X[:]
            True

        Actually the instruction ``X.<x,y> = U.chart()`` is
        equivalent to the combination of the two instructions
        ``X = U.chart('x y')`` and ``(x,y) = X[:]``.

        See the documentation of class
        :class:`~sage.manifolds.chart.Chart` for more examples,
        especially regarding the coordinates ranges and restrictions.

        """
        from sage.manifolds.chart import Chart, RealChart
        if self._field == 'real':
            return RealChart(self, coordinates=coordinates, names=names)
<<<<<<< HEAD
        return Chart(self, coordinates=coordinates, names=names)
=======
        return Chart(self, coordinates=coordinates, names=names)

    def scalar_field_algebra(self):
        r"""
        Return the algebra of scalar fields defined the manifold.

        See :class:`~sage.manifolds.scalarfield_algebra.ScalarFieldAlgebra`
        for a complete documentation.

        OUTPUT:

        - instance of
          :class:`~sage.manifolds.scalarfield_algebra.ScalarFieldAlgebra`
          representing the algebra `C^0(U)` of all scalar fields defined
          on `U` = ``self``.

        EXAMPLE:

        Scalar algebra of a 3-dimensional open subset::

            sage: TopManifold._clear_cache_() # for doctests only
            sage: M = TopManifold(3, 'M')
            sage: U = M.open_subset('U')
            sage: CU = U.scalar_field_algebra() ; CU
            Algebra of scalar fields on the Open subset U of the 3-dimensional topological manifold M
            sage: CU.category()
            Category of commutative algebras over Symbolic Ring
            sage: CU.zero()
            Scalar field zero on the Open subset U of the 3-dimensional topological manifold M

        """
        if self._scalar_field_algebra is None:
            self._scalar_field_algebra = ScalarFieldAlgebra(self)
        return self._scalar_field_algebra

    def scalar_field(self, coord_expression=None, chart=None, name=None,
                     latex_name=None):
        r"""
        Define a scalar field on the manifold.

        See :class:`~sage.manifolds.scalarfield.ScalarField` for a complete
        documentation.

        INPUT:

        - ``coord_expression`` -- (default: ``None``) coordinate expression(s)
          of the scalar field; this can be either

          - a single coordinate expression; if the argument ``chart`` is
            ``'all'``, this expression is set to all the charts defined
            on the open set; otherwise, the expression is set in the
            specific chart provided by the argument ``chart``
          - a dictionary of coordinate expressions, with the charts as keys.

          If ``coord_expression`` is ``None`` or does not fully specified the
          scalar field, other coordinate expressions can be added subsequently
          by means of the methods
          :meth:`~sage.manifolds.scalarfield.ScalarField.add_expr`,
          :meth:`~sage.manifolds.scalarfield.ScalarField.add_expr_by_continuation`,
          or :meth:`~sage.manifolds.scalarfield.ScalarField.set_expr`
        - ``chart`` -- (default: ``None``) chart defining the coordinates used
          in ``coord_expression`` when the latter is a single coordinate
          expression; if none is provided (default), the default chart of the
          open set is assumed. If ``chart=='all'``, ``coord_expression`` is
          assumed to be independent of the chart (constant scalar field).
        - ``name`` -- (default: ``None``) name given to the scalar field
        - ``latex_name`` -- (default: ``None``) LaTeX symbol to denote the scalar
          field; if none is provided, the LaTeX symbol is set to ``name``

        OUTPUT:

        - instance of :class:`~sage.manifolds.scalarfield.ScalarField`
          representing the defined scalar field.

        EXAMPLES:

        A scalar field defined by its coordinate expression in the open
        set's default chart::

            sage: TopManifold._clear_cache_() # for doctests only
            sage: M = TopManifold(3, 'M')
            sage: U = M.open_subset('U')
            sage: c_xyz.<x,y,z> = U.chart()
            sage: f = U.scalar_field(sin(x)*cos(y) + z, name='F'); f
            Scalar field F on the Open subset U of the 3-dimensional topological manifold M
            sage: f.display()
            F: U --> R
               (x, y, z) |--> cos(y)*sin(x) + z
            sage: f.parent()
            Algebra of scalar fields on the Open subset U of the 3-dimensional topological manifold M
            sage: f in U.scalar_field_algebra()
            True

        Equivalent definition with the chart specified::

            sage: f = U.scalar_field(sin(x)*cos(y) + z, chart=c_xyz, name='F')
            sage: f.display()
            F: U --> R
               (x, y, z) |--> cos(y)*sin(x) + z

        Equivalent definition with a dictionary of coordinate expression(s)::

            sage: f = U.scalar_field({c_xyz: sin(x)*cos(y) + z}, name='F')
            sage: f.display()
            F: U --> R
               (x, y, z) |--> cos(y)*sin(x) + z

        See the documentation of class
        :class:`~sage.manifolds.scalarfield.ScalarField` for more
        examples.

        .. SEEALSO::

            :meth:`constant_scalar_field`, :meth:`zero_scalar_field`,
            :meth:`one_scalar_field`

        """
        if isinstance(coord_expression, dict):
            # check validity of entry
            for chart in coord_expression:
                if not chart._domain.is_subset(self):
                    raise ValueError("the {} is not defined ".format(chart) +
                                     "on some subset of the " + str(self))
        return self.scalar_field_algebra().element_class(self,
                                            coord_expression=coord_expression,
                                            name=name, latex_name=latex_name,
                                            chart=chart)

    def constant_scalar_field(self, value, name=None, latex_name=None):
        r"""
        Define a constant scalar field on the manifold.

        INPUT:

        - ``value`` -- constant value of the scalar field, either a numerical
          value or a symbolic expression not involving any chart coordinates
        - ``name`` -- (default: ``None``) name given to the scalar field
        - ``latex_name`` -- (default: ``None``) LaTeX symbol to denote the
          scalar field; if none is provided, the LaTeX symbol is set to ``name``

        OUTPUT:

        - instance of :class:`~sage.manifolds.scalarfield.ScalarField`
          representing the scalar field whose constant value is ``value``

        EXAMPLES:

        A constant scalar field on the 2-sphere::

            sage: M = TopManifold(2, 'M') # the 2-dimensional sphere S^2
            sage: U = M.open_subset('U') # complement of the North pole
            sage: c_xy.<x,y> = U.chart() # stereographic coordinates from the North pole
            sage: V = M.open_subset('V') # complement of the South pole
            sage: c_uv.<u,v> = V.chart() # stereographic coordinates from the South pole
            sage: M.declare_union(U,V)   # S^2 is the union of U and V
            sage: xy_to_uv = c_xy.transition_map(c_uv, (x/(x^2+y^2), y/(x^2+y^2)),
            ....:                                intersection_name='W',
            ....:                                restrictions1= x^2+y^2!=0,
            ....:                                restrictions2= u^2+v^2!=0)
            sage: uv_to_xy = xy_to_uv.inverse()
            sage: f = M.constant_scalar_field(-1) ; f
            Scalar field on the 2-dimensional topological manifold M
            sage: f.display()
            M --> R
            on U: (x, y) |--> -1
            on V: (u, v) |--> -1

        We have::

            sage: f.restrict(U) == U.constant_scalar_field(-1)
            True
            sage: M.constant_scalar_field(0) is M.zero_scalar_field()
            True

        .. SEEALSO::

            :meth:`zero_scalar_field`, :meth:`one_scalar_field`
        """
        if value == 0:
            return self.zero_scalar_field()
        return self.scalar_field_algebra().element_class(self,
                                              coord_expression=value,
                                              name=name, latex_name=latex_name,
                                              chart='all')

    def zero_scalar_field(self):
        r"""
        Return the zero scalar field defined on the manifold.

        OUTPUT:

        - instance of :class:`~sage.manifolds.scalarfield.ScalarField`
          representing the constant scalar field with value 0.

        EXAMPLE::

            sage: TopManifold._clear_cache_() # for doctests only
            sage: M = TopManifold(2, 'M')
            sage: X.<x,y> = M.chart()
            sage: f = M.zero_scalar_field() ; f
            Scalar field zero on the 2-dimensional topological manifold M
            sage: f.display()
            zero: M --> R
               (x, y) |--> 0
            sage: f.parent()
            Algebra of scalar fields on the 2-dimensional topological manifold M
            sage: f is M.scalar_field_algebra().zero()
            True

        """
        return self._zero_scalar_field

    def one_scalar_field(self):
        r"""
        Return the constant scalar field with value the unit element of the
        manifold's base field.

        OUTPUT:

        - instance of :class:`~sage.manifolds.scalarfield.ScalarField`
          representing the constant scalar field with value the unit element
          of the manifold's base field.

        EXAMPLE::

            sage: M = TopManifold(2, 'M')
            sage: X.<x,y> = M.chart()
            sage: f = M.one_scalar_field(); f
            Scalar field 1 on the 2-dimensional topological manifold M
            sage: f.display()
            1: M --> R
               (x, y) |--> 1
            sage: f.parent()
            Algebra of scalar fields on the 2-dimensional topological manifold M
            sage: f is M.scalar_field_algebra().one()
            True

        """
        return self._one_scalar_field
>>>>>>> 92da04bb
<|MERGE_RESOLUTION|>--- conflicted
+++ resolved
@@ -491,15 +491,12 @@
         # List of charts that individually cover self, i.e. whose
         # domains are self (if non-empty, self is a coordinate domain):
         self._covering_charts = []
-<<<<<<< HEAD
-=======
         # Algebra of scalar fields defined on self:
         self._scalar_field_algebra = None # to be set by self.scalar_field_algebra()
         # The zero scalar field:
         self._zero_scalar_field = self.scalar_field_algebra().zero()
         # The unit scalar field:
         self._one_scalar_field = self.scalar_field_algebra().one()
->>>>>>> 92da04bb
 
     def _repr_(self):
         r"""
@@ -1360,9 +1357,6 @@
         from sage.manifolds.chart import Chart, RealChart
         if self._field == 'real':
             return RealChart(self, coordinates=coordinates, names=names)
-<<<<<<< HEAD
-        return Chart(self, coordinates=coordinates, names=names)
-=======
         return Chart(self, coordinates=coordinates, names=names)
 
     def scalar_field_algebra(self):
@@ -1601,5 +1595,4 @@
             True
 
         """
-        return self._one_scalar_field
->>>>>>> 92da04bb
+        return self._one_scalar_field