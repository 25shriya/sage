# -*- coding: utf-8 -*-
"""
Symbolic Expressions

RELATIONAL EXPRESSIONS:

We create a relational expression::

    sage: x = var('x')
    sage: eqn = (x-1)^2 <= x^2 - 2*x + 3
    sage: eqn.subs(x == 5)
    16 <= 18

Notice that squaring the relation squares both sides.

::

    sage: eqn^2
    (x - 1)^4 <= (x^2 - 2*x + 3)^2
    sage: eqn.expand()
    x^2 - 2*x + 1 <= x^2 - 2*x + 3

This can transform a true relation into a false one::

    sage: eqn = SR(-5) < SR(-3); eqn
    -5 < -3
    sage: bool(eqn)
    True
    sage: eqn^2
    25 < 9
    sage: bool(eqn^2)
    False

We can do arithmetic with relations::

    sage: e = x+1 <= x-2
    sage: e + 2
    x + 3 <= x
    sage: e - 1
    x <= x - 3
    sage: e*(-1)
    -x - 1 <= -x + 2
    sage: (-2)*e
    -2*x - 2 <= -2*x + 4
    sage: e*5
    5*x + 5 <= 5*x - 10
    sage: e/5
    1/5*x + 1/5 <= 1/5*x - 2/5
    sage: 5/e
    5/(x + 1) <= 5/(x - 2)
    sage: e/(-2)
    -1/2*x - 1/2 <= -1/2*x + 1
    sage: -2/e
    -2/(x + 1) <= -2/(x - 2)

We can even add together two relations, as long as the operators are
the same::

    sage: (x^3 + x <= x - 17)  + (-x <= x - 10)
    x^3 <= 2*x - 27

Here they are not::

    sage: (x^3 + x <= x - 17)  + (-x >= x - 10)
    Traceback (most recent call last):
    ...
    TypeError: incompatible relations


ARBITRARY SAGE ELEMENTS:

You can work symbolically with any Sage data type.  This can lead to
nonsense if the data type is strange, e.g., an element of a finite
field (at present).

We mix Singular variables with symbolic variables::

    sage: R.<u,v> = QQ[]
    sage: var('a,b,c')
    (a, b, c)
    sage: expand((u + v + a + b + c)^2)
    a^2 + 2*a*b + b^2 + 2*a*c + 2*b*c + c^2 + 2*a*u + 2*b*u + 2*c*u + u^2 + 2*a*v + 2*b*v + 2*c*v + 2*u*v + v^2

TESTS:

Test Jacobian on Pynac expressions. (:trac:`5546`) ::

    sage: var('x,y')
    (x, y)
    sage: f = x + y
    sage: jacobian(f, [x,y])
    [1 1]

Test if matrices work (:trac:`5546`) ::

    sage: var('x,y,z')
    (x, y, z)
    sage: M = matrix(2,2,[x,y,z,x])
    sage: v = vector([x,y])
    sage: M * v
    (x^2 + y^2, x*y + x*z)
    sage: v*M
    (x^2 + y*z, 2*x*y)

Test if comparison bugs from :trac:`6256` are fixed::

    sage: t = exp(sqrt(x)); u = 1/t
    sage: t*u
    1
    sage: t + u
    e^(-sqrt(x)) + e^sqrt(x)
    sage: t
    e^sqrt(x)

Test if :trac:`9947` is fixed::

    sage: r=real_part(1+2*(sqrt(2)+1)*(sqrt(2)-1)); r
    2*(sqrt(2) + 1)*(sqrt(2) - 1) + 1
    sage: r.expand()
    3
    sage: a=(sqrt(4*(sqrt(3) - 5)*(sqrt(3) + 5) + 48) + 4*sqrt(3))/ (sqrt(3) + 5)
    sage: a.real_part()
    4*sqrt(3)/(sqrt(3) + 5)
    sage: a.imag_part()
    2*sqrt(10)/(sqrt(3) + 5)

Check the fix for :trac:`25251` and :trac:`25252`::

    sage: e1 = sqrt(2)*I - sqrt(2) - 2
    sage: e2 = sqrt(2)
    sage: e1 * e2
    sqrt(2)*((I - 1)*sqrt(2) - 2)
    sage: (1 + exp(I*pi/4)) * exp(I*pi/4)
    -(1/4*I + 1/4)*sqrt(2)*(-(I + 1)*sqrt(2) - 2)

Test if :trac:`24883` is fixed::

    sage: a = exp(I*pi/4) + 1
    sage: b = 1 - exp(I*pi/4)
    sage: a*b
    1/4*((I + 1)*sqrt(2) - 2)*(-(I + 1)*sqrt(2) - 2)

Many tests about comparison.

Use :func:`sage.symbolic.comparison.mixed_order`` instead of
the operators <=, <, etc. to compare symbolic expressions when
you do not want to get a formal inequality::

    sage: from sage.symbolic.comparison import mixed_order

    sage: a = sqrt(3)
    sage: b = x^2+1
    sage: mixed_order(a, b)   # indirect doctest
    -1

    sage: x,y = var('x,y')
    sage: x < y
    x < y
    sage: mixed_order(x, y)
    1

    sage: mixed_order(SR(0.5), SR(0.7))
    -1
    sage: SR(0.5) < SR(0.7)
    0.500000000000000 < 0.700000000000000
    sage: mixed_order(SR(0.5), 0.7)
    -1

    sage: mixed_order(sin(SR(2)), sin(SR(1)))
    1
    sage: float(sin(SR(2)))
    0.9092974268256817
    sage: float(sin(SR(1)))
    0.8414709848078965

Check that :trac:`9880` is fixed::

    sage: b = [var('b_%s'%i) for i in range(4)]
    sage: precomp = (2^b_2 + 2)*(2^b_1 + 2^(-b_1) + 2^b_1*2^b_0 - \
                2^b_1*2^(-b_0) - 2^(-b_1)*2^b_0 - 2^(-b_1)*2^(-b_0) + \
                2^b_0 + 2^(-b_0) - 9) + (2^b_1 + 2^(-b_1) + \
                2^b_1*2^b_0 - 2^b_1*2^(-b_0) - 2^(-b_1)*2^b_0 - \
                 2^(-b_1)*2^(-b_0) + 2^b_0 + 2^(-b_0) - 9)/2^b_2
    sage: repl_dict = {b_0: b_0, b_3: b_1, b_2: b_3, b_1: b_2}
    sage: P = precomp.substitute(repl_dict)
    sage: P.expand()
    2^b_0*2^b_2*2^b_3 + 2*2^b_0*2^b_2 + 2^b_0*2^b_3 + 2^b_2*2^b_3 +
    2*2^b_0 + 2*2^b_2 - 9*2^b_3 + 2^b_0*2^b_2/2^b_3 -
    2^b_0*2^b_3/2^b_2 - 2^b_2*2^b_3/2^b_0 - 2*2^b_0/2^b_2 -
    2*2^b_2/2^b_0 + 2^b_0/2^b_3 + 2^b_2/2^b_3 + 2^b_3/2^b_0 +
    2^b_3/2^b_2 + 2/2^b_0 + 2/2^b_2 - 2^b_0/(2^b_2*2^b_3) -
    2^b_2/(2^b_0*2^b_3) - 9/2^b_3 - 2^b_3/(2^b_0*2^b_2) -
    2/(2^b_0*2^b_2) + 1/(2^b_0*2^b_3) + 1/(2^b_2*2^b_3) -
    1/(2^b_0*2^b_2*2^b_3) - 18

    sage: _0,b_1,b_2=var('b_0,b_1,b_2')
    sage: f = 1/27*b_2^2/(2^b_2)^2 + 1/27*b_1^2/(2^b_1)^2 + \
    1/27*b_0^2/(2^b_0)^2 + 1/27*b_2/(2^b_2)^2 - 2/81/(2^b_2)^2 + \
    1/27*b_1/(2^b_1)^2 + 8/243/(2^b_2)^2 - 1/81*b_0/(2^b_0)^2 - \
    1/27*b_1^2/((2^b_2)^2*(2^b_1)^2) - \
    1/27*b_0^2/((2^b_2)^2*(2^b_0)^2) - 20/243/(2^b_1)^2 + 1/9/2^b_0 \
    + 4/81*b_0/(2^b_0)^2 - 8/243/(2^b_2)^2 - 2/9/(2^b_2*2^b_1) - \
    2/9/(2^b_2*2^b_0) + 8/243/(2^b_1)^2 - 1/9/2^b_0 + \
    2/9/(2^b_2*2^b_1) + 2/9/(2^b_2*2^b_0) - \
    2/27*b_1*b_2/((2^b_2)^2*(2^b_1)^2) - \
    1/27*b_2^2/((2^b_2)^2*(2^b_1)^2) - \
    2/27*b_0*b_2/((2^b_2)^2*(2^b_0)^2) - \
    1/27*b_2^2/((2^b_2)^2*(2^b_0)^2) + 2/81/(2^b_1)^2 - \
    1/27*b_0^2/((2^b_1)^2*(2^b_0)^2) - \
    2/27*b_0*b_1/((2^b_1)^2*(2^b_0)^2) - \
    1/27*b_1^2/((2^b_1)^2*(2^b_0)^2) - 2/81/(2^b_0)^2 + \
    5/27*b_1/((2^b_2)^2*(2^b_1)^2) + 5/27*b_2/((2^b_2)^2*(2^b_1)^2) \
    + 5/27*b_0/((2^b_2)^2*(2^b_0)^2) + \
    5/27*b_2/((2^b_2)^2*(2^b_0)^2) + 5/27*b_0/((2^b_1)^2*(2^b_0)^2) \
    + 5/27*b_1/((2^b_1)^2*(2^b_0)^2) - 4/81/((2^b_2)^2*(2^b_1)^2) + \
    1/27*b_0^2/((2^b_2)^2*(2^b_1)^2*(2^b_0)^2) + \
    2/27*b_0*b_1/((2^b_2)^2*(2^b_1)^2*(2^b_0)^2) + \
    2/27*b_0*b_2/((2^b_2)^2*(2^b_1)^2*(2^b_0)^2) + \
    1/27*b_1^2/((2^b_2)^2*(2^b_1)^2*(2^b_0)^2) + \
    2/27*b_1*b_2/((2^b_2)^2*(2^b_1)^2*(2^b_0)^2) + \
    1/27*b_2^2/((2^b_2)^2*(2^b_1)^2*(2^b_0)^2) - \
    4/81/((2^b_2)^2*(2^b_0)^2) - 4/81/((2^b_1)^2*(2^b_0)^2) - \
    11/27*b_0/((2^b_2)^2*(2^b_1)^2*(2^b_0)^2) - \
    11/27*b_1/((2^b_2)^2*(2^b_1)^2*(2^b_0)^2) - \
    11/27*b_2/((2^b_2)^2*(2^b_1)^2*(2^b_0)^2) + \
    64/81/((2^b_2)^2*(2^b_1)^2*(2^b_0)^2) + 35/81 \
    sage: f.nops()
    38

    sage: x,y,z = var('x y z')
    sage: print((-x+z)*(3*x-3*z))
    -3*(x - z)^2

    sage: t = var('t')
    sage: (x-t)^3
    -(t - x)^3
    sage: (-t+x)^3
    -(t - x)^3
    sage: (-x+t)^3
    (t - x)^3

This example is from :trac:`10833`::

    sage: R.<x,c> = PolynomialRing(QQ,2)
    sage: phi(x) = x^2 + c
    sage: def iterkate(n):
    ....:     pol = x
    ....:     for i in range(1,n):
    ....:         pol = phi(pol)
    ....:     return pol
    ....:
    sage: g = expand(iterkate(7))
    sage: g.nops()
    480

Check if :trac:`10849` is fixed::

    sage: t = I.parent()(-1/2)
    sage: t > 0
    False
    sage: t = I*x-1/2; t
    I*x - 1/2
    sage: t.subs(x=I*x).subs(x=0).is_positive()
    False

Check if :trac:`16397` is fixed:

    sage: mixed_order(1, sqrt(2))
    -1
    sage: mixed_order(SR(1), sqrt(2))
    -1
    sage: mixed_order(log(8), 3*log(2))
    0
    sage: bool(RLF(1) < RLF(sqrt(2)))
    True
    sage: RealSet((0, pi),[pi, pi],(pi,4))
    (0, 4)
    sage: RealSet((0, pi),[0, pi],(pi,4))
    [0, 4)
    sage: RealSet((0, pi),[0, 3.5],(pi,4))
    [0, 4)

More sanity tests::

    sage: bool(pi < pi)
    False
    sage: bool(e < e)
    False
    sage: bool(sqrt(2) < sqrt(2))
    False
    sage: bool(pi < SR.zero())
    False
"""
# ****************************************************************************
#       Copyright (C) 2008 William Stein <wstein@gmail.com>
#       Copyright (C) 2008 Burcin Erocal <burcin@erocal.org>
#
# This program is free software: you can redistribute it and/or modify
# it under the terms of the GNU General Public License as published by
# the Free Software Foundation, either version 2 of the License, or
# (at your option) any later version.
#                  https://www.gnu.org/licenses/
# ****************************************************************************

from cysignals.signals cimport sig_on, sig_off
from sage.ext.cplusplus cimport ccrepr, ccreadstr

from inspect import isfunction
import operator
from .ring import SR
import sage.rings.integer
import sage.rings.rational

from cpython.object cimport Py_EQ, Py_NE, Py_LE, Py_GE, Py_LT, Py_GT

from sage.cpython.string cimport str_to_bytes
from sage.symbolic.comparison import mixed_order
from sage.symbolic.getitem cimport OperandsWrapper
from sage.symbolic.series cimport SymbolicSeries
from sage.symbolic.complexity_measures import string_length
from sage.symbolic.function import get_sfunction_from_serial, SymbolicFunction
cimport sage.symbolic.comparison
from sage.rings.rational import Rational
from sage.misc.derivative import multi_derivative
from sage.misc.decorators import sage_wraps
from sage.rings.infinity import AnInfinity, infinity, minus_infinity, unsigned_infinity
from sage.misc.decorators import rename_keyword
from sage.structure.dynamic_class import dynamic_class
from sage.symbolic.operators import FDerivativeOperator, add_vararg, mul_vararg
from sage.arith.numerical_approx cimport digits_to_bits
from sage.libs.pynac.pynac cimport *


cpdef bint is_Expression(x):
    """
    Return True if *x* is a symbolic Expression.

    EXAMPLES::

        sage: from sage.symbolic.expression import is_Expression
        sage: is_Expression(x)
        True
        sage: is_Expression(2)
        False
        sage: is_Expression(SR(2))
        True
    """
    return isinstance(x, Expression)


cpdef bint is_SymbolicEquation(x):
    """
    Return True if *x* is a symbolic equation.

    EXAMPLES:

    The following two examples are symbolic equations::

        sage: from sage.symbolic.expression import is_SymbolicEquation
        sage: is_SymbolicEquation(sin(x) == x)
        True
        sage: is_SymbolicEquation(sin(x) < x)
        True
        sage: is_SymbolicEquation(x)
        False

    This is not, since ``2==3`` evaluates to the boolean
    ``False``::

        sage: is_SymbolicEquation(2 == 3)
        False

    However here since both 2 and 3 are coerced to be symbolic, we
    obtain a symbolic equation::

        sage: is_SymbolicEquation(SR(2) == SR(3))
        True

    """
    return isinstance(x, Expression) and is_a_relational((<Expression>x)._gobj)


def _dict_update_check_duplicate(dict d1, dict d2):
    r"""
    Merge the dictionary ``d2`` into ``d1`` and check for duplicates.

    The two dictionaries must be of the form ``{expr: replacement}``. This
    function throws a ``ValueError`` if any expressions are substituted
    for twice.

    EXAMPLES:

    A normal merge with no conflicts::

        sage: from sage.symbolic.expression import _dict_update_check_duplicate
        sage: d1 = {'a': 1}
        sage: d2 = {'b': 2}
        sage: _dict_update_check_duplicate(d1, d2)
        sage: d1 == {'a': 1, 'b': 2}
        True

    In this case, the variable ``a`` is substituted twice resulting in
    an error::

        sage: from sage.symbolic.expression import _dict_update_check_duplicate
        sage: d1 = {'a': 1}
        sage: d2 = {'a': 2}
        sage: _dict_update_check_duplicate(d1, d2)
        Traceback (most recent call last):
        ...
        ValueError: duplicate substitution for a, got values 1 and 2

    We report only the first conflict (according to the Python sort
    order)::

        sage: from sage.symbolic.expression import _dict_update_check_duplicate
        sage: d1 = {'b': 1, 'a': 1}
        sage: d2 = {'b': 2, 'a': 2}
        sage: _dict_update_check_duplicate(d1, d2)
        Traceback (most recent call last):
        ...
        ValueError: duplicate substitution for a, got values 1 and 2

    """
    # We need to check for duplicates in a predictable order so that
    # errors are reported reliably. We only need to sort one of the
    # dictionaries to achieve that, and we suspect that d2 will
    # generally be smaller than d1, so we sort d2. This gives us a
    # list of d2's keys.
    #
    # When sorting d2, we compare the string representations of its
    # keys rather than the keys themselves. This is because comparison
    # of symbolic expressions doesn't do what the sorted() function
    # needs: `x <= y` is a symbolic inequality, and we need a
    # True/False answer. The expression 'x' <= 'y' on the other hand
    # is unambiguous.
    #
    for k in sorted(d2, key=str):
        if k in d1:
            msg = "duplicate substitution for {}, got values {} and {}"
            raise ValueError(msg.format(k, d1[k], d2[k]))

    d1.update(d2)


def _subs_make_dict(s):
    r"""
    There are a few ways we can represent a substitution. The first is
    a symbolic equation. The second is a dictionary. The third would
    be a list/tuple whose entries are expressions, dictionaries, or
    lists/tuples themselves. This function converts all such
    representations to dictionaries.

    INPUT:

    -  ``s`` -- A representation of a substitution.

    OUTPUT:

    A dictionary of substitutions.

    EXAMPLES:

    An expression::

        sage: from sage.symbolic.expression import _subs_make_dict
        sage: _subs_make_dict(x == 1)
        {x: 1}

    And a dictionary (we just return it as-is)::

        sage: _subs_make_dict({x: 1})
        {x: 1}

    And finally, a tuple or a list containing one of everything::

        sage: w, x, y, z = SR.var('w, x, y, z')
        sage: actual = _subs_make_dict([w == 1, {x: 1}, [y == 1], (z == 1,)])
        sage: expected = {w: 1, y: 1, x: 1, z: 1}
        sage: actual == expected
        True

    Note that it recursively calls itself so that the following does work::

        sage: x, y, z = SR.var('x, y, z')
        sage: actual = _subs_make_dict([[x == 1], [[y == 2], [z == 3]]])
        sage: expected = {z: 3, y: 2, x: 1}
        sage: actual == expected
        True

    Check that a ``TypeError`` is raised if the input is not valid::

        sage: _subs_make_dict(1)
        Traceback (most recent call last):
        ...
        TypeError: not able to determine a substitution from 1
        sage: _subs_make_dict(x)
        Traceback (most recent call last):
        ...
        TypeError: not able to determine a substitution from x
        sage: _subs_make_dict(x <= 1)
        Traceback (most recent call last):
        ...
        TypeError: can only substitute equality, not inequalities; got x <= 1
    """
    if isinstance(s, dict):
        return s
    elif is_SymbolicEquation(s):
        if s.operator() is not operator.eq:
            msg = "can only substitute equality, not inequalities; got {}"
            raise TypeError(msg.format(s))
        return {s.lhs(): s.rhs()}
    elif isinstance(s, (tuple,list)):
        result = {}
        for d in s:
            _dict_update_check_duplicate(result, _subs_make_dict(d))
        return result
    else:
        msg = "not able to determine a substitution from {}"
        raise TypeError(msg.format(s))


cdef class Expression(CommutativeRingElement):
    cpdef object pyobject(self):
        """
        Get the underlying Python object.

        OUTPUT:

        The Python object corresponding to this expression, assuming
        this expression is a single numerical value or an infinity
        representable in Python. Otherwise, a ``TypeError`` is raised.

        EXAMPLES::

            sage: var('x')
            x
            sage: b = -17.3
            sage: a = SR(b)
            sage: a.pyobject()
            -17.3000000000000
            sage: a.pyobject() is b
            True

        Integers and Rationals are converted internally though, so you
        won't get back the same object::

            sage: b = -17/3
            sage: a = SR(b)
            sage: a.pyobject()
            -17/3
            sage: a.pyobject() is b
            False

        TESTS::

            sage: SR(oo).pyobject()
            +Infinity
            sage: SR(-oo).pyobject()
            -Infinity
            sage: SR(unsigned_infinity).pyobject()
            Infinity
            sage: SR(I*oo).pyobject()
            Traceback (most recent call last):
            ...
            TypeError: Python infinity cannot have complex phase.
        """
        cdef GConstant* c
        if is_a_constant(self._gobj):
            from sage.symbolic.constants import constants_name_table
            return constants_name_table[ccrepr(self._gobj)]

        if is_a_infinity(self._gobj):
            if (ex_to_infinity(self._gobj).is_unsigned_infinity()): return unsigned_infinity
            if (ex_to_infinity(self._gobj).is_plus_infinity()):     return infinity
            if (ex_to_infinity(self._gobj).is_minus_infinity()):    return minus_infinity
            raise TypeError('Python infinity cannot have complex phase.')

        if not is_a_numeric(self._gobj):
            raise TypeError("self must be a numeric expression")
        return py_object_from_numeric(self._gobj)

    def __init__(self, SR, x=0):
        """
        Nearly all expressions are created by calling new_Expression_from_*,
        but we need to make sure this at least does not leave self._gobj
        uninitialized and segfault.

        TESTS::

            sage: sage.symbolic.expression.Expression(SR)
            0
            sage: sage.symbolic.expression.Expression(SR, 5)
            5

        We test subclassing ``Expression``::

            sage: from sage.symbolic.expression import Expression
            sage: class exp_sub(Expression): pass
            sage: f = function('f')
            sage: t = f(x)
            sage: u = exp_sub(SR, t)
            sage: u.operator()
            f
        """
        self._parent = SR
        cdef Expression exp = self.coerce_in(x)
        self._gobj = GEx(exp._gobj)

    def __getstate__(self):
        """
        Return a tuple describing the state of this expression for pickling.

        This should return all information that will be required to unpickle
        the object. The functionality for unpickling is implemented in
        __setstate__().

        In order to pickle Expression objects, we return a tuple containing

         * 0  - as pickle version number
                in case we decide to change the pickle format in the feature
         * names of symbols of this expression
         * a string representation of self stored in a Pynac archive.

        TESTS::

            sage: var('x,y,z')
            (x, y, z)
            sage: t = 2*x*y^z+3
            sage: s = dumps(t)

            sage: t.__getstate__()
            (0,
             ['x', 'y', 'z'],
             ...)
        """
        cdef GArchive ar
        ar.archive_ex(self._gobj, "sage_ex")
        return (0, [repr(x) for x in self.variables()], ccrepr(ar))

    def _dbgprint(self):
        r"""
        Print pynac debug output to ``stderr``.

        EXAMPLES::

            sage: (1+x)._dbgprint()
            x + 1
        """
        sig_on()
        try:
            self._gobj.dbgprint()
        finally:
            sig_off()

    def _dbgprinttree(self):
        r"""
        Print pynac expression tree debug output to ``stderr``.

        EXAMPLES:

        The expression tree is composed of Ginac primitives
        and functions, organized by the tree, with various
        other memory and hash information which will vary::

            sage: (1+x+exp(x+1))._dbgprinttree()    # not tested
            add @0x65e5960, hash=0x4727e01a, flags=0x3, nops=3
                x (symbol) @0x6209150, serial=6, hash=0x2057b15e, flags=0xf, domain=0
                1 (numeric) @0x3474cf0, hash=0x0, flags=0x7
                -----
                function exp @0x24835d0, hash=0x765c2165, flags=0xb, nops=1
                    add @0x65df570, hash=0x420740d2, flags=0xb, nops=2
                        x (symbol) @0x6209150, serial=6, hash=0x2057b15e, flags=0xf, domain=0
                        1 (numeric) @0x3474cf0, hash=0x0, flags=0x7
                        -----
                        overall_coeff
                        1 (numeric) @0x65e4df0, hash=0x7fd3, flags=0x7
                        =====
                    =====
                1 (numeric) @0x3474cf0, hash=0x0, flags=0x7
                -----
                overall_coeff
                1 (numeric) @0x663cc40, hash=0x7fd3, flags=0x7
                =====

        TESTS:

        This test is just to make sure the function is working::

            sage: (1+x+exp(x+1))._dbgprinttree()
            add @...
                x (symbol) ...
                1 (numeric) ...
                ...
                overall_coeff
                1 (numeric) ...
                =====

        Check that user-defined functions get the same treatment (:trac:`19194`)::

            sage: f=function('f')(x)
            sage: f._dbgprinttree()
            function f ...
                x (symbol) ...
                =====
        """
        sig_on()
        try:
            self._gobj.dbgprinttree()
        finally:
            sig_off()

    def __setstate__(self, state):
        """
        Initialize the state of the object from data saved in a pickle.

        During unpickling __init__ methods of classes are not called, the saved
        data is passed to the class via this function instead.

        TESTS::

            sage: var('x,y,z')
            (x, y, z)
            sage: t = 2*x*y^z+3
            sage: u = loads(dumps(t)) # indirect doctest
            sage: u
            2*x*y^z + 3
            sage: bool(t == u)
            True
            sage: u.subs(x=z)
            2*y^z*z + 3

            sage: loads(dumps(x.parent()(2)))
            2
        """
        # check input
        if state[0] != 0 or len(state) != 3:
            raise ValueError("unknown state information")
        # set parent
        self._parent = SR
        # get variables
        cdef GExList sym_lst
        for name in state[1]:
            sym_lst.append_sym(\
                    ex_to_symbol((<Expression>SR.symbol(name))._gobj))

        # initialize archive
        cdef GArchive ar
        ccreadstr(ar, state[2])

        # extract the expression from the archive
        self._gobj = GEx(ar.unarchive_ex(sym_lst, <unsigned>0))

    def __copy__(self):
        """
        TESTS::

            sage: copy(x)
            x
        """
        return new_Expression_from_GEx(self._parent, self._gobj)

    def _repr_(self):
        r"""
        Return string representation of this symbolic expression.

        EXAMPLES::

            sage: var("x y")
            (x, y)
            sage: repr(x+y)
            'x + y'

        TESTS:

        Rational functions::

            sage: x/y
            x/y
            sage: x/2/y
            1/2*x/y
            sage: .5*x/y
            0.500000000000000*x/y
            sage: x^(-1)
            1/x
            sage: x^(-5)
            x^(-5)
            sage: x^(-y)
            1/(x^y)
            sage: 2*x^(-1)
            2/x
            sage: i*x
            I*x
            sage: -x.parent(i)
            -I
            sage: y + 3*(x^(-1))
            y + 3/x

        Printing the exp function::

            sage: x.parent(1).exp()
            e
            sage: x.exp()
            e^x

        Powers::

            sage: _ = var('A,B,n'); (A*B)^n
            (A*B)^n
            sage: (A/B)^n
            (A/B)^n
            sage: n*x^(n-1)
            n*x^(n - 1)
            sage: (A*B)^(n+1)
            (A*B)^(n + 1)
            sage: (A/B)^(n-1)
            (A/B)^(n - 1)
            sage: n*x^(n+1)
            n*x^(n + 1)
            sage: n*x^(n-1)
            n*x^(n - 1)
            sage: n*(A/B)^(n+1)
            n*(A/B)^(n + 1)
            sage: (n+A/B)^(n+1)
            (n + A/B)^(n + 1)

        Powers where the base or exponent is a Python object::

            sage: (2/3)^x
            (2/3)^x
            sage: x^CDF(1,2)
            x^(1.0 + 2.0*I)
            sage: (2/3)^(2/3)
            (2/3)^(2/3)
            sage: (-x)^(1/4)
            (-x)^(1/4)

        Check if :trac:`7876` is fixed::

            sage: (1/2-1/2*I )*sqrt(2)
            -(1/2*I - 1/2)*sqrt(2)
            sage: latex((1/2-1/2*I )*sqrt(2))
            -\left(\frac{1}{2} i - \frac{1}{2}\right) \, \sqrt{2}

        Check if :trac:`9632` is fixed::

            sage: zeta(x) + cos(x)
            cos(x) + zeta(x)
            sage: psi(1,1/3)*log(3)
            log(3)*psi(1, 1/3)
        """
        return self._parent._repr_element_(self)

    def _sympy_character_art(self, use_unicode):
        r"""
        Create character art using Sympy

        INPUT:

        - ``use_unicode`` -- boolean. Whether to allow unicode instead
          of 7-bit clean output.

        OUTPUT:

        String.

        EXAMPLES::

            sage: i = var('i')
            sage: integral(exp(x + x^2)/(x+1), x)._sympy_character_art(False)
            '  /          \n |           \n |   2       \n |  x  + x   \n | e...'
        """
        from sympy import pretty, sympify
        # FIXME:: when *sage* will use at least sympy >= 0.7.2
        # we could use a nice splitting with respect of the AsciiArt module.
        # from sage.typeset.ascii_art import AsciiArt, MAX_LENGTH ## for import
        #            num_columns = MAX_LENGTH  ## option of pretty
        try:
            return pretty(sympify(self, evaluate=False), use_unicode=use_unicode)
        except Exception:
            return str(self)

    def _ascii_art_(self):
        """
        Ascii art magic method.

        See :mod:`sage.typeset.ascii_art` for details.

        EXAMPLES::

            sage: i = var('i')
            sage: ascii_art(sum(i^2/pi*x^i, i, 0, oo))
                          2
                         x  + x
            -------------------------------
                  3         2
            - pi*x  + 3*pi*x  - 3*pi*x + pi
            sage: ascii_art(integral(exp(x + x^2)/(x+1), x))
              /
             |
             |   2
             |  x  + x
             | e
             | ------- dx
             |  x + 1
             |
            /
        """
        from sage.typeset.ascii_art import AsciiArt
        return AsciiArt(self._sympy_character_art(False).splitlines())

    def _unicode_art_(self):
        u"""
        Unicode art magic method.

        See :mod:`sage.typeset.unicode_art` for details.

        EXAMPLES::

            sage: i = var('i')
            sage: unicode_art(sum(i^2/pi*x^i, i, 0, oo))
                        2
                       x  + x
            ───────────────────────────
                 3        2
            - π⋅x  + 3⋅π⋅x  - 3⋅π⋅x + π
            sage: unicode_art(integral(exp(x + x^2)/(x+1), x))
            ⌠
            ⎮   2
            ⎮  x  + x
            ⎮ ℯ
            ⎮ ─────── dx
            ⎮  x + 1
            ⌡

        TESTS:

        Check that :trac:`28891` is fixed::

            sage: unicode_art(exp(x).series(x, 4))
                     2    3
                    x    x     ⎛ 4⎞
            1 + x + ── + ── + O⎝x ⎠
                    2    6
            sage: unicode_art(exp(x).series(x==1, 3))
                                     2
                            ℯ⋅(x - 1)     ⎛       3       ⎞
            ℯ + ℯ⋅(x - 1) + ────────── + O⎝(x - 1) ; x → 1⎠
                                2

        Check that complex numbers are handled correctly (:trac:`28903`)::

            sage: unicode_art(SR(I))
            ⅈ
            sage: unicode_art(SR(13 - I))
            13 - ⅈ
            sage: unicode_art(SR(1.3 - I))
<<<<<<< HEAD
            1.3 - 1.0⋅ⅈ
=======
            1.3 - ⅈ
>>>>>>> 13b40902
            sage: unicode_art(cos(I))
            cosh(1)

            sage: unicode_art(SR(CC(1/3, 1)))
            0.333333333333333 + 1.0⋅ⅈ
            sage: unicode_art(SR(CDF(1/3, 1)))
            0.333333333333333 + 1.0⋅ⅈ
            sage: unicode_art(SR(RealField(100)(1/7)))
            0.14285714285714285714285714286

            sage: K.<a> = QuadraticField(-1)
            sage: unicode_art(SR(2 + a))
            2 + ⅈ
            sage: unicode_art(SR(1/3 + a/2))
            1   ⅈ
            ─ + ─
            3   2
        """
        from sage.typeset.unicode_art import UnicodeArt
        return UnicodeArt(self._sympy_character_art(True).splitlines())

    def _interface_(self, I):
        """
        EXAMPLES::

            sage: f = sin(e + 2)
            sage: f._interface_(sage.calculus.calculus.maxima)
            sin(%e+2)
        """
        if is_a_constant(self._gobj):
            return self.pyobject()._interface_(I)
        return super(Expression, self)._interface_(I)

    def _maxima_(self, session=None):
        """
        EXAMPLES::

            sage: f = sin(e + 2)
            sage: f._maxima_()
            sin(%e+2)
            sage: _.parent() is sage.calculus.calculus.maxima
            True

        TESTS:

        We test that unicode characters are handled correctly
        :trac:`30122`::

            sage: var('ξ')._maxima_()
            _SAGE_VAR_ξ

        """
        if session is None:
            # This chooses the Maxima interface used by calculus
            # Maybe not such a great idea because the "default" interface is another one
            from sage.calculus.calculus import maxima
            return super(Expression, self)._interface_(maxima)
        else:
            return super(Expression, self)._interface_(session)

    def _interface_init_(self, I):
        """
        EXAMPLES::

            sage: a = (pi + 2).sin()
            sage: a._maxima_init_()
            'sin((%pi)+(2))'

            sage: a = (pi + 2).sin()
            sage: a._maple_init_()
            'sin((pi)+(2))'

            sage: a = (pi + 2).sin()
            sage: a._mathematica_init_()
            'Sin[(Pi)+(2)]'

            sage: f = pi + I*e
            sage: f._pari_init_()
            '(Pi)+((exp(1))*(I))'

        TESTS:

        Check if complex numbers are converted to Maxima correctly
        :trac:`7557`::

            sage: SR(1.5*I)._maxima_init_()
            '1.5000000000000000*%i'
            sage: SR(CC.0)._maxima_init_()
            '1.0000000000000000*%i'
            sage: SR(CDF.0)._maxima_init_()
            '1.0000000000000000*%i'
        """
        from sage.symbolic.expression_conversions import InterfaceInit
        return InterfaceInit(I)(self)

    def _gap_init_(self):
        """
        Convert symbolic object to GAP string.

        EXAMPLES::

            sage: gap(e + pi^2 + x^3)
            x^3 + pi^2 + e
        """
        return '"%s"'%repr(self)

    def _singular_init_(self):
        """
        Conversion of a symbolic object to Singular string.

        EXAMPLES::

            sage: singular(e + pi^2 + x^3)
            x^3 + pi^2 + e
        """
        return '"%s"'%repr(self)

    def _magma_init_(self, magma):
        """
        Return string representation in Magma of this symbolic expression.

        Since Magma has no notation of symbolic calculus, this simply
        returns something that evaluates in Magma to a a Magma string.

        EXAMPLES::

            sage: x = var('x')
            sage: f = sin(cos(x^2) + log(x))
            sage: f._magma_init_(magma)
            '"sin(cos(x^2) + log(x))"'
            sage: magma(f)                         # optional - magma
            sin(cos(x^2) + log(x))
            sage: magma(f).Type()                  # optional - magma
            MonStgElt
        """
        return '"%s"'%repr(self)

    def _latex_(self):
        r"""
        Return string representation of this symbolic expression.

        TESTS::

            sage: var('x,y,z')
            (x, y, z)
            sage: latex(y + 3*(x^(-1)))
            y + \frac{3}{x}
            sage: latex(x^(y+z^(1/y)))
            x^{y + z^{\left(\frac{1}{y}\right)}}
            sage: latex(1/sqrt(x+y))
            \frac{1}{\sqrt{x + y}}
            sage: latex(sin(x*(z+y)^x))
            \sin\left(x {\left(y + z\right)}^{x}\right)
            sage: latex(3/2*(x+y)/z/y)
            \frac{3 \, {\left(x + y\right)}}{2 \, y z}
            sage: latex((2^(x^y)))
            2^{\left(x^{y}\right)}
            sage: latex(abs(x))
            {\left| x \right|}
            sage: latex((x*y).conjugate())
            \overline{x} \overline{y}
            sage: latex(x*(1/(x^2)+sqrt(x^7)))
            x {\left(\sqrt{x^{7}} + \frac{1}{x^{2}}\right)}

        Check spacing of coefficients of mul expressions (:trac:`3202` and
        :trac:`13356`)::

            sage: latex(2*3^x)
            2 \cdot 3^{x}
            sage: latex(1/2/3^x)
            \frac{1}{2 \cdot 3^{x}}
            sage: latex(1/2*3^x)
            \frac{1}{2} \cdot 3^{x}

        Powers::

            sage: _ = var('A,B,n')
            sage: latex((n+A/B)^(n+1))
            {\left(n + \frac{A}{B}\right)}^{n + 1}
            sage: latex((A*B)^n)
            \left(A B\right)^{n}
            sage: latex((A*B)^(n-1))
            \left(A B\right)^{n - 1}

        Powers where the base or exponent is a Python object::

            sage: latex((2/3)^x)
            \left(\frac{2}{3}\right)^{x}
            sage: latex(x^CDF(1,2))
            x^{1.0 + 2.0i}
            sage: latex((2/3)^(2/3))
            \left(\frac{2}{3}\right)^{\frac{2}{3}}
            sage: latex((-x)^(1/4))
            \left(-x\right)^{\frac{1}{4}}

        More powers (:trac:`7406`)::

            sage: latex((x^pi)^e)
            {\left(x^{\pi}\right)}^{e}
            sage: latex((x^(pi+1))^e)
            {\left(x^{\pi + 1}\right)}^{e}
            sage: a,b,c = var('a b c')
            sage: latex(a^(b^c))
            a^{\left(b^{c}\right)}
            sage: latex((a^b)^c)
            {\left(a^{b}\right)}^{c}

        Separate coefficients to numerator and denominator (:trac:`7363`)::

            sage: latex(2/(x+1))
            \frac{2}{x + 1}
            sage: latex(1/2/(x+1))
            \frac{1}{2 \, {\left(x + 1\right)}}

        Check if rational function coefficients without a ``numerator()`` method
        are printed correctly. :trac:`8491`::

            sage: latex(6.5/x)
            \frac{6.50000000000000}{x}

        Check if we avoid extra parenthesis in rational functions (:trac:`8688`)::

            sage: latex((x+2)/(x^3+1))
            \frac{x + 2}{x^{3} + 1}
            sage: latex((x+2)*(x+1)/(x^3+1))
            \frac{{\left(x + 2\right)} {\left(x + 1\right)}}{x^{3} + 1}
            sage: latex((x+2)/(x^3+1)/(x+1))
            \frac{x + 2}{{\left(x^{3} + 1\right)} {\left(x + 1\right)}}

        Check that the sign is correct (:trac:`9086`)::

            sage: latex(-1/x)
            -\frac{1}{x}
            sage: latex(1/-x)
            -\frac{1}{x}

        More tests for the sign (:trac:`9314`)::

            sage: latex(-2/x)
            -\frac{2}{x}
            sage: latex(-x/y)
            -\frac{x}{y}
            sage: latex(-x*z/y)
            -\frac{x z}{y}
            sage: latex(-x/z/y)
            -\frac{x}{y z}

        Check if :trac:`9394` is fixed::

            sage: var('n')
            n
            sage: latex( e^(2*I*pi*n*x - 2*I*pi*n) )
            e^{\left(2 i \, \pi n x - 2 i \, \pi n\right)}
            sage: latex( e^(2*I*pi*n*x - (2*I+1)*pi*n) )
            e^{\left(2 i \, \pi n x - \left(2 i + 1\right) \, \pi n\right)}
            sage: x+(1-2*I)*y
            x - (2*I - 1)*y
            sage: latex(x+(1-2*I)*y)
            x - \left(2 i - 1\right) \, y

        Check if complex coefficients with denominators are displayed
        correctly (:trac:`10769`)::

            sage: var('a x')
            (a, x)
            sage: latex(1/2*I/x)
            \frac{i}{2 \, x}
            sage: ratio = i/2* x^2/a
            sage: latex(ratio)
            \frac{i \, x^{2}}{2 \, a}

        Parenthesis in powers (:trac:`13262`)::

            sage: latex(1+x^(2/3)+x^(-2/3))
            x^{\frac{2}{3}} + \frac{1}{x^{\frac{2}{3}}} + 1
        """
        return self._parent._latex_element_(self)

    def _mathml_(self):
        """
        Return a MathML representation of this object.

        EXAMPLES::

            sage: mathml(pi)
            <mi>&pi;</mi>
            sage: mathml(pi+2)
            MATHML version of the string pi + 2

        """
        from sage.misc.all import mathml
        try:
            obj = self.pyobject()
        except TypeError:
            return mathml(repr(self))
        return mathml(obj)

    def _integer_(self, ZZ=None):
        """
        EXAMPLES::

            sage: f = x^3 + 17*x -3
            sage: ZZ(f.coefficient(x^3))
            1
            sage: ZZ(f.coefficient(x))
            17
            sage: ZZ(f.coefficient(x,0))
            -3
            sage: type(ZZ(f.coefficient(x,0)))
            <type 'sage.rings.integer.Integer'>

        Coercion is done if necessary::

            sage: f = x^3 + 17/1*x
            sage: ZZ(f.coefficient(x))
            17
            sage: type(ZZ(f.coefficient(x)))
            <type 'sage.rings.integer.Integer'>

        If the symbolic expression is just a wrapper around an integer,
        that very same integer is not preserved, but a new one returned::

            sage: n = 17; SR(n)._integer_() is n
            False
        """
        try:
            n = self.pyobject()
        except TypeError:
            raise TypeError("unable to convert %r to an integer" % self)
        if isinstance(n, sage.rings.integer.Integer):
            return n
        return sage.rings.integer.Integer(n)

    def __int__(self):
        """
        EXAMPLES::

            sage: int(log(8)/log(2))
            3
            sage: int(-log(8)/log(2))
            -3
            sage: int(sin(2)*100)
            90
            sage: int(-sin(2)*100)
            -90
            sage: int(SR(3^64)) == 3^64
            True
            sage: int(SR(10^100)) == 10^100
            True
            sage: int(SR(10^100-10^-100)) == 10^100 - 1
            True
            sage: int(sqrt(-3))
            Traceback (most recent call last):
            ...
            ValueError: cannot convert sqrt(-3) to int
        """
        from sage.functions.all import floor, ceil
        try:
            rif_self = sage.rings.all.RIF(self)
        except TypeError:
            raise ValueError("cannot convert %s to int" % self)
        if rif_self > 0 or (rif_self.contains_zero() and self > 0):
            result = floor(self)
        else:
            result = ceil(self)
        if not isinstance(result, sage.rings.integer.Integer):
            raise ValueError("cannot convert %s to int" % self)
        else:
            return int(result)

    def _rational_(self):
        """
        EXAMPLES::

            sage: f = x^3 + 17/1*x - 3/8
            sage: QQ(f.coefficient(x^2))
            0
            sage: QQ(f.coefficient(x^3))
            1
            sage: a = QQ(f.coefficient(x)); a
            17
            sage: type(a)
            <type 'sage.rings.rational.Rational'>
            sage: QQ(f.coefficient(x,0))
            -3/8

        If the symbolic expression is just a wrapper around a rational,
        that very same rational is not preserved, but a new one returned::

            sage: n = 17/1; SR(n)._rational_() is n
            False
        """
        try:
            n = self.pyobject()
        except TypeError:
            raise TypeError("unable to convert %s to a rational" % self)
        if isinstance(n, sage.rings.rational.Rational):
            return n
        return sage.rings.rational.Rational(n)

    cpdef _eval_self(self, R):
        """
        Evaluate this expression numerically.

        This function is used to convert symbolic expressions to ``RR``,
        ``CC``, ``float``, ``complex``, ``CIF`` and ``RIF``.

        EXAMPLES::

            sage: var('x,y,z')
            (x, y, z)
            sage: sin(x).subs(x=5)._eval_self(RR)
            -0.958924274663138
            sage: gamma(x).subs(x=I)._eval_self(CC)
            -0.154949828301811 - 0.498015668118356*I
            sage: x._eval_self(CC)
            Traceback (most recent call last):
            ...
            TypeError: Cannot evaluate symbolic expression to a numeric value.

        Check if we can compute a real evaluation even if the expression
        contains complex coefficients::

            sage: RR((I - sqrt(2))*(I+sqrt(2)))
            -3.00000000000000
            sage: cos(I)._eval_self(RR)
            1.54308063481524
            sage: float(cos(I))  # abs tol 1e-15
            1.5430806348152437

        TESTS::

            sage: e = sqrt(2)/sqrt(abs(-(I - 1)*sqrt(2) - I - 1))
            sage: e._eval_self(float)
            0.9036020036...
        """
        try:
            res = self._convert({'parent':R})
        except TypeError as err:
            # try the evaluation again with the complex field
            # corresponding to the parent R
            if R in (float, complex):
                R_complex = complex
            else:
                try:
                    R_complex = R.complex_field()
                except (TypeError, AttributeError):
                    raise err
            res = self._convert({'parent':R_complex})

        if res.is_numeric():
            ans = res.pyobject()
            # Convert ans to R.
            if R is float and isinstance(ans, complex) and not ans.imag:
                # Python does not automatically convert "real" complex
                # numbers to floats, so we do this manually:
                ans = ans.real
            return R(ans)
        else:
            raise TypeError("Cannot evaluate symbolic expression to a numeric value.")

    cpdef _convert(self, kwds):
        """
        Convert all the numeric coefficients and constants in this expression
        to the given ring `R`. This results in an expression which contains
        only variables, and functions whose arguments contain a variable.

        EXAMPLES::

            sage: f = sqrt(2) * cos(3); f
            sqrt(2)*cos(3)
            sage: f._convert({'parent':RDF})
            -1.40006081533995
            sage: f._convert({'parent':float})
            -1.4000608153399503

        There is nothing to convert for variables::

            sage: x._convert({'parent':CC})
            x

        Note that the output is not meant to be in the in the given ring `R`.
        Since the results of some functions will still be  floating point
        approximations::

            sage: t = log(10); t
            log(10)
            sage: t._convert({'parent':ZZ})
            log(10)

        ::

            sage: (0.25 / (log(5.74 /x^0.9, 10))^2 / 4)._convert({'parent':QQ})
            1/16*log(10)^2/log(287/50/x^0.900000000000000)^2
            sage: (0.25 / (log(5.74 /x^0.9, 10))^2 / 4)._convert({'parent':CC})
            0.331368631904900/log(5.74000000000000/x^0.900000000000000)^2

        When converting to an exact domain, powers remain unevaluated::

            sage: f = sqrt(2) * cos(3); f
            sqrt(2)*cos(3)
            sage: (sqrt(2))._convert({'parent':int})
            sqrt(2)
            sage: f._convert({'parent':int})
            0
        """
        cdef GEx res = self._gobj.evalf(0, kwds)
        return new_Expression_from_GEx(self._parent, res)

    def _mpfr_(self, R):
        """
        Return a numerical approximation of this symbolic expression in the RealField R.

        The precision of the approximation is determined by the precision of
        the input R.

        EXAMPLES::

            0.090909090909090909090909090909090909090909090909090909090909

            sage: a = sin(3); a
            sin(3)
            sage: RealField(200)(a)
            0.14112000805986722210074480280811027984693326425226558415188
            sage: a._mpfr_(RealField(100))
            0.14112000805986722210074480281
        """
        return self._eval_self(R)

    def _real_mpfi_(self, R):
        """
        Return this expression as a real interval.

        EXAMPLES::

            sage: RIF(sqrt(2))
            1.414213562373095?
        """
        try:
            return self._eval_self(R)
        except TypeError:
            raise TypeError("unable to simplify to a real interval approximation")

    def _complex_mpfi_(self, R):
        """
        Return this expression as a complex interval.

        EXAMPLES::

            sage: CIF(pi)
            3.141592653589794?
        """
        try:
            return self._eval_self(R)
        except TypeError:
            raise TypeError("unable to simplify to a complex interval approximation")

    def _arb_(self, R):
        r"""
        Convert this expression to a real or complex ball.

        (In spite of its name, this method also works in the complex case.)

        EXAMPLES::

            sage: RBF(pi, 1/1000)
            [3.14 +/- 2.60e-3]
            sage: RBF(pi/2 + 2*arctan(1))
            [3.14159265358979...]
            sage: (pi + I)._arb_(CBF)
            [3.14159265358979...] + 1.000000000000000*I
            sage: RBF(x)
            Traceback (most recent call last):
            ...
            TypeError: unable to convert x to a RealBall

        TESTS::

            sage: CBF(gamma(15/2, 1)).identical(CBF(15/2).gamma(1))
            True
        """
        # Note that we deliberately don't use _eval_self and don't try going
        # through RIF/CIF in order to avoid unsafe conversions.
        operator = self.operator()
        # Constants
        if operator is None:
            try:
                return R(self.pyobject())
            except (TypeError, ValueError):
                pass
        else:
            # Intended for BuiltinFunctions with a well-defined main argument
            args = [a.pyobject() if a.is_numeric() else a
                    for a in self.operands()]
            try:
                args = operator._method_arguments(*args)
                method = getattr(R(args[0]), operator.name())
            except (AttributeError, TypeError):
                pass
            else:
                if callable(method):
                    return method(*args[1:])
            # Generic case: walk through the expression
            try:
                res = self.operator()(*[R(a) for a in args])
            except (TypeError, ValueError):
                pass
            else:
                if res.parent() is R:
                    return res
        # Typically more informative and consistent than the exceptions that
        # would propagate
        raise TypeError("unable to convert {!r} to a {!s}".format(
                self, R.element_class.__name__))

    def _real_double_(self, R):
        """
        EXAMPLES::

            sage: RDF(sin(3))
            0.1411200080598672
        """
        return self._eval_self(R)

    def _complex_mpfr_field_(self, R):
        """
        Return a numerical approximation to this expression in the given
        ComplexField R.

        The precision of the approximation is determined by the precision of
        the input R.

        EXAMPLES::

            sage: ComplexField(200)(SR(1/11))
            0.090909090909090909090909090909090909090909090909090909090909
            sage: zeta(x).subs(x=I)._complex_mpfr_field_(ComplexField(70))
            0.0033002236853241028742 - 0.41815544914132167669*I
            sage: gamma(x).subs(x=I)._complex_mpfr_field_(ComplexField(60))
            -0.1549498283018106... - 0.49801566811835604*I
            sage: log(x).subs(x=I)._complex_mpfr_field_(ComplexField(50))
            1.5707963267949*I

            sage: CC(sqrt(2))
            1.41421356237309
            sage: a = sqrt(-2); a
            sqrt(-2)
            sage: CC(a).imag()
            1.41421356237309
            sage: ComplexField(200)(a).imag()
            1.4142135623730950488016887242096980785696718753769480731767
            sage: ComplexField(100)((-1)^(1/10))
            0.95105651629515357211643933338 + 0.30901699437494742410229341718*I
            sage: CC(x*sin(0))
            0.000000000000000
        """
        return self._eval_self(R)

    def _complex_double_(self, R):
        """
        Return a numerical approximation to this expression in the given
        Complex Double Field R.

        EXAMPLES::

            sage: CDF(SR(1/11))
            0.09090909090909091
            sage: zeta(x).subs(x=I)._complex_double_(CDF)  # rel tol 1e-16
            0.003300223685324103 - 0.4181554491413217*I
            sage: gamma(x).subs(x=I)._complex_double_(CDF)
            -0.15494982830181067 - 0.49801566811835607*I
            sage: log(x).subs(x=I)._complex_double_(CDF)
            1.5707963267948966*I
            sage: CDF((-1)^(1/3))
            0.5000000000000001 + 0.8660254037844386*I
        """
        return self._eval_self(R)

    def __float__(self):
        """
        Return float conversion of self, assuming self is constant.
        Otherwise, raise a TypeError.

        OUTPUT:

        A ``float``. Double precision evaluation of self.

        EXAMPLES::

            sage: float(SR(12))
            12.0
            sage: float(SR(2/3))
            0.6666666666666666
            sage: float(sqrt(SR(2)))
            1.4142135623730951
            sage: float(SR(RIF(2)))
            2.0
            sage: float(x^2 + 1)
            Traceback (most recent call last):
            ...
            TypeError: unable to simplify to float approximation

        TESTS::

            sage: float(sqrt(2)/sqrt(abs(-(I - 1)*sqrt(2) - I - 1)))
            0.9036020036...
        """
        from sage.functions.other import real, imag
        try:
            ret = float(self._eval_self(float))
        except TypeError:
            try:
                c = (self._eval_self(complex))
                if imag(c) == 0:
                    ret = real(c)
                else:
                    raise
            except TypeError:
                raise TypeError("unable to simplify to float approximation")
        return ret

    def __complex__(self):
        """
        EXAMPLES::

            sage: complex(I)
            1j
            sage: complex(erf(3*I))
            1629.9946226015657j
        """
        try:
            return self._eval_self(complex)
        except TypeError:
            raise TypeError("unable to simplify to complex approximation")

    def _sympy_(self):
        """
        Return a Sympy version of this object.

        EXAMPLES::

            sage: pi._sympy_()
            pi
            sage: type(_)
            <class 'sympy.core.numbers.Pi'>

        """
        from sage.symbolic.expression_conversions import sympy_converter
        return sympy_converter(self)

    def _fricas_init_(self):
        """
        Return a FriCAS version of this object.

        EXAMPLES::

            sage: pi._fricas_()                                                 # optional - fricas
            %pi

        """
        from sage.symbolic.expression_conversions import fricas_converter
        return fricas_converter(self)

    def _algebraic_(self, field):
        """
        Convert a symbolic expression to an algebraic number.

        EXAMPLES::

            sage: QQbar(sqrt(2) + sqrt(8))
            4.242640687119285?
            sage: AA(sqrt(2) ^ 4) == 4
            True
            sage: AA(-golden_ratio)
            -1.618033988749895?
            sage: QQbar(SR(2*I)^(1/2))
            1 + 1*I
            sage: QQbar(e^(pi*I/3))
            0.50000000000000000? + 0.866025403784439?*I

            sage: QQbar(sqrt(2))
            1.414213562373095?
            sage: AA(abs(1+I))
            1.414213562373095?
            sage: golden_ratio._algebraic_(QQbar)
            1.618033988749895?
            sage: QQbar(golden_ratio)
            1.618033988749895?

            sage: AA(x*sin(0))
            0
            sage: QQbar(x*sin(0))
            0
        """
        from sage.symbolic.expression_conversions import algebraic
        return algebraic(self, field)

    def __hash__(self):
        r"""
        Return hash of this expression.

        EXAMPLES:

        The hash of an object in Python or its coerced version into
        the symbolic ring is usually the same::

            sage: hash(SR(3.1)) == hash(3.1)
            True
            sage: hash(SR(19.23)) == hash(19.23)
            True
            sage: hash(SR(3/1))
            3
            sage: hash(SR(19/23)) == hash(19/23)
            True
            sage: hash(SR(2^32)) == hash(2^32)
            True
            sage: hash(SR(2^64-1)) == hash(2^64-1)
            True
            sage: hash(SR(1e100)) == hash(1e100)
            True

        The hash for symbolic expressions are unfortunately random. Here we
        only test that the hash() function returns without error, and that
        the return type is correct::

            sage: x, y = var("x y")
            sage: t = hash(x); type(t)
            <... 'int'>
            sage: t = hash(x^y); type(t)
            <... 'int'>
            sage: type(hash(x+y))
            <... 'int'>
            sage: d = {x+y: 5}
            sage: d
            {x + y: 5}

        In this example hashing is important otherwise the answer is
        wrong::

            sage: set([x-x, -x+x])
            {0}

        Test if exceptions during hashing are handled properly::

            sage: t = SR(matrix(2,2,range(4)))
            sage: hash(t)
            Traceback (most recent call last):
            ...
            RuntimeError: Python object not hashable

        TESTS:

        Test if hashes for fderivatives with different parameters collide.
        :trac:`6243`::

            sage: f = function('f'); t = f(x,y)
            sage: u = t.derivative(x); v = t.derivative(y)
            sage: hash(u) == hash(v)
            False
            sage: d = {u: 3, v: 5}; sorted(d.values())
            [3, 5]

        More checks for fderivative hashes :trac:`6851` ::

            sage: hash(f(x).derivative(x)) == hash(f(x).derivative(x,2))
            False
            sage: d = dict( (f(x).derivative(x, i), i) for i in range(1,6) )
            sage: len(d.keys())
            5

        We create a function with 10 arguments and test if there are
        hash collisions between any of its derivatives of order at
        most 7. :trac:`7508` ::

            sage: num_vars = 10; max_order=7
            sage: X = var(' '.join('x' + str(i) for i in range(num_vars)))
            sage: f = function('f')(*X)
            sage: hashes=set()
            sage: for length in range(1,max_order+1):  # long time (4s on sage.math, 2012)
            ....:     for s in UnorderedTuples(X, length):
            ....:         deriv = f.diff(*s)
            ....:         h = hash(deriv)
            ....:         if h in hashes:
            ....:             print("deriv: %s, hash:%s" % (deriv, h))
            ....:         else:
            ....:             hashes.add(n)

        Check whether `oo` keeps its hash in `SR` (:trac:`19928`)::

            sage: hash(oo) == hash(SR(oo))
            True
            sage: hash(oo) == hash((-x).subs(x=-oo))
            True
            sage: hash(-oo) == hash(SR(-oo))
            True
            sage: hash(-oo) == hash((-x).subs(x=oo))
            True
            sage: hash(unsigned_infinity) == hash(SR(unsigned_infinity))
            True

        Check a corner case for rational numbers (:trac:`28219`)::

            sage: hash(-1/3) == hash(SR(-1/3))
            True
        """
        sig_on()
        try:
            return self._gobj.gethash()
        finally:
            sig_off()

    cdef bint _rel_equal1(Expression self, Expression other) except -1:
        """
        Internal helper function.
        """
        sig_on()
        try:
            return (self._gobj.lhs().is_equal(other._gobj.lhs())
                    and self._gobj.rhs().is_equal(other._gobj.rhs()))
        finally:
            sig_off()

    cdef bint _rel_equal2(Expression self, Expression other) except -1:
        """
        Internal helper function.
        """
        sig_on()
        try:
            return (self._gobj.lhs().is_equal(other._gobj.rhs())
                    and self._gobj.rhs().is_equal(other._gobj.lhs()))
        finally:
            sig_off()

    cpdef _richcmp_(left, right, int op):
        """
        Create a formal symbolic inequality or equality.

        EXAMPLES::

            sage: var('x, y')
            (x, y)
            sage: x + 2/3 < y^2
            x + 2/3 < y^2
            sage: x^3 -y <= y + x
            x^3 - y <= x + y
            sage: x^3 -y == y + x
            x^3 - y == x + y
            sage: x^3 - y^10 >= y + x^10
            -y^10 + x^3 >= x^10 + y
            sage: x^2 > x
            x^2 > x

        Testing :trac:`11309` which changes the behavior of comparison of
        comparisons::

            sage: (-x + y < 0) in [x - y < 0]
            False
            sage: (x - 1 < 0) in [x - 2 < 0]
            False
            sage: len(Set([-x + y < 0, x - y < 0]))
            2
            sage: (x < y) == (x > y)
            False
            sage: (x < 0) < (x < 1)
            False
            sage: (x < y) != (y > x)
            False
            sage: (x >= y) == (y <= x)
            True
            sage: (x > y) == (y <= x)
            False
            sage: (x < x) == (x < x)
            True
            sage: (y > y) != (y > y)
            False
            sage: (x < y) != x
            True
            sage: (x == y) == (y == x)
            True
            sage: (x != y) != (y != x)
            False
            sage: (x == y) != (x != y)
            True
            sage: (x == y) == (y != x)
            False
            sage: x == (x == x)
            False
        """
        cdef Expression l, r

        l = left
        r = right

        # If lhs or rhs is a relation, resolve the big relation
        # immediately UNLESS the lhs and rhs are flipped versions of
        # the same relation.
        if is_a_relational(l._gobj):
            if (op != Py_EQ and op != Py_NE):
                # relations aren't <, >, <=, or >= to other things
                return False
            if is_a_relational(r._gobj):
                # both lhs and rhs are relations, so we can get to work
                if l.operator() == r.operator():
                    e2 = ( # case: (x _ y) ?= (x _ y)
                           left._rel_equal1(right) or
                           # case: (x == y) ?= (y == x)
                           #       (x != y) ?= (y != x)
                           ( ( l.operator() == operator.eq or
                               l.operator() == operator.ne ) and
                             left._rel_equal2(right) ))
                else:
                    e2 = ( # case: (x < y)  ?= (y > x)  (or vice versa)
                           #       (x <= y) ?= (y >= x) (or vice versa)
                           ( ( l.operator() == operator.lt and
                               r.operator() == operator.gt ) or
                             ( l.operator() == operator.gt and
                               r.operator() == operator.lt ) or
                             ( l.operator() == operator.le and
                               r.operator() == operator.ge ) or
                             ( l.operator() == operator.ge and
                               r.operator() == operator.le ) ) and
                             left._rel_equal2(right) )
            else:
                e2 = False              # l is relational but r isn't.

            if op == Py_EQ:
                return e2
            else:                       # op == Py_NE, checked earlier.
                return not e2

        elif is_a_relational(r._gobj):  # l isn't relational but r is.
            # things aren't <, >, <=, >=, or == to relations; they
            # are, however, != to relations
            return op == Py_NE

        # neither was relational, so we can create a symbolic relation
        cdef GEx e
        if op == Py_LT:
            e = (l._gobj < r._gobj)
        elif op == Py_EQ:
            e = (l._gobj == r._gobj)
        elif op == Py_GT:
            e = (l._gobj > r._gobj)
        elif op == Py_LE:
            e = (l._gobj <= r._gobj)
        elif op == Py_NE:
            e = (l._gobj != r._gobj)
        elif op == Py_GE:
            e = (l._gobj >= r._gobj)
        else:
            raise TypeError
        return new_Expression_from_GEx(l._parent, e)

    def _test_nonzero_equal(self, **options):
        r"""
        Do not perform tests for the operators ``==`` and ``!=``.

        EXAMPLES:

        The operator ``==`` has a special meaning for a symbolic expression::

            sage: x == 0
            x == 0

        In particular, it does not return a bool, so the following check does
        not hold anymore::

            sage: (not x) == (x != 0)
            False

        TESTS::

            sage: x._test_nonzero_equal()

        """
        pass

    def assume(self):
        r"""
        Assume that this equation holds. This is relevant for symbolic
        integration, among other things.

        EXAMPLES: We call the assume method to assume that `x>2`::

            sage: (x > 2).assume()

        Bool returns True below if the inequality is *definitely* known to
        be True.

        ::

            sage: bool(x > 0)
            True
            sage: bool(x < 0)
            False

        This may or may not be True, so bool returns False::

            sage: bool(x > 3)
            False

        If you make inconsistent or meaningless assumptions,
        Sage will let you know::

            sage: forget()
            sage: assume(x<0)
            sage: assume(x>0)
            Traceback (most recent call last):
            ...
            ValueError: Assumption is inconsistent
            sage: assumptions()
            [x < 0]
            sage: forget()

        TESTS::

            sage: v,c = var('v,c')
            sage: assume(c != 0)
            sage: integral((1+v^2/c^2)^3/(1-v^2/c^2)^(3/2),v)
            -75/8*sqrt(c^2)*arcsin(sqrt(c^2)*v/c^2) + 83/8*v/sqrt(-v^2/c^2 + 1) - 17/8*v^3/(c^2*sqrt(-v^2/c^2 + 1)) - 1/4*v^5/(c^4*sqrt(-v^2/c^2 + 1))
            sage: forget()
        """
        from sage.symbolic.assumptions import _assumptions
        from sage.calculus.calculus import maxima
        if not self.is_relational():
            raise TypeError("self (=%s) must be a relational expression" % self)
        if not self in _assumptions:
            m = self._maxima_init_assume_()
            s = maxima.assume(m)
            pynac_assume_rel(self._gobj)
            if str(s._sage_()[0]) in ['meaningless','inconsistent','redundant']:
                raise ValueError("Assumption is %s" % str(s._sage_()[0]))
            _assumptions[self] = True

    def forget(self):
        """
        Forget the given constraint.

        EXAMPLES::

            sage: var('x,y')
            (x, y)
            sage: forget()
            sage: assume(x>0, y < 2)
            sage: assumptions()
            [x > 0, y < 2]
            sage: forget(y < 2)
            sage: assumptions()
            [x > 0]

        TESTS:

        Check if :trac:`7507` is fixed::

            sage: forget()
            sage: n = var('n')
            sage: foo=sin((-1)*n*pi)
            sage: foo.simplify()
            -sin(pi*n)
            sage: assume(n, 'odd')
            sage: assumptions()
            [n is odd]
            sage: foo.simplify()
            0
            sage: forget(n, 'odd')
            sage: assumptions()
            []
            sage: foo.simplify()
            -sin(pi*n)
        """
        from sage.symbolic.assumptions import _assumptions
        from sage.calculus.calculus import maxima
        if not self.is_relational():
            raise TypeError("self (=%s) must be a relational expression" % self)
        pynac_forget_rel(self._gobj)
        m = self._maxima_init_assume_()
        maxima.forget(m)
        try:
            del _assumptions[self]
        except KeyError:
            pass

    def _maxima_init_assume_(self):
        """
        Return string that when evaluated in Maxima defines the assumption
        determined by this expression.

        EXAMPLES::

            sage: f = x+2 > sqrt(3)
            sage: f._maxima_init_assume_()
            '((_SAGE_VAR_x)+(2))>((3)^(1/2))'
        """
        from sage.calculus.calculus import maxima

        l = self.lhs()._assume_str()
        r = self.rhs()._assume_str()
        op = self.operator()
        if  op is operator.eq:
            m = 'equal(%s, %s)'%(l, r)
        elif op is operator.ne:
            m = 'notequal(%s, %s)'%(l, r)
        else:
            m = '(%s)%s(%s)' % (l, maxima._relation_symbols()[op], r)
        return m

    def _assume_str(self):
        """
        TESTS::

            sage: x = var('x')
            sage: x._assume_str()
            '_SAGE_VAR_x'
            sage: y = function('y')(x)
            sage: y._assume_str()
            'y'
            sage: abs(x)._assume_str()
            'abs(_SAGE_VAR_x)'
        """
        # if this is a function with a single argument which is a symbol, i.e.
        # this is of the form f(x), we pass the string 'f > 0'
        if is_a_function(self._gobj) and self.nops() == 1 and \
                is_a_symbol(self._gobj.op(0)):
                    op = self.operator()
                    # check if op is a user defined function, for builtin
                    # functions like abs() we still need to pass 'abs(x) > 0'
                    if isinstance(op, SymbolicFunction):
                        return self.operator().name()
        return self._maxima_init_()

    def decl_assume(self, decl):
        """
        TESTS::

            sage: from sage.symbolic.assumptions import GenericDeclaration
            sage: decl = GenericDeclaration(x, 'real')
            sage: x.is_real()
            False
            sage: x.decl_assume(decl._assumption)
            sage: x.is_real()
            True
        """
        pynac_assume_gdecl(self._gobj, str_to_bytes(decl))

    def decl_forget(self, decl):
        """
        TESTS::

            sage: from sage.symbolic.assumptions import GenericDeclaration
            sage: decl = GenericDeclaration(x, 'integer')
            sage: x.is_integer()
            False
            sage: x.decl_assume(decl._assumption)
            sage: x.is_integer()
            True
            sage: x.decl_forget(decl._assumption)
            sage: x.is_integer()
            False
        """
        pynac_forget_gdecl(self._gobj, str_to_bytes(decl))

    def has_wild(self):
        """
        Return ``True`` if this expression contains a wildcard.

        EXAMPLES::

            sage: (1 + x^2).has_wild()
            False
            sage: (SR.wild(0) + x^2).has_wild()
            True
            sage: SR.wild(0).has_wild()
            True
        """
        return haswild(self._gobj)

    def is_algebraic(self):
        """
        Return True if this expression is known to be algebraic.

        EXAMPLES::

            sage: sqrt(2).is_algebraic()
            True
            sage: (5*sqrt(2)).is_algebraic()
            True
            sage: (sqrt(2) + 2^(1/3) - 1).is_algebraic()
            True
            sage: (I*golden_ratio + sqrt(2)).is_algebraic()
            True
            sage: (sqrt(2) + pi).is_algebraic()
            False
            sage: SR(QQ(2/3)).is_algebraic()
            True
            sage: SR(1.2).is_algebraic()
            False
        """
        try:
            ex = sage.rings.all.QQbar(self)
        except (TypeError, ValueError, NotImplementedError):
            return False
        return True

    def is_rational_expression(self):
        """
        Return True if this expression if a rational expression, i.e.,
        a quotient of polynomials.

        EXAMPLES::

            sage: var('x y z')
            (x, y, z)
            sage: ((x + y + z)/(1 + x^2)).is_rational_expression()
            True
            sage: ((1 + x + y)^10).is_rational_expression()
            True
            sage: ((1/x + z)^5 - 1).is_rational_expression()
            True
            sage: (1/(x + y)).is_rational_expression()
            True
            sage: (exp(x) + 1).is_rational_expression()
            False
            sage: (sin(x*y) + z^3).is_rational_expression()
            False
            sage: (exp(x) + exp(-x)).is_rational_expression()
            False
        """
        return all(part.is_polynomial(v)
                   for part in (self.numerator(), self.denominator())
                   for v in part.variables())

    def is_real(self):
        """
        Return True if this expression is known to be a real number.

        EXAMPLES::

            sage: t0 = SR.symbol("t0", domain='real')
            sage: t0.is_real()
            True
            sage: t0.is_positive()
            False
            sage: t1 = SR.symbol("t1", domain='positive')
            sage: (t0+t1).is_real()
            True
            sage: (t0+x).is_real()
            False
            sage: (t0*t1).is_real()
            True
            sage: t2 = SR.symbol("t2", domain='positive')
            sage: (t1**t2).is_real()
            True
            sage: (t0*x).is_real()
            False
            sage: (t0^t1).is_real()
            False
            sage: (t1^t2).is_real()
            True
            sage: gamma(pi).is_real()
            True
            sage: cosh(-3).is_real()
            True
            sage: cos(exp(-3) + log(2)).is_real()
            True
            sage: gamma(t1).is_real()
            True
            sage: (x^pi).is_real()
            False
            sage: (cos(exp(t0) + log(t1))^8).is_real()
            True
            sage: cos(I + 1).is_real()
            False
            sage: sin(2 - I).is_real()
            False
            sage: (2^t0).is_real()
            True

        The following is real, but we cannot deduce that.::

            sage: (x*x.conjugate()).is_real()
            False

        Assumption of real has the same effect as setting the domain::

            sage: forget()
            sage: assume(x, 'real')
            sage: x.is_real()
            True
            sage: cosh(x).is_real()
            True
            sage: forget()

        The real domain is also set with the integer domain::

            sage: SR.var('x', domain='integer').is_real()
            True

        TESTS:

        Check that :trac:`23093` is fixed::

            sage: sqrt(-2).is_real()
            False
        """
        return self._gobj.info(info_real)

    def is_positive(self):
        """
        Return True if this expression is known to be positive.

        EXAMPLES::

            sage: t0 = SR.symbol("t0", domain='positive')
            sage: t0.is_positive()
            True
            sage: t0.is_negative()
            False
            sage: t0.is_real()
            True
            sage: t1 = SR.symbol("t1", domain='positive')
            sage: (t0*t1).is_positive()
            True
            sage: (t0 + t1).is_positive()
            True
            sage: (t0*x).is_positive()
            False

        ::

            sage: forget()
            sage: assume(x>0)
            sage: x.is_positive()
            True
            sage: cosh(x).is_positive()
            True
            sage: f = function('f')(x)
            sage: assume(f>0)
            sage: f.is_positive()
            True
            sage: forget()

        TESTS:

        Check if :trac:`18630` is fixed::

            sage: (log(1/2)).is_negative()
            True
            sage: e.is_positive()
            True
            sage: (e+1).is_positive()
            True
            sage: (2*e).is_positive()
            True
            sage: (e^3).is_positive()
            True

        ::

            sage: cosh(x).is_positive()
            False
            sage: cosh(real(x)).is_positive()
            True
            sage: (cosh(real(x))^2).is_positive()
            True
            sage: ((real(x))^2).is_positive()
            False
            sage: gamma(x^2).is_positive()
            False
            sage: gamma(x^2+1).is_positive()
            False
            sage: gamma(cosh(real(x))).is_positive()
            True
            sage: (real(x)^2).is_positive()
            False
            sage: (real(x)^2+1).is_positive()
            True
            sage: (abs(x)^2+1).is_positive()
            True
            sage: gamma(real(x)^2+1).is_positive()
            True
            sage: cos(I + 1).is_positive()
            False
            sage: sin(2 - I).is_positive()
            False

        ::

            sage: (log(1/3) * log(1/2)).is_positive()
            True
            sage: log((2**500+1)/2**500).is_positive()
            True
            sage: log(2*500/(2**500-1)).is_negative()
            True
            sage: ((-pi^(1/5))^2).is_positive()
            True
            sage: (pi^2).is_positive()
            True
            sage: ((-pi)^2).is_positive()
            True
        """
        return self._gobj.info(info_positive)

    def is_negative(self):
        """
        Return True if this expression is known to be negative.

        EXAMPLES::

            sage: SR(-5).is_negative()
            True

        Check if we can correctly deduce negativity of mul objects::

            sage: t0 = SR.symbol("t0", domain='positive')
            sage: t0.is_negative()
            False
            sage: (-t0).is_negative()
            True
            sage: (-pi).is_negative()
            True

        Assumptions on symbols are handled correctly::

            sage: y = var('y')
            sage: assume(y < 0)
            sage: y.is_positive()
            False
            sage: y.is_negative()
            True
            sage: forget()
        """
        return self._gobj.info(info_negative)

    def is_integer(self):
        """
        Return True if this expression is known to be an integer.

        EXAMPLES::

            sage: SR(5).is_integer()
            True

        TESTS:

        Check that integer variables are recognized (:trac:`18921`)::

            sage: _ = var('n', domain='integer')
            sage: n.is_integer()
            True

        Assumption of integer has the same effect as setting the domain::

            sage: forget()
            sage: assume(x, 'integer')
            sage: x.is_integer()
            True
            sage: forget()
        """
        return self._gobj.info(info_integer)

    def is_symbol(self):
        """
        Return True if this symbolic expression consists of only a symbol, i.e.,
        a symbolic variable.

        EXAMPLES::

            sage: x.is_symbol()
            True
            sage: var('y')
            y
            sage: y.is_symbol()
            True
            sage: (x*y).is_symbol()
            False
            sage: pi.is_symbol()
            False

        ::

            sage: ((x*y)/y).is_symbol()
            True
            sage: (x^y).is_symbol()
            False
        """
        return is_a_symbol(self._gobj)

    def _is_registered_constant_(self):
        """
        Return True if this symbolic expression is internally represented as
        a constant.

        This function is intended to provide an interface to query the internal
        representation of the expression. In this sense, the word ``constant``
        does not reflect the mathematical properties of the expression.
        Expressions which have no variables may return ``False``.

        EXAMPLES::

            sage: pi._is_registered_constant_()
            True
            sage: x._is_registered_constant_()
            False
            sage: SR(1)._is_registered_constant_()
            False

        Note that the complex I is not a constant::

            sage: SR(I)._is_registered_constant_()
            False
            sage: SR(I).is_numeric()
            True
        """
        return is_a_constant(self._gobj)

    def is_constant(self):
        """
        Return whether this symbolic expression is a constant.

        A symbolic expression is constant if it does not contain
        any variables.

        EXAMPLES::

            sage: pi.is_constant()
            True
            sage: SR(1).is_constant()
            True
            sage: SR(2).is_constant()
            True
            sage: log(2).is_constant()
            True
            sage: SR(I).is_constant()
            True
            sage: x.is_constant()
            False

        TESTS::

            sage: P.<p> = ZZ[]
            sage: SR(42).is_constant() == P(2).is_constant()
            True
        """
        return not self.variables()

    def is_numeric(self):
        """
        A Pynac numeric is an object you can do arithmetic with
        that is not a symbolic variable, function, or constant.
        Return True if this expression only consists of a numeric object.

        EXAMPLES::

            sage: SR(1).is_numeric()
            True
            sage: x.is_numeric()
            False
            sage: pi.is_numeric()
            False
            sage: sin(x).is_numeric()
            False
        """
        return is_a_numeric(self._gobj)

    def is_terminating_series(self):
        """
        Return True if ``self`` is a series without order term.

        A series is terminating if it can be represented exactly,
        without requiring an order term. You can explicitly
        request terminating series by setting the order to
        positive infinity.

        OUTPUT:

        Boolean. Whether ``self`` was constructed by :meth:`series`
        and has no order term.

        EXAMPLES::

            sage: (x^5+x^2+1).series(x, +oo)
            1 + 1*x^2 + 1*x^5
            sage: (x^5+x^2+1).series(x,+oo).is_terminating_series()
            True
            sage: SR(5).is_terminating_series()
            False
            sage: var('x')
            x
            sage: x.is_terminating_series()
            False
            sage: exp(x).series(x,10).is_terminating_series()
            False
        """
        return False

    cpdef bint is_polynomial(self, var):
        """
        Return True if self is a polynomial in the given variable.

        EXAMPLES::

            sage: var('x,y,z')
            (x, y, z)
            sage: t = x^2 + y; t
            x^2 + y
            sage: t.is_polynomial(x)
            True
            sage: t.is_polynomial(y)
            True
            sage: t.is_polynomial(z)
            True

            sage: t = sin(x) + y; t
            y + sin(x)
            sage: t.is_polynomial(x)
            False
            sage: t.is_polynomial(y)
            True
            sage: t.is_polynomial(sin(x))
            True

        TESTS:

        Check if we can handle derivatives. :trac:`6523`::

            sage: f(x) = function('f')(x)
            sage: f(x).diff(x).is_zero()
            False

        Check if :trac:`11352` is fixed::

            sage: el = -1/2*(2*x^2 - sqrt(2*x - 1)*sqrt(2*x + 1) - 1)
            sage: el.is_polynomial(x)
            False

        Check that negative exponents are handled (:trac:`15304`)::

            sage: y = var('y')
            sage: (y/x).is_polynomial(x)
            False
        """
        cdef Expression symbol0 = self.coerce_in(var)
        sig_on()
        try:
            return self._gobj.is_polynomial(symbol0._gobj)
        finally:
            sig_off()

    cpdef bint is_relational(self):
        """
        Return True if self is a relational expression.

        EXAMPLES::

            sage: x = var('x')
            sage: eqn = (x-1)^2 == x^2 - 2*x + 3
            sage: eqn.is_relational()
            True
            sage: sin(x).is_relational()
            False
        """
        return is_a_relational(self._gobj)

    def is_exact(self):
        """
        Return True if this expression only contains exact numerical coefficients.

        EXAMPLES::

            sage: x, y = var('x, y')
            sage: (x+y-1).is_exact()
            True
            sage: (x+y-1.9).is_exact()
            False
            sage: x.is_exact()
            True
            sage: pi.is_exact()
            True
            sage: (sqrt(x-y) - 2*x + 1).is_exact()
            True
            sage: ((x-y)^0.5 - 2*x + 1).is_exact()
            False

        TESTS::

            sage: (sin(x*cos(2*x*pi)) - 10*y^3 - 1/(x+4)).is_exact()
            True
            sage: (sin(x*cos(2.0*x*pi)) - 10*y^3 - 1/(x+4)).is_exact()
            False
            sage: SR(42).is_exact()
            True
            sage: SR(42.01).is_exact()
            False
            sage: SR(I).is_exact()
            True
            sage: (x-I).is_exact()
            True
            sage: (x-CC(0,1)).is_exact()
            False
        """
        # generator over all numerical elements in the subexpression tree of expr
        def numelems_gen(expr):
            if expr.is_numeric():
                yield expr
            elif expr.operator() is not None:
                for op in expr.operands():
                    if op.is_numeric():
                        yield op
                    else:
                        for opp in numelems_gen(op):
                            yield opp
        # stop at the first inexact number in the subexpression tree of self,
        # and if there is no such element, then self is exact
        for nelem in numelems_gen(self):
            if not nelem.pyobject().base_ring().is_exact():
                return False
        return True

    cpdef bint is_infinity(self):
        """
        Return True if self is an infinite expression.

        EXAMPLES::

            sage: SR(oo).is_infinity()
            True
            sage: x.is_infinity()
            False
        """
        return is_a_infinity(self._gobj)

    cpdef bint is_positive_infinity(self):
        """
        Return True if self is a positive infinite expression.

        EXAMPLES::

            sage: SR(oo).is_positive_infinity()
            True
            sage: SR(-oo).is_positive_infinity()
            False
            sage: x.is_infinity()
            False
        """
        return is_a_infinity(self._gobj) and self._gobj.info(info_positive)

    cpdef bint is_negative_infinity(self):
        """
        Return True if self is a negative infinite expression.

        EXAMPLES::

            sage: SR(oo).is_negative_infinity()
            False
            sage: SR(-oo).is_negative_infinity()
            True
            sage: x.is_negative_infinity()
            False
        """
        return is_a_infinity(self._gobj) and self._gobj.info(info_negative)

    def is_square(self):
        """
        Return ``True`` if ``self`` is a perfect square.

        EXAMPLES::

            sage: f(n,m) = n*2 + m
            sage: f(2,1).is_square()
            False
            sage: f(3,3).is_square()
            True
            sage: f(n,m).is_square()
            Traceback (most recent call last):
            ...
            NotImplementedError: is_square() not implemented for non numeric elements of Symbolic Ring
            sage: SR(42).is_square()
            False
            sage: SR(4).is_square()
            True
        """
        try:
            obj = self.pyobject()
        except TypeError as e:
            raise NotImplementedError("is_square() not implemented for non numeric elements of Symbolic Ring")

        return obj.is_square()

    def left_hand_side(self):
        """
        If self is a relational expression, return the left hand side
        of the relation.  Otherwise, raise a ValueError.

        EXAMPLES::

            sage: x = var('x')
            sage: eqn = (x-1)^2 == x^2 - 2*x + 3
            sage: eqn.left_hand_side()
            (x - 1)^2
            sage: eqn.lhs()
            (x - 1)^2
            sage: eqn.left()
            (x - 1)^2
        """
        if not self.is_relational():
            raise ValueError("self must be a relational expression")
        return new_Expression_from_GEx(self._parent, self._gobj.lhs())

    lhs = left = left_hand_side

    def right_hand_side(self):
        """
        If self is a relational expression, return the right hand side
        of the relation.  Otherwise, raise a ValueError.

        EXAMPLES::

            sage: x = var('x')
            sage: eqn = (x-1)^2 <= x^2 - 2*x + 3
            sage: eqn.right_hand_side()
            x^2 - 2*x + 3
            sage: eqn.rhs()
            x^2 - 2*x + 3
            sage: eqn.right()
            x^2 - 2*x + 3
        """
        if not self.is_relational():
            raise ValueError("self must be a relation")
        return new_Expression_from_GEx(self._parent, self._gobj.rhs())

    rhs = right = right_hand_side

    def is_trivially_equal(self, other):
        """
        Check if this expression is trivially equal to the argument
        expression, without any simplification.

        Note that the expressions may still be subject to immediate
        evaluation.

        This method is intended to be used in library code where trying to
        obtain a mathematically correct result by applying potentially
        expensive rewrite rules is not desirable.

        EXAMPLES::

            sage: (x^2).is_trivially_equal(x^2)
            True
            sage: ((x+1)^2 - 2*x - 1).is_trivially_equal(x^2)
            False
            sage: (x*(x+1)).is_trivially_equal((x+1)*x)
            True
            sage: (x^2 + x).is_trivially_equal((x+1)*x)
            False
            sage: ((x+1)*(x+1)).is_trivially_equal((x+1)^2)
            True
            sage: (x^2 + 2*x + 1).is_trivially_equal((x+1)^2)
            False
            sage: (x^-1).is_trivially_equal(1/x)
            True
            sage: (x/x^2).is_trivially_equal(1/x)
            True
            sage: ((x^2+x) / (x+1)).is_trivially_equal(1/x)
            False

        TESTS:

        Make sure Python objects work as argument too::

            sage: x = SR(1/2)
            sage: x.is_trivially_equal(QQbar(1/2))
            True
        """
        from .ring import SR
        cdef Expression _other = <Expression>(SR(other))
        sig_on()
        try:
            return self._gobj.is_equal(_other._gobj)
        finally:
            sig_off()

    def is_trivial_zero(self):
        """
        Check if this expression is trivially equal to zero without any
        simplification.

        This method is intended to be used in library code where trying to
        obtain a mathematically correct result by applying potentially
        expensive rewrite rules is not desirable.

        EXAMPLES::

            sage: SR(0).is_trivial_zero()
            True
            sage: SR(0.0).is_trivial_zero()
            True
            sage: SR(float(0.0)).is_trivial_zero()
            True

            sage: (SR(1)/2^1000).is_trivial_zero()
            False
            sage: SR(1./2^10000).is_trivial_zero()
            False

        The :meth:`~sage.structure.element.Element.is_zero` method
        is more capable::

            sage: t = pi + (pi - 1)*pi - pi^2
            sage: t.is_trivial_zero()
            False
            sage: t.is_zero()
            True
            sage: t = pi + x*pi + (pi - 1 - x)*pi - pi^2
            sage: t.is_zero()
            True
            sage: u = sin(x)^2 + cos(x)^2 - 1
            sage: u.is_trivial_zero()
            False
            sage: u.is_zero()
            True
        """
        return self._gobj.is_zero()

    def __nonzero__(self):
        """
        Return True unless this symbolic expression can be shown by Sage
        to be zero.  Note that deciding if an expression is zero is
        undecidable in general.

        EXAMPLES::

            sage: x = var('x')
            sage: forget()
            sage: bool(SR(0))
            False
            sage: bool(SR(1))
            True
            sage: assert(abs(x))
            sage: assert(not x/x - 1)

        This is called by :meth:`is_zero`::

            sage: k = var('k')
            sage: pol = 1/(k-1) - 1/k - 1/k/(k-1)
            sage: pol.is_zero()
            True

            sage: f = sin(x)^2 + cos(x)^2 - 1
            sage: f.is_zero()
            True

        TESTS:

        First, a bunch of tests of nonzero (which is called by bool)
        for symbolic relations::

            sage: x = var('x')
            sage: assert((x-1)^2 == x^2 - 2*x + 1)
            sage: assert(((x-1)^2 == x^2 - 2*x + 1).expand())
            sage: assert(not ((x-1)^2 == x^2 - 2*x + 3).expand())
            sage: assert(2 + x < 3 + x)
            sage: assert(not 2 + x < 1 + x)
            sage: assert(2 + x > 1 + x)
            sage: assert(not 1 + x > 1 + x)
            sage: assert(1 + x >= 1 + x)
            sage: assert(not 1 + x < 1 + x)
            sage: assert(1 + x <= 1 + x)
            sage: assert(not 1 + x^2 != 1 + x*x)
            sage: assert(1 + x^2 != 2 + x*x)
            sage: assert(SR(oo) == SR(oo))
            sage: assert(not -SR(oo) == SR(oo))
            sage: assert(-SR(oo) != SR(oo))

        Next, tests to ensure assumptions are correctly used::

            sage: x, y, z = var('x, y, z')
            sage: assume(x >= y, y >= z, z >= x)
            sage: assert(x == z)
            sage: assert(not z < x)
            sage: assert(not z > y)
            sage: assert(y == z)
            sage: assert(y <= z)
            sage: forget()
            sage: assume(x >= 1, x <= 1)
            sage: assert(x == 1)
            sage: assert(not x != 1)
            sage: assert(not x > 1)
            sage: forget()
            sage: assume(x > 0)
            sage: assert(not x == 0)
            sage: assert(x != 0)

        We cannot return undecidable or throw an exception
        at the moment so ``False`` is returned for unknown
        outcomes.

        ::

            sage: assert(not x == 1)
            sage: assert(not x != 1)
            sage: forget()
            sage: assume(x>y)
            sage: assert(not x==y)
            sage: assert(x != y) # The same comment as above applies here as well
            sage: forget()

        Comparisons of infinities::

            sage: assert( (1+I)*oo == (2+2*I)*oo )
            sage: assert( SR(unsigned_infinity) == SR(unsigned_infinity) )
            sage: assert( SR(I*oo) == I*oo )
            sage: assert( SR(-oo) <= SR(oo) )
            sage: assert( SR(oo) >= SR(-oo) )
            sage: assert( SR(oo) != SR(-oo) )
            sage: assert( sqrt(2)*oo != I*oo )

        The expression may be zero with integers but is not
        when in the complex domain (:trac:`15571`)::

            sage: a,x = var('a,x')
            sage: assume(a, 'integer')
            sage: assume(x, 'integer')
            sage: expr = a^(4*x) - (a^4)^x
            sage: expr.is_zero()
            True
            sage: forget()
            sage: assume(a, 'complex')
            sage: assume(x, 'complex')
            sage: expr.is_zero()
            False
            sage: forget()

        Check that :trac:`13326` is fixed::

            sage: assert(log(2)*Infinity == Infinity)

        More checks for comparisons with infinity (see :trac:`12967`)::

            sage: assert(SR(oo) > 5)
            sage: assert(5 < SR(oo))
            sage: assert(SR(2) < Infinity)
            sage: assert(pi < Infinity)
            sage: assert(not pi>Infinity)
            sage: assert(2*pi < Infinity)
            sage: assert(SR(pi) < SR(Infinity))
            sage: assert(sqrt(2) < oo)
            sage: assert(log(2) < oo)
            sage: assert(e < oo)
            sage: assert(e+pi < oo)
            sage: assert(e^pi < oo)
            sage: assert(not SR(2) < -oo)
            sage: assert(SR(2) > -oo)
            sage: assert(exp(2) > -oo)
            sage: assert(SR(oo) > sqrt(2))
            sage: assert(sqrt(2) < SR(oo))
            sage: assert(SR(-oo) < sqrt(2))
            sage: assert(sqrt(2) > SR(-oo))

        Check that :trac:`18360` is fixed::

            sage: f(x) = matrix()
            sage: bool(f(x) - f(x) == 0)
            True

        Check that we catch exceptions from Pynac (:trac:`19904`)::

            sage: bool(SR(QQbar(I)) == I)
            Traceback (most recent call last):
            ...
            TypeError: unsupported operand parent(s)...

        Check that :trac:`24658` is fixed::

            sage: val = pi - 2286635172367940241408/1029347477390786609545*sqrt(2)
            sage: bool(val>0)
            False
        """
        if self.is_relational():
            # constants are wrappers around Sage objects, compare directly
            if is_a_constant(self._gobj.lhs()) and is_a_constant(self._gobj.rhs()):
                return self.operator()(self.lhs().pyobject(), self.rhs().pyobject())
            pynac_result = decide_relational(self._gobj)
            if pynac_result == relational_undecidable:
                raise ValueError('undecidable relation: ' + repr(self))

            # pynac is guaranteed to give the correct answer for comparing infinities
            if is_a_infinity(self._gobj.lhs()) or is_a_infinity(self._gobj.rhs()):
                return pynac_result == relational_true

            if pynac_result == relational_true:
                if self.operator() == operator.ne: # this hack is necessary to catch the case where the operator is != but is False because of assumptions made
                    m = self._maxima_()
                    s = m.parent()._eval_line('is (notequal(%s,%s))'%(repr(m.lhs()),repr(m.rhs())))
                    if s == 'false':
                        return False
                    else:
                        return True
                else:
                    return True

            # If assumptions are involved, falsification is more complicated...
            need_assumptions = False
            from sage.symbolic.assumptions import assumptions
            assumption_list = assumptions()
            if assumption_list:
                vars = self.variables()
                if vars:
                    assumption_var_list = []
                    for eqn in assumption_list:
                        try:
                            assumption_var_list.append(eqn.variables())
                        except AttributeError: # if we have a GenericDeclaration
                            assumption_var_list.append((eqn._var,))
                    assumption_vars = set(sum(assumption_var_list, ()))
                    if set(vars).intersection(assumption_vars):
                        need_assumptions = True

            # Use interval fields to try and falsify the relation
            if not need_assumptions:
                if pynac_result == relational_notimplemented and self.operator()==operator.ne:
                    return not (self.lhs()-self.rhs()).is_trivial_zero()
                res = self.test_relation()
                if res in (True, False):
                    return res
                res = self.operator()((self.lhs()-self.rhs()).simplify_full(), 0).test_relation()
                if res in (True, False):
                    return res

            # we really have to do some work here...
            # I really don't like calling Maxima to test equality.  It
            # is SUPER SUPER SLOW, and it has all the problem
            # associated with different semantics, different
            # precision, etc., that can lead to subtle bugs.  Also, a
            # lot of basic Sage objects can't be put into maxima.
            from sage.symbolic.relation import test_relation_maxima
            if self.variables():
                return test_relation_maxima(self)
            else:
                return False

        self_is_zero = self._gobj.is_zero()
        if self_is_zero:
            return False
        else:
            return not bool(self == self._parent.zero())


    def test_relation(self, int ntests=20, domain=None, proof=True):
        """
        Test this relation at several random values, attempting to find
        a contradiction. If this relation has no variables, it will also
        test this relation after casting into the domain.

        Because the interval fields never return false positives, we can be
        assured that if True or False is returned (and proof is False) then
        the answer is correct.

        INPUT:

        - ``ntests`` -- (default ``20``) the number of iterations to run
        - ``domain`` -- (optional) the domain from which to draw the random
          values defaults to ``CIF`` for equality testing and ``RIF`` for
          order testing
        - ``proof`` -- (default ``True``) if ``False`` and the domain is an
          interval field, regard overlapping (potentially equal) intervals as
          equal, and return ``True`` if all tests succeeded.

        OUTPUT:

        Boolean or ``NotImplemented``, meaning

        - ``True`` -- this relation holds in the domain and has no variables.

        - ``False`` -- a contradiction was found.

        - ``NotImplemented`` -- no contradiction found.

        EXAMPLES::

            sage: (3 < pi).test_relation()
            True
            sage: (0 >= pi).test_relation()
            False
            sage: (exp(pi) - pi).n()
            19.9990999791895
            sage: (exp(pi) - pi == 20).test_relation()
            False
            sage: (sin(x)^2 + cos(x)^2 == 1).test_relation()
            NotImplemented
            sage: (sin(x)^2 + cos(x)^2 == 1).test_relation(proof=False)
            True
            sage: (x == 1).test_relation()
            False
            sage: var('x,y')
            (x, y)
            sage: (x < y).test_relation()
            False

        TESTS::

            sage: all_relations = [op for name, op in sorted(operator.__dict__.items()) if len(name) == 2]
            sage: all_relations
            [<built-in function eq>, <built-in function ge>, <built-in function gt>, <built-in function le>, <built-in function lt>, <built-in function ne>]
            sage: [op(3, pi).test_relation() for op in all_relations]
            [False, False, False, True, True, True]
            sage: [op(pi, pi).test_relation() for op in all_relations]
            [True, True, False, True, False, False]

            sage: s = 'some_very_long_variable_name_which_will_definitely_collide_if_we_use_a_reasonable_length_bound_for_a_hash_that_respects_lexicographic_order'
            sage: t1, t2 = var(','.join([s+'1',s+'2']))
            sage: (t1 == t2).test_relation()
            False
            sage: (cot(-x) == -cot(x)).test_relation()
            NotImplemented

        Check that :trac:`18896` is fixed::

            sage: m=540579833922455191419978421211010409605356811833049025*sqrt(1/2)
            sage: m1=382247666339265723780973363167714496025733124557617743
            sage: (m==m1).test_relation(domain=QQbar)
            False
            sage: (m==m1).test_relation()
            False
        """
        cdef int k, eq_count = 0
        cdef bint is_interval
        if not self.is_relational():
            raise ValueError("self must be a relation")
        cdef operators op = relational_operator(self._gobj)
        from sage.rings.real_mpfi import is_RealIntervalField
        from sage.rings.complex_interval_field import is_ComplexIntervalField
        from sage.rings.all import RIF, CIF
        from sage.rings.qqbar import is_AlgebraicField, is_AlgebraicRealField, AA, QQbar
        if domain is None:
            is_interval = True
            if self.lhs().is_algebraic() and self.rhs().is_algebraic():
                if op == equal or op == not_equal:
                    domain = QQbar
                else:
                    domain = AA
            else:
                if op == equal or op == not_equal:
                    domain = CIF
                else:
                    domain = RIF
        else:
            is_interval = (is_RealIntervalField(domain)
                           or is_ComplexIntervalField(domain)
                           or is_AlgebraicField(domain)
                           or is_AlgebraicRealField(domain))
        zero = domain(0)
        diff = self.lhs() - self.rhs()
        vars = diff.variables()
        if op == equal:
            falsify = operator.ne
        elif op == not_equal:
            falsify = operator.eq
        elif op == less:
            falsify = operator.ge
        elif op == less_or_equal:
            falsify = operator.gt
        elif op == greater:
            falsify = operator.le
        elif op == greater_or_equal:
            falsify = operator.lt
        cdef bint equality_ok = op in [equal, less_or_equal, greater_or_equal]
        cdef int errors = 0
        val = None
        if len(vars) == 0:
            try:
                val = domain(diff)
            except (TypeError, ValueError, ArithmeticError) as ex:
                pass
            else:
                if self.operator()(val, zero):
                    return True
                elif falsify(val, zero):
                    return False
                if is_interval and not proof:
                    if val.contains_zero():
                        return equality_ok
                    else:
                        return not equality_ok
        else:
            for k in range(ntests):
                try:
                    if is_interval:
                        # Let's up the prec
                        if val and k > 4 and val.contains_zero() and domain.prec() < 1000:
                            domain = domain.to_prec(int(domain.prec() * 1.5))
                        # Uniform [-1,1] isn't the best distribution to use...
                        var_dict = dict([(v, domain.random_element() * domain.random_element(-2,6).exp()) for v in vars])
                    else:
                        var_dict = dict([(v, domain.random_element()) for v in vars])
                    val = domain(diff.subs(var_dict))
                    if falsify(val, zero):
                        return False
                    if is_interval:
                        eq_count += <bint>val.contains_zero()
                except (TypeError, ValueError, ArithmeticError, AttributeError) as ex:
                    errors += 1
                    if k == errors > 3 and is_ComplexIntervalField(domain):
                        domain = RIF.to_prec(domain.prec())
                    # we are plugging in random values above, don't be surprised
                    # if something goes wrong...
                    eq_count += equality_ok

        if not proof:
            if not equality_ok:
                return eq_count == 0
            elif op == equal and is_interval:
                return eq_count == ntests
            else:
                return True
        # Nothing failed, so it *may* be True, but this method doesn't wasn't
        # able to find anything.
        return NotImplemented

    def negation(self):
        """
        Return the negated version of self, that is the relation that is
        False iff self is True.

        EXAMPLES::

            sage: (x < 5).negation()
            x >= 5
            sage: (x == sin(3)).negation()
            x != sin(3)
            sage: (2*x >= sqrt(2)).negation()
            2*x < sqrt(2)
        """
        if not self.is_relational():
            raise ValueError("self must be a relation")
        cdef operators op = relational_operator(self._gobj)
        if op == equal:
            falsify = operator.ne
        elif op == not_equal:
            falsify = operator.eq
        elif op == less:
            falsify = operator.ge
        elif op == less_or_equal:
            falsify = operator.gt
        elif op == greater:
            falsify = operator.le
        elif op == greater_or_equal:
            falsify = operator.lt
        return falsify(self.lhs(), self.rhs())

    def contradicts(self, soln):
        """
        Return ``True`` if this relation is violated by the given variable assignment(s).

        EXAMPLES::

            sage: (x<3).contradicts(x==0)
            False
            sage: (x<3).contradicts(x==3)
            True
            sage: (x<=3).contradicts(x==3)
            False
            sage: y = var('y')
            sage: (x<y).contradicts(x==30)
            False
            sage: (x<y).contradicts({x: 30, y: 20})
            True
        """
        return bool(self.negation().subs(soln))

    def is_unit(self):
        """
        Return True if this expression is a unit of the symbolic ring.

        Note that a proof may be attempted to get the result. To avoid
        this use ``(ex-1).is_trivial_zero()``.

        EXAMPLES::

            sage: SR(1).is_unit()
            True
            sage: SR(-1).is_unit()
            True
            sage: SR(0).is_unit()
            False
        """
        if not not self:
            return True
        if self == 0:
            return False
        raise NotImplementedError

    cdef Expression coerce_in(self, z):
        """
        Quickly coerce z to be an Expression.
        """
        try:
            return <Expression?>z
        except TypeError:
            return self._parent._coerce_(z)

    cpdef _add_(left, right):
        """
        Add left and right.

        EXAMPLES::

            sage: var("x y")
            (x, y)
            sage: x + y + y + x
            2*x + 2*y

            # adding relational expressions
            sage: ( (x+y) > x ) + ( x > y )
            2*x + y > x + y

            sage: ( (x+y) > x ) + x
            2*x + y > 2*x

        TESTS::

            sage: x + ( (x+y) > x )
            2*x + y > 2*x

            sage: ( x > y) + (y < x)
            Traceback (most recent call last):
            ...
            TypeError: incompatible relations

            sage: (x < 1) + (y <= 2)
            x + y < 3

            sage: x + oo
            +Infinity
            sage: x - oo
            -Infinity
            sage: x + unsigned_infinity
            Infinity
            sage: x - unsigned_infinity
            Infinity

            sage: nsr = x.parent()
            sage: nsr(oo) + nsr(oo)
            +Infinity
            sage: nsr(-oo) + nsr(-oo)
            -Infinity
            sage: nsr(oo) - nsr(oo)
            Traceback (most recent call last):
            ...
            RuntimeError: indeterminate expression: infinity - infinity encountered.
            sage: nsr(-oo) - nsr(-oo)
            Traceback (most recent call last):
            ...
            RuntimeError: indeterminate expression: infinity - infinity encountered.

            sage: nsr(unsigned_infinity) + nsr(oo)
            Traceback (most recent call last):
            ...
            RuntimeError: indeterminate expression: unsigned_infinity +- infinity encountered.
            sage: nsr(unsigned_infinity) - nsr(oo)
            Traceback (most recent call last):
            ...
            RuntimeError: indeterminate expression: unsigned_infinity +- infinity encountered.
            sage: nsr(oo) + nsr(unsigned_infinity)
            Traceback (most recent call last):
            ...
            RuntimeError: indeterminate expression: unsigned_infinity +- infinity encountered.
            sage: nsr(oo) - nsr(unsigned_infinity)
            Traceback (most recent call last):
            ...
            RuntimeError: indeterminate expression: unsigned_infinity +- infinity encountered.
            sage: nsr(unsigned_infinity) + nsr(unsigned_infinity)
            Infinity
        """
        cdef GEx x
        cdef Expression _right = <Expression>right
        cdef operators op
        if is_a_relational(left._gobj):
            if is_a_relational(_right._gobj):
                op = compatible_relation(relational_operator(left._gobj),
                                         relational_operator(_right._gobj))
                x = relational(left._gobj.lhs() + _right._gobj.lhs(),
                               left._gobj.rhs() + _right._gobj.rhs(),
                               op)
            else:
                x = relational(left._gobj.lhs() + _right._gobj,
                               left._gobj.rhs() + _right._gobj,
                               relational_operator(left._gobj))
        elif is_a_relational(_right._gobj):
            x = relational(left._gobj + _right._gobj.lhs(),
                           left._gobj + _right._gobj.rhs(),
                           relational_operator(_right._gobj))
        else:
            x = left._gobj + _right._gobj
        return new_Expression_from_GEx(left._parent, x)

    cpdef _sub_(left, right):
        """
        EXAMPLES::

            sage: var("x y")
            (x, y)
            sage: x - y
            x - y

            # subtracting relational expressions
            sage: ( (x+y) > x ) - ( x > y )
            y > x - y

            sage: ( (x+y) > x ) - x
            y > 0

        TESTS::

            sage: x - ( (x+y) > x )
            -y > 0

            sage: ( x > y) - (y < x)
            Traceback (most recent call last):
            ...
            TypeError: incompatible relations

            sage: x - oo
            -Infinity
            sage: oo - x
            +Infinity
        """
        cdef GEx x
        cdef Expression _right = <Expression>right
        if is_a_relational(left._gobj):
            if is_a_relational(_right._gobj):
                op = compatible_relation(relational_operator(left._gobj),
                                         relational_operator(_right._gobj))
                x = relational(left._gobj.lhs() - _right._gobj.lhs(),
                               left._gobj.rhs() - _right._gobj.rhs(),
                               op)
            else:
                x = relational(left._gobj.lhs() - _right._gobj,
                               left._gobj.rhs() - _right._gobj,
                               relational_operator(left._gobj))
        elif is_a_relational(_right._gobj):
            x = relational(left._gobj - _right._gobj.lhs(),
                           left._gobj - _right._gobj.rhs(),
                           relational_operator(_right._gobj))
        else:
            x = left._gobj - _right._gobj
        return new_Expression_from_GEx(left._parent, x)

    cpdef _mul_(left, right):
        """
        Multiply left and right.

        EXAMPLES::

            sage: var("x y")
            (x, y)
            sage: x*y*y
            x*y^2

            # multiplying relational expressions
            sage: ( (x+y) > x ) * ( x > y )
            (x + y)*x > x*y

            sage: ( (x+y) > x ) * x
            (x + y)*x > x^2

            sage: ( (x+y) > x ) * -1
            -x - y > -x

        TESTS::

            sage: x * ( (x+y) > x )
            (x + y)*x > x^2

            sage: ( x > y) * (y < x)
            Traceback (most recent call last):
            ...
            TypeError: incompatible relations

            sage: var('z')
            z
            sage: 3*(x+y)/z
            3*(x + y)/z
            sage: (-x+z)*(3*x-3*z)
            -3*(x - z)^2

            # check if comparison of constant terms in Pynac add objects work
            sage: (y-1)*(y-2)
            (y - 1)*(y - 2)

        Check if Pynac can compute inverses of Python longs (:trac:`13107`)::

            sage: SR(4L)*SR(2L)^(-1)
            2

        Check for simplifications when multiplying instances of exp::

            sage: exp(x)*exp(y)
            e^(x + y)
            sage: exp(x)^2*exp(y)
            e^(2*x + y)
            sage: x^y*exp(x+y)*exp(-y)
            x^y*e^x
            sage: x^y*exp(x+y)*(x+y)*(2*x+2*y)*exp(-y)
            2*(x + y)^2*x^y*e^x
            sage: x^y*exp(x+y)*(x+y)*(2*x+2*y)*exp(-y)*exp(z)^2
            2*(x + y)^2*x^y*e^(x + 2*z)
            sage: 1/exp(x)
            e^(-x)
            sage: exp(x)/exp(y)
            e^(x - y)
            sage: A = exp(I*pi/5, hold=True)
            sage: t = A*A; t
            1/4*sqrt(5) + 1/4*I*sqrt(2*sqrt(5) + 10) - 1/4
            sage: A^5
            -1
            sage: b = -x*A; c = b*b; c
            1/4*x^2*(sqrt(5) + I*sqrt(2*sqrt(5) + 10) - 1)
            sage: exp(x)^I*exp(z)^(2.5)
            e^(I*x + 2.50000000000000*z)

        ::

            sage: x*oo
            Traceback (most recent call last):
            ...
            RuntimeError: indeterminate expression: infinity * f(x) encountered.
            sage: x*unsigned_infinity
            Traceback (most recent call last):
            ...
            RuntimeError: indeterminate expression: infinity * f(x) encountered.

            sage: SR(oo)*SR(oo)
            +Infinity
            sage: SR(-oo)*SR(oo)
            -Infinity
            sage: SR(oo)*SR(-oo)
            -Infinity
            sage: SR(unsigned_infinity)*SR(oo)
            Infinity

        Check if we are returning informative error messages in case of
        nonsensical arithmetic (:trac:`10960`:, :trac:`13739` and
        :trac:`24072`)::

            sage: GF(5)(3) * SR.var('x')
            Traceback (most recent call last):
            ...
            TypeError: unsupported operand parent(s) for *: 'Finite Field of size 5' and 'Symbolic Ring'

            sage: b = polygen(FiniteField(9), 'b')
            sage: SR('I') * b
            Traceback (most recent call last):
            ...
            TypeError: positive characteristic not allowed in symbolic computations

        Check that :trac:`18360` is fixed::

            sage: f(x) = matrix()
            sage: f(x)*1
            []

        Check that floating point numbers +/- 1.0 are treated
        differently from integers +/- 1 (:trac:`12257`)::

            sage: (1*x).operator()
            sage: (1.0*x).operator()
            <function mul_vararg...
            sage: 1.0 * pi
            1.00000000000000*pi
            sage: 1.000000*(x+2)
            1.00000000000000*x + 2.00000000000000
            sage: -1.0*x
            -1.00000000000000*x
            sage: -1.0/x
            -1.00000000000000/x
            sage: (-1.0*x)*(1.0/x)
            -1.00000000000000
            sage: sin(1.0*pi)
            sin(1.00000000000000*pi)

        Check that infinities multiply correctly (:trac:`23427`)::

            sage: SR(-oo) * SR(-oo)
            +Infinity
            sage: SR(-oo) * SR(oo)
            -Infinity
            sage: SR(-oo) * SR(unsigned_infinity)
            Infinity
        """
        cdef GEx x
        cdef Expression _right = <Expression>right
        cdef operators o
        if is_a_relational(left._gobj):
            if is_a_relational(_right._gobj):
                op = compatible_relation(relational_operator(left._gobj),
                                         relational_operator(_right._gobj))
                x = relational(left._gobj.lhs() * _right._gobj.lhs(),
                               left._gobj.rhs() * _right._gobj.rhs(),
                               op)
            else:
                o = relational_operator(left._gobj)
                x = relational(left._gobj.lhs() * _right._gobj,
                               left._gobj.rhs() * _right._gobj,
                               o)
        elif is_a_relational(_right._gobj):
            o = relational_operator(_right._gobj)
            x = relational(left._gobj * _right._gobj.lhs(),
                           left._gobj * _right._gobj.rhs(),
                           o)
        else:
            x = left._gobj * _right._gobj
        return new_Expression_from_GEx(left._parent, x)

    cpdef _div_(left, right):
        """
        Divide left and right.

        EXAMPLES::

            sage: var("x y")
            (x, y)
            sage: x/y/y
            x/y^2

            # dividing relational expressions
            sage: ( (x+y) > x ) / ( x > y )
            (x + y)/x > x/y

            sage: ( (x+y) > x ) / x
            (x + y)/x > 1

            sage: ( (x+y) > x ) / -1
            -x - y > -x

        TESTS::

            sage: x / ( (x+y) > x )
            x/(x + y) > 1

            sage: ( x > y) / (y < x)
            Traceback (most recent call last):
            ...
            TypeError: incompatible relations
            sage: x/oo
            0
            sage: oo/x
            Traceback (most recent call last):
            ...
            RuntimeError: indeterminate expression: infinity * f(x) encountered.

            sage: SR(oo)/SR(oo)
            Traceback (most recent call last):
            ...
            RuntimeError: indeterminate expression: 0 * infinity encountered.

            sage: SR(-oo)/SR(oo)
            Traceback (most recent call last):
            ...
            RuntimeError: indeterminate expression: 0 * infinity encountered.

            sage: SR(oo)/SR(-oo)
            Traceback (most recent call last):
            ...
            RuntimeError: indeterminate expression: 0 * infinity encountered.

            sage: SR(oo)/SR(unsigned_infinity)
            Traceback (most recent call last):
            ...
            RuntimeError: indeterminate expression: 0 * infinity encountered.

            sage: SR(unsigned_infinity)/SR(oo)
            Traceback (most recent call last):
            ...
            RuntimeError: indeterminate expression: 0 * infinity encountered.

            sage: SR(0)/SR(oo)
            0

            sage: SR(0)/SR(unsigned_infinity)
            0

            sage: x/0
            Traceback (most recent call last):
            ...
            ZeroDivisionError: symbolic division by zero

        Check if Pynac can compute divisions of Python longs (:trac:`13107`)::

            sage: SR(1L)/SR(2L)
            1/2
        """
        cdef GEx x
        cdef Expression _right = <Expression>right
        cdef operators o
        try:
            if is_a_relational(left._gobj):
                if is_a_relational(_right._gobj):
                    op = compatible_relation(relational_operator(left._gobj),
                                             relational_operator(_right._gobj))
                    x = relational(left._gobj.lhs() / _right._gobj.lhs(),
                                   left._gobj.rhs() / _right._gobj.rhs(),
                                   op)
                else:
                    o = relational_operator(left._gobj)
                    x = relational(left._gobj.lhs() / _right._gobj,
                                   left._gobj.rhs() / _right._gobj,
                                   o)
            elif is_a_relational(_right._gobj):
                o = relational_operator(_right._gobj)
                x = relational(left._gobj / _right._gobj.lhs(),
                               left._gobj / _right._gobj.rhs(),
                               o)
            else:
                x = left._gobj / _right._gobj
            return new_Expression_from_GEx(left._parent, x)
        except Exception as msg:
            # TODO: change this to maybe cleverly do something involving Cython C++ exception handling.
            # See http://docs.cython.org/docs/wrapping_CPlusPlus.html
            if 'division by zero' in str(msg):
                raise ZeroDivisionError("symbolic division by zero")
            else:
                raise

    def __invert__(self):
        """
        Return the inverse of this symbolic expression.

        EXAMPLES::

            sage: ~x
            1/x
            sage: ~SR(3)
            1/3
            sage: v1=var('v1'); a = (2*erf(2*v1*arcsech(1/2))/v1); ~a
            1/2*v1/erf(2*v1*arcsech(1/2))
        """
        return 1/self

    cpdef int _cmp_add(Expression left, Expression right) except -2:
        """
        Compare ``left`` and ``right`` in the print order.

        INPUT:

        - ``right`` -- A :class:`Expression` instance.

        OUTPUT:

        Boolean.

        EXAMPLES::

            sage: a = sqrt(3)
            sage: b = x^2+1
            sage: a._cmp_add(b)
            -1
            sage: b._cmp_add(a)
            1
            sage: b._cmp_add(1)
            Traceback (most recent call last):
            ...
            TypeError: Argument 'right' has incorrect type (expected
            sage.symbolic.expression.Expression, got sage.rings.integer.Integer)
        """
        return print_order_compare(left._gobj, right._gobj)

    cpdef int _cmp_mul(Expression left, Expression right) except -2:
        """
        Compare ``left`` and ``right`` in the print order for products.

        INPUT:

        - ``right`` -- A :class:`Expression` instance.

        OUTPUT:

        Boolean.

        EXAMPLES::

            sage: a = sqrt(3)
            sage: b = x^2+1
            sage: a._cmp_mul(b)
            -1
            sage: b._cmp_mul(a)
            1
            sage: b._cmp_mul(1)
            Traceback (most recent call last):
            ...
            TypeError: Argument 'right' has incorrect type (expected
            sage.symbolic.expression.Expression, got sage.rings.integer.Integer)
        """
        return print_order_compare_mul(left._gobj, right._gobj)

    cpdef _pow_(self, other):
        r"""
        Return ``self`` raised to the power ``other``.

        OUTPUT:

        A symbolic expression

        EXAMPLES::

            sage: var('x,y')
            (x, y)
            sage: x._pow_(y)
            x^y
            sage: x^(3/5)
            x^(3/5)
            sage: x^sin(x)^cos(y)
            x^(sin(x)^cos(y))

        Immediate simplifications are applied::

            sage: x = SR.symbol('x', domain='real')
            sage: (x^3)^(1/3)
            x
            sage: (x^4)^(1/4)
            abs(x)
            sage: (x^8)^(1/4)
            x^2
            sage: (x^-4)^(1/4)
            1/abs(x)
            sage: (x^-8)^(1/4)
            x^(-2)
            sage: forget()

        TESTS::

            sage: (Mod(2,7)*x^2 + Mod(2,7))^7
            Traceback (most recent call last):
            ...
            TypeError: unsupported operand parent(s) for *: 'Ring of integers modulo 7' and 'Symbolic Ring'

        The leading coefficient in the result above is 1 since::

            sage: t = Mod(2,7); gcd(t, t)^7
            1
            sage: gcd(t,t).parent()
            Ring of integers modulo 7

        ::

            sage: k = GF(7)
            sage: f = expand((k(1)*x^5 + k(1)*x^2 + k(2))^7); f # known bug
            x^35 + x^14 + 2

            sage: x^oo
            Traceback (most recent call last):
            ...
            ValueError: power::eval(): pow(f(x), infinity) is not defined.
            sage: SR(oo)^2
            +Infinity
            sage: SR(-oo)^2
            +Infinity
            sage: SR(-oo)^3
            -Infinity
            sage: SR(unsigned_infinity)^2
            Infinity

        Test powers of exp::

            sage: exp(2)^5
            e^10
            sage: exp(x)^5
            e^(5*x)
            sage: ex = exp(sqrt(x))^x; ex
            (e^sqrt(x))^x
            sage: latex(ex)
            \left(e^{\sqrt{x}}\right)^{x}

        Test simplification of powers involving the reciprocal
        logarithm of the (positive) base::

            sage: 2^(1/log(2))
            e
            sage: 2^(x/log(2))
            e^x
            sage: 2^(-x^2/2/log(2))
            1/e^(1/2*x^2)
            sage: x^(x/log(x))
            x^(x/log(x))
            sage: assume(x > 0)
            sage: x^(x/log(x))
            e^x
            sage: forget()

        Test base a Python numeric type::

            sage: int(2)^x
            2^x
            sage: float(2.3)^(x^3 - x^2 + 1/3)
            2.3^(x^3 - x^2 + 1/3)
            sage: complex(1,3)^(sqrt(2))
            (1+3j)^sqrt(2)

        Test complex numeric powers::

            sage: symI = SR(I)
            sage: symI^0.5
            0.707106781186548 + 0.707106781186547*I
            sage: (symI + 1) ^ (0.5 + symI)
            0.400667052375828 + 0.365310866736929*I
            sage: symI^symI
            I^I
            sage: symI^x
            I^x
            sage: symI^(1/2)
            sqrt(I)
            sage: symI^(2/3)
            I^(2/3)
            sage: 2^(1/2)
            sqrt(2)
            sage: (2*symI)^(1/2)
            sqrt(2*I)

        Test if we can take powers of elements of `\QQ(i)` (:trac:`8659`)::

            sage: t = QuadraticField(-1, 'I')(8)
            sage: t^(1/2)
            2*sqrt(2)
            sage: (t^2)^(1/4)
            2*4^(1/4)

        Test if we can compute inverses of Python longs (:trac:`13107`)::

            sage: SR(2L)^(-1)
            1/2

        Symbolic powers with ``None`` shouldn't crash (:trac:`17523`)::

            sage: None^pi
            Traceback (most recent call last):
            ...
            TypeError: unsupported operand type(s) for ** or pow(): 'NoneType' and 'sage.symbolic.expression.Expression'
            sage: sin(x)^None
            Traceback (most recent call last):
            ...
            TypeError: unsupported operand type(s) for ** or pow(): 'sage.symbolic.expression.Expression' and 'NoneType'

        Check that :trac:`18088` is fixed::

            sage: SR(0)^SR(0)
            1

        Check that floating point numbers +/- 1.0 are treated
        differently from integers +/- 1 (:trac:`12257`)::

            sage: (x^1).operator()
            sage: (x^1.0).operator()
            <built-in function pow>
            sage: x^1.0
            x^1.00000000000000
            sage: x^-1.0
            x^(-1.00000000000000)
            sage: 0^1.0
            0.000000000000000
            sage: exp(x)^1.0
            e^(1.00000000000000*x)

        Check that :trac:`23921` is resolved::

            sage: assume(SR.an_element() > 0)
            sage: A.<n> = AsymptoticRing('(SR_+)^n * n^SR', SR)
            sage: elem = SR(2)^n
            sage: (elem, elem.parent())
            (2^n, Asymptotic Ring <SR^n * n^SR> over Symbolic Ring)
        """
        cdef Expression nexp = <Expression>other
        cdef GEx x
        if is_a_relational(self._gobj):
            x = relational(g_pow(self._gobj.lhs(), nexp._gobj),
                           g_pow(self._gobj.rhs(), nexp._gobj),
                           relational_operator(self._gobj))
        else:
            x = g_pow(self._gobj, nexp._gobj)
        return new_Expression_from_GEx(self._parent, x)

    cpdef _pow_int(self, other):
        """
        TESTS::

            sage: var('x')
            x
            sage: cos(x)._pow_int(-3)
            cos(x)^(-3)
            sage: SR(-oo)._pow_int(2)
            +Infinity
            sage: pi._pow_int(4)
            pi^4
        """
        return self._pow_(self._parent(other))

    def derivative(self, *args):
        """
        Return the derivative of this expressions with respect to the
        variables supplied in args.

        Multiple variables and iteration counts may be supplied; see
        documentation for the global
        :meth:`~sage.calculus.functional.derivative` function for more
        details.

        .. SEEALSO::

            This is implemented in the ``_derivative`` method (see the
            source code).

        EXAMPLES::

            sage: var("x y")
            (x, y)
            sage: t = (x^2+y)^2
            sage: t.derivative(x)
            4*(x^2 + y)*x
            sage: t.derivative(x, 2)
            12*x^2 + 4*y
            sage: t.derivative(x, 2, y)
            4
            sage: t.derivative(y)
            2*x^2 + 2*y

        If the function depends on only one variable, you may omit the
        variable. Giving just a number (for the order of the derivative)
        also works::

            sage: f(x) = x^3 + sin(x)
            sage: f.derivative()
            x |--> 3*x^2 + cos(x)
            sage: f.derivative(2)
            x |--> 6*x - sin(x)

        Some expressions can't be cleanly differentiated by the
        chain rule::

            sage: _ = var('x', domain='real')
            sage: _ = var('w z')
            sage: (x^z).conjugate().diff(x)
            conjugate(x^(z - 1))*conjugate(z)
            sage: (w^z).conjugate().diff(w)
            w^(z - 1)*z*D[0](conjugate)(w^z)
            sage: atanh(x).real_part().diff(x)
            -1/(x^2 - 1)
            sage: atanh(x).imag_part().diff(x)
            0
            sage: atanh(w).real_part().diff(w)
            -D[0](real_part)(arctanh(w))/(w^2 - 1)
            sage: atanh(w).imag_part().diff(w)
            -D[0](imag_part)(arctanh(w))/(w^2 - 1)
            sage: abs(log(x)).diff(x)
            1/2*(conjugate(log(x))/x + log(x)/x)/abs(log(x))
            sage: abs(log(z)).diff(z)
            1/2*(conjugate(log(z))/z + log(z)/conjugate(z))/abs(log(z))
            sage: forget()

            sage: t = sin(x+y^2)*tan(x*y)
            sage: t.derivative(x)
            (tan(x*y)^2 + 1)*y*sin(y^2 + x) + cos(y^2 + x)*tan(x*y)
            sage: t.derivative(y)
            (tan(x*y)^2 + 1)*x*sin(y^2 + x) + 2*y*cos(y^2 + x)*tan(x*y)

        ::

            sage: h = sin(x)/cos(x)
            sage: derivative(h,x,x,x)
            8*sin(x)^2/cos(x)^2 + 6*sin(x)^4/cos(x)^4 + 2
            sage: derivative(h,x,3)
            8*sin(x)^2/cos(x)^2 + 6*sin(x)^4/cos(x)^4 + 2

        ::

            sage: var('x, y')
            (x, y)
            sage: u = (sin(x) + cos(y))*(cos(x) - sin(y))
            sage: derivative(u,x,y)
            -cos(x)*cos(y) + sin(x)*sin(y)
            sage: f = ((x^2+1)/(x^2-1))^(1/4)
            sage: g = derivative(f, x); g # this is a complex expression
            -1/2*((x^2 + 1)*x/(x^2 - 1)^2 - x/(x^2 - 1))/((x^2 + 1)/(x^2 - 1))^(3/4)
            sage: g.factor()
            -x/((x + 1)^2*(x - 1)^2*((x^2 + 1)/(x^2 - 1))^(3/4))

        ::

            sage: y = var('y')
            sage: f = y^(sin(x))
            sage: derivative(f, x)
            y^sin(x)*cos(x)*log(y)

        ::

            sage: g(x) = sqrt(5-2*x)
            sage: g_3 = derivative(g, x, 3); g_3(2)
            -3

        ::

            sage: f = x*e^(-x)
            sage: derivative(f, 100)
            x*e^(-x) - 100*e^(-x)

        ::

            sage: g = 1/(sqrt((x^2-1)*(x+5)^6))
            sage: derivative(g, x)
            -((x + 5)^6*x + 3*(x^2 - 1)*(x + 5)^5)/((x^2 - 1)*(x + 5)^6)^(3/2)

        TESTS::

            sage: t.derivative()
            Traceback (most recent call last):
            ...
            ValueError: No differentiation variable specified.
        """
        return multi_derivative(self, args)

    diff = differentiate = derivative

    def _derivative(self, symb=None, deg=1):
        """
        Return the deg-th (partial) derivative of self with respect to symb.

        EXAMPLES::

            sage: var("x y")
            (x, y)
            sage: b = (x+y)^5
            sage: b._derivative(x, 2)
            20*(x + y)^3

            sage: foo = function('foo',nargs=2)
            sage: foo(x^2,x^2)._derivative(x)
            2*x*D[0](foo)(x^2, x^2) + 2*x*D[1](foo)(x^2, x^2)

            sage: SR(1)._derivative()
            0

        If the expression is a callable symbolic expression, and no
        variables are specified, then calculate the gradient::

            sage: f(x,y)=x^2+y
            sage: f.diff() # gradient
            (x, y) |--> (2*x, 1)

        TESTS:

        Raise error if no variable is specified and there are multiple
        variables::

            sage: b._derivative()
            Traceback (most recent call last):
            ...
            ValueError: No differentiation variable specified.

        Check if :trac:`6524` is fixed::

            sage: f = function('f')
            sage: f(x)*f(x).derivative(x)*f(x).derivative(x,2)
            f(x)*diff(f(x), x)*diff(f(x), x, x)
            sage: g = f(x).diff(x)
            sage: h = f(x).diff(x)*sin(x)
            sage: h/g
            sin(x)
        """
        if symb is None:
            # we specify a default value of None for symb and check for it here
            # to return more helpful error messages when no variable is
            # given by the multi_derivative framework
            vars = self.variables()
            if len(vars) == 1:
                symb = vars[0]
            elif len(vars) == 0:
                return self._parent(0)
            elif sage.symbolic.callable.is_CallableSymbolicExpression(self):
                return self.gradient()
            else:
                raise ValueError("No differentiation variable specified.")
        if not isinstance(deg, (int, long, sage.rings.integer.Integer)) \
                or deg < 1:
            raise TypeError("argument deg should be an integer >= 1.")
        cdef Expression symbol = self.coerce_in(symb)
        if not is_a_symbol(symbol._gobj):
            raise TypeError("argument symb must be a symbol")
        cdef GEx x
        sig_on()
        try:
            x = self._gobj.diff(ex_to_symbol(symbol._gobj), deg)
        finally:
            sig_off()
        return new_Expression_from_GEx(self._parent, x)

    def gradient(self, variables=None):
        r"""
        Compute the gradient of a symbolic function.

        This function returns a vector whose components are the derivatives
        of the original function with respect to the arguments of the
        original function. Alternatively, you can specify the variables as
        a list.

        EXAMPLES::

            sage: x,y = var('x y')
            sage: f = x^2+y^2
            sage: f.gradient()
            (2*x, 2*y)
            sage: g(x,y) = x^2+y^2
            sage: g.gradient()
            (x, y) |--> (2*x, 2*y)
            sage: n = var('n')
            sage: f(x,y) = x^n+y^n
            sage: f.gradient()
            (x, y) |--> (n*x^(n - 1), n*y^(n - 1))
            sage: f.gradient([y,x])
            (x, y) |--> (n*y^(n - 1), n*x^(n - 1))

        .. SEEALSO::

            :meth:`~sage.manifolds.differentiable.scalarfield.DiffScalarField.gradient`
            of scalar fields on Euclidean spaces (and more generally
            pseudo-Riemannian manifolds), in particular for computing the
            gradient in curvilinear coordinates.

        """
        from sage.modules.free_module_element import vector
        if variables is None:
            variables = self.arguments()
        return vector([self.derivative(x) for x in variables])

    def hessian(self):
        r"""
        Compute the hessian of a function. This returns a matrix components
        are the 2nd partial derivatives of the original function.

        EXAMPLES::

            sage: x,y = var('x y')
            sage: f = x^2+y^2
            sage: f.hessian()
            [2 0]
            [0 2]
            sage: g(x,y) = x^2+y^2
            sage: g.hessian()
            [(x, y) |--> 2 (x, y) |--> 0]
            [(x, y) |--> 0 (x, y) |--> 2]
        """
        from sage.matrix.constructor import matrix
        return matrix([[g.derivative(x) for x in self.arguments()]
                       for g in self.gradient()])


    def series(self, symbol, order=None):
        r"""
        Return the power series expansion of self in terms of the
        given variable to the given order.

        INPUT:

        - ``symbol`` - a symbolic variable or symbolic equality
          such as ``x == 5``; if an equality is given, the
          expansion is around the value on the right hand side
          of the equality
        - ``order`` - an integer; if nothing given, it is set
          to the global default (``20``), which can be changed
          using :func:`set_series_precision`

        OUTPUT:

        A power series.

        To truncate the power series and obtain a normal expression, use the
        :meth:`truncate` command.

        EXAMPLES:

        We expand a polynomial in `x` about 0, about `1`, and also truncate
        it back to a polynomial::

            sage: var('x,y')
            (x, y)
            sage: f = (x^3 - sin(y)*x^2 - 5*x + 3); f
            x^3 - x^2*sin(y) - 5*x + 3
            sage: g = f.series(x, 4); g
            3 + (-5)*x + (-sin(y))*x^2 + 1*x^3 + Order(x^4)
            sage: g.truncate()
            x^3 - x^2*sin(y) - 5*x + 3
            sage: g = f.series(x==1, 4); g
            (-sin(y) - 1) + (-2*sin(y) - 2)*(x - 1) + (-sin(y) + 3)*(x - 1)^2 + 1*(x - 1)^3 + Order((x - 1)^4)
            sage: h = g.truncate(); h
            (x - 1)^3 - (x - 1)^2*(sin(y) - 3) - 2*(x - 1)*(sin(y) + 1) - sin(y) - 1
            sage: h.expand()
            x^3 - x^2*sin(y) - 5*x + 3

        We computer another series expansion of an analytic function::

            sage: f = sin(x)/x^2
            sage: f.series(x,7)
            1*x^(-1) + (-1/6)*x + 1/120*x^3 + (-1/5040)*x^5 + Order(x^7)
            sage: f.series(x)
            1*x^(-1) + (-1/6)*x + ... + Order(x^20)
            sage: f.series(x==1,3)
            (sin(1)) + (cos(1) - 2*sin(1))*(x - 1) + (-2*cos(1) + 5/2*sin(1))*(x - 1)^2 + Order((x - 1)^3)
            sage: f.series(x==1,3).truncate().expand()
            -2*x^2*cos(1) + 5/2*x^2*sin(1) + 5*x*cos(1) - 7*x*sin(1) - 3*cos(1) + 11/2*sin(1)

        Expressions formed by combining series can be expanded
        by applying series again::

            sage: (1/(1-x)).series(x, 3)+(1/(1+x)).series(x,3)
            (1 + 1*x + 1*x^2 + Order(x^3)) + (1 + (-1)*x + 1*x^2 + Order(x^3))
            sage: _.series(x,3)
            2 + 2*x^2 + Order(x^3)
            sage: (1/(1-x)).series(x, 3)*(1/(1+x)).series(x,3)
            (1 + 1*x + 1*x^2 + Order(x^3))*(1 + (-1)*x + 1*x^2 + Order(x^3))
            sage: _.series(x,3)
            1 + 1*x^2 + Order(x^3)

        Following the GiNaC tutorial, we use John Machin's amazing
        formula `\pi = 16 \tan^{-1}(1/5) - 4 \tan^{-1}(1/239)` to compute
        digits of `\pi`. We expand the arc tangent around 0 and insert
        the fractions 1/5 and 1/239.

        ::

            sage: x = var('x')
            sage: f = atan(x).series(x, 10); f
            1*x + (-1/3)*x^3 + 1/5*x^5 + (-1/7)*x^7 + 1/9*x^9 + Order(x^10)
            sage: float(16*f.subs(x==1/5) - 4*f.subs(x==1/239))
            3.1415926824043994

        TESTS:

        Check if :trac:`8943` is fixed::

            sage: ((1+arctan(x))**(1/x)).series(x==0, 3)
            (e) + (-1/2*e)*x + (1/8*e)*x^2 + Order(x^3)

        Order may be negative::

            sage: f = sin(x)^(-2); f.series(x, -1)
            1*x^(-2) + Order(1/x)

        Check if changing global series precision does it right::

            sage: set_series_precision(3)
            sage: (1/(1-2*x)).series(x)
            1 + 2*x + 4*x^2 + Order(x^3)
            sage: set_series_precision(20)
        """
        cdef Expression symbol0 = self.coerce_in(symbol)
        cdef GEx x
        cdef SymbolicSeries nex
        cdef int cprec
        cdef int options
        if order is infinity:
            options = 4
            order = None
        else:
            options = 2

        if order is None:
            from sage.misc.defaults import series_precision
            cprec = series_precision()
        else:
            cprec = order
        sig_on()
        try:
            x = self._gobj.expand(0).series(symbol0._gobj, cprec, options)
            nex = SymbolicSeries.__new__(SymbolicSeries)
            nex._parent = self._parent
            nex._gobj = GEx(x)
        finally:
            sig_off()
        return nex

    def residue(self, symbol):
        """
        Calculate the residue of ``self`` with respect to ``symbol``.

        INPUT:

        - ``symbol`` - a symbolic variable or symbolic equality such
          as ``x == 5``. If an equality is given, the expansion is
          around the value on the right hand side of the equality,
          otherwise at ``0``.

        OUTPUT:

        The residue of ``self``.

        Say, ``symbol`` is ``x == a``, then this function calculates
        the residue of ``self`` at `x=a`, i.e., the coefficient of
        `1/(x-a)` of the series expansion of ``self`` around `a`.

        EXAMPLES::

            sage: (1/x).residue(x == 0)
            1
            sage: (1/x).residue(x == oo)
            -1
            sage: (1/x^2).residue(x == 0)
            0
            sage: (1/sin(x)).residue(x == 0)
            1
            sage: var('q, n, z')
            (q, n, z)
            sage: (-z^(-n-1)/(1-z/q)^2).residue(z == q).simplify_full()
            (n + 1)/q^n
            sage: var('s')
            s
            sage: zeta(s).residue(s == 1)
            1

        We can also compute the residue at more general places,
        given that the pole is recognized::

            sage: k = var('k', domain='integer')
            sage: (gamma(1+x)/(1 - exp(-x))).residue(x==2*I*pi*k)
            gamma(2*I*pi*k + 1)
            sage: csc(x).residue(x==2*pi*k)
            1

        TESTS::

            sage: (exp(x)/sin(x)^4).residue(x == 0)
            5/6

        Check that :trac:`18372` is resolved::

            sage: (1/(x^2 - x - 1)).residue(x == 1/2*sqrt(5) + 1/2)
            1/5*sqrt(5)

        Check that :trac:`20084` is fixed::

            sage: (1/(1 - 2^-x)).residue(x == 2*pi*I/log(2))
            1/log(2)
        """
        if symbol.is_relational():
            x = symbol.lhs()
            a = symbol.rhs()
        else:
            x = symbol
            a = 0
        if a == infinity:
            return (-self.subs({x: 1/x}) / x**2).residue(x == 0)
        return self.subs({x: x + a}).series(x == 0, 0).coefficient(x, -1)

    def taylor(self, *args):
        r"""
        Expand this symbolic expression in a truncated Taylor or
        Laurent series in the variable `v` around the point `a`,
        containing terms through `(x - a)^n`. Functions in more
        variables is also supported.

        INPUT:

        -  ``*args`` - the following notation is supported

           - ``x, a, n`` - variable, point, degree

           - ``(x, a), (y, b), n`` - variables with points, degree of polynomial

        EXAMPLES::

            sage: var('a, x, z')
            (a, x, z)
            sage: taylor(a*log(z), z, 2, 3)
            1/24*a*(z - 2)^3 - 1/8*a*(z - 2)^2 + 1/2*a*(z - 2) + a*log(2)

        ::

            sage: taylor(sqrt (sin(x) + a*x + 1), x, 0, 3)
            1/48*(3*a^3 + 9*a^2 + 9*a - 1)*x^3 - 1/8*(a^2 + 2*a + 1)*x^2 + 1/2*(a + 1)*x + 1

        ::

            sage: taylor (sqrt (x + 1), x, 0, 5)
            7/256*x^5 - 5/128*x^4 + 1/16*x^3 - 1/8*x^2 + 1/2*x + 1

        ::

            sage: taylor (1/log (x + 1), x, 0, 3)
            -19/720*x^3 + 1/24*x^2 - 1/12*x + 1/x + 1/2

        ::

            sage: taylor (cos(x) - sec(x), x, 0, 5)
            -1/6*x^4 - x^2

        ::

            sage: taylor ((cos(x) - sec(x))^3, x, 0, 9)
            -1/2*x^8 - x^6

        ::

            sage: taylor (1/(cos(x) - sec(x))^3, x, 0, 5)
            -15377/7983360*x^4 - 6767/604800*x^2 + 11/120/x^2 + 1/2/x^4 - 1/x^6 - 347/15120

        TESTS:

        Check that ticket :trac:`7472` is fixed (Taylor polynomial in
        more variables)::

            sage: x,y=var('x y'); taylor(x*y^3,(x,1),(y,1),4)
            (x - 1)*(y - 1)^3 + 3*(x - 1)*(y - 1)^2 + (y - 1)^3 + 3*(x - 1)*(y - 1) + 3*(y - 1)^2 + x + 3*y - 3
            sage: expand(_)
            x*y^3

        """
        from sage.rings.integer import Integer
        from sage.symbolic.ring import SR
        A = args
        try:
            if isinstance(A[0],tuple):
                B=[]
                B.append([SR(A[i][0]) for i in range(len(A)-1)])
                B.append([A[i][1] for i in range(len(A)-1)])
            else:
                B=[A[0],SR(A[1])]
            B.append(Integer(A[len(A)-1]))
        except Exception:
            raise NotImplementedError("Wrong arguments passed to taylor. See taylor? for more details.")
        l = self._maxima_().taylor(B)
        return self.parent()(l)



    def truncate(self):
        """
        Given a power series or expression, return the corresponding
        expression without the big oh.

        INPUT:

        - ``self`` -- a series as output by the :meth:`series` command.

        OUTPUT:

        A symbolic expression.

        EXAMPLES::

            sage: f = sin(x)/x^2
            sage: f.truncate()
            sin(x)/x^2
            sage: f.series(x,7)
            1*x^(-1) + (-1/6)*x + 1/120*x^3 + (-1/5040)*x^5 + Order(x^7)
            sage: f.series(x,7).truncate()
            -1/5040*x^5 + 1/120*x^3 - 1/6*x + 1/x
            sage: f.series(x==1,3).truncate().expand()
            -2*x^2*cos(1) + 5/2*x^2*sin(1) + 5*x*cos(1) - 7*x*sin(1) - 3*cos(1) + 11/2*sin(1)
        """
        return self

    def expand(Expression self, side=None):
        """
        Expand this symbolic expression. Products of sums and exponentiated
        sums are multiplied out, numerators of rational expressions which
        are sums are split into their respective terms, and multiplications
        are distributed over addition at all levels.

        EXAMPLES:

        We expand the expression `(x-y)^5` using both
        method and functional notation.

        ::

            sage: x,y = var('x,y')
            sage: a = (x-y)^5
            sage: a.expand()
            x^5 - 5*x^4*y + 10*x^3*y^2 - 10*x^2*y^3 + 5*x*y^4 - y^5
            sage: expand(a)
            x^5 - 5*x^4*y + 10*x^3*y^2 - 10*x^2*y^3 + 5*x*y^4 - y^5

        We expand some other expressions::

            sage: expand((x-1)^3/(y-1))
            x^3/(y - 1) - 3*x^2/(y - 1) + 3*x/(y - 1) - 1/(y - 1)
            sage: expand((x+sin((x+y)^2))^2)
            x^2 + 2*x*sin(x^2 + 2*x*y + y^2) + sin(x^2 + 2*x*y + y^2)^2

        Observe that :meth:`expand` also expands function arguments::

            sage: f(x) = function('f')(x)
            sage: fx = f(x*(x+1)); fx
            f((x + 1)*x)
            sage: fx.expand()
            f(x^2 + x)

        We can expand individual sides of a relation::

            sage: a = (16*x-13)^2 == (3*x+5)^2/2
            sage: a.expand()
            256*x^2 - 416*x + 169 == 9/2*x^2 + 15*x + 25/2
            sage: a.expand('left')
            256*x^2 - 416*x + 169 == 1/2*(3*x + 5)^2
            sage: a.expand('right')
            (16*x - 13)^2 == 9/2*x^2 + 15*x + 25/2

        TESTS::

            sage: var('x,y')
            (x, y)
            sage: ((x + (2/3)*y)^3).expand()
            x^3 + 2*x^2*y + 4/3*x*y^2 + 8/27*y^3
            sage: expand( (x*sin(x) - cos(y)/x)^2 )
            x^2*sin(x)^2 - 2*cos(y)*sin(x) + cos(y)^2/x^2
            sage: f = (x-y)*(x+y); f
            (x + y)*(x - y)
            sage: f.expand()
            x^2 - y^2

            sage: a,b,c = var('a,b,c')
            sage: x,y = var('x,y', domain='real')
            sage: p,q = var('p,q', domain='positive')
            sage: (c/2*(5*(3*a*b*x*y*p*q)^2)^(7/2*c)).expand()
            1/2*45^(7/2*c)*(a^2*b^2*x^2*y^2)^(7/2*c)*c*p^(7*c)*q^(7*c)
            sage: ((-(-a*x*p)^3*(b*y*p)^3)^(c/2)).expand()
            (a^3*b^3*x^3*y^3)^(1/2*c)*p^(3*c)
            sage: x,y,p,q = var('x,y,p,q', domain='complex')

        Check that :trac:`18568` is fixed::

            sage: ((x+sqrt(2)*x)^2).expand()
            2*sqrt(2)*x^2 + 3*x^2

        Check that :trac:`21360` is fixed::

            sage: ((x^(x/2) + 1)^2).expand()
            2*x^(1/2*x) + x^x + 1
            sage: ((x^(1/2*x))^2).expand()
            x^x
            sage: ((x^(2*x))^2).expand()
            x^(4*x)

        Check that exactness is preserved::

            sage: ((x+1.001)^2).expand()
            x^2 + 2.00200000000000*x + 1.00200100000000
            sage: ((x+1.001)^3).expand()
            x^3 + 3.00300000000000*x^2 + 3.00600300000000*x + 1.00300300100000

        Check that :trac:`21302` is fixed::

            sage: ((x+1)^-2).expand()
            1/(x^2 + 2*x + 1)
            sage: (((x-1)/(x+1))^2).expand()
            x^2/(x^2 + 2*x + 1) - 2*x/(x^2 + 2*x + 1) + 1/(x^2 + 2*x + 1)
        """
        if side is not None:
            if not is_a_relational(self._gobj):
                raise ValueError("expansion on sides only makes sense for relations")
            if side == 'left':
                return self.operator()(self.lhs().expand(), self.rhs())
            elif side == 'right':
                return self.operator()(self.lhs(), self.rhs().expand())
            else:
                raise ValueError("side must be 'left', 'right', or None")

        cdef GEx x
        sig_on()
        try:
            x = self._gobj.expand(0)
        finally:
            sig_off()
        return new_Expression_from_GEx(self._parent, x)

    expand_rational = rational_expand = expand

    def expand_trig(self, full=False, half_angles=False, plus=True, times=True):
        """
        Expand trigonometric and hyperbolic functions of sums of angles
        and of multiple angles occurring in self. For best results, self
        should already be expanded.

        INPUT:

        -  ``full`` - (default: False) To enhance user control
           of simplification, this function expands only one level at a time
           by default, expanding sums of angles or multiple angles. To obtain
           full expansion into sines and cosines immediately, set the optional
           parameter full to True.

        -  ``half_angles`` - (default: False) If True, causes
           half-angles to be simplified away.

        -  ``plus`` - (default: True) Controls the sum rule;
           expansion of sums (e.g. 'sin(x + y)') will take place only if plus
           is True.

        -  ``times`` - (default: True) Controls the product
           rule, expansion of products (e.g. sin(2\*x)) will take place only
           if times is True.


        OUTPUT:

        A symbolic expression.

        EXAMPLES::

            sage: sin(5*x).expand_trig()
            5*cos(x)^4*sin(x) - 10*cos(x)^2*sin(x)^3 + sin(x)^5
            sage: cos(2*x + var('y')).expand_trig()
            cos(2*x)*cos(y) - sin(2*x)*sin(y)

        We illustrate various options to this function::

            sage: f = sin(sin(3*cos(2*x))*x)
            sage: f.expand_trig()
            sin((3*cos(cos(2*x))^2*sin(cos(2*x)) - sin(cos(2*x))^3)*x)
            sage: f.expand_trig(full=True)
            sin((3*(cos(cos(x)^2)*cos(sin(x)^2) + sin(cos(x)^2)*sin(sin(x)^2))^2*(cos(sin(x)^2)*sin(cos(x)^2) - cos(cos(x)^2)*sin(sin(x)^2)) - (cos(sin(x)^2)*sin(cos(x)^2) - cos(cos(x)^2)*sin(sin(x)^2))^3)*x)
            sage: sin(2*x).expand_trig(times=False)
            sin(2*x)
            sage: sin(2*x).expand_trig(times=True)
            2*cos(x)*sin(x)
            sage: sin(2 + x).expand_trig(plus=False)
            sin(x + 2)
            sage: sin(2 + x).expand_trig(plus=True)
            cos(x)*sin(2) + cos(2)*sin(x)
            sage: sin(x/2).expand_trig(half_angles=False)
            sin(1/2*x)
            sage: sin(x/2).expand_trig(half_angles=True)
            (-1)^floor(1/2*x/pi)*sqrt(-1/2*cos(x) + 1/2)

        If the expression contains terms which are factored, we expand first::

            sage: (x, k1, k2) = var('x, k1, k2')
            sage: cos((k1-k2)*x).expand().expand_trig()
            cos(k1*x)*cos(k2*x) + sin(k1*x)*sin(k2*x)

        ALIASES:

        :meth:`trig_expand` and :meth:`expand_trig` are the same
        """
        from sage.calculus.calculus import maxima_options
        M = self._maxima_()
        P = M.parent()
        opt = maxima_options(trigexpand=full, halfangles=half_angles,
                             trigexpandplus=plus, trigexpandtimes=times)
        cmd = 'trigexpand(%s), %s'%(M.name(), opt)
        ans = P(cmd)
        return self.parent()(ans)

    trig_expand = expand_trig

    def reduce_trig(self, var=None):
        r"""
        Combine products and powers of trigonometric and hyperbolic
        sin's and cos's of x into those of multiples of x. It also
        tries to eliminate these functions when they occur in
        denominators.

        INPUT:

        - ``self`` - a symbolic expression

        - ``var`` - (default: None) the variable which is used for
          these transformations. If not specified, all variables are
          used.

        OUTPUT:

        A symbolic expression.

        EXAMPLES::

            sage: y=var('y')
            sage: f=sin(x)*cos(x)^3+sin(y)^2
            sage: f.reduce_trig()
            -1/2*cos(2*y) + 1/8*sin(4*x) + 1/4*sin(2*x) + 1/2

        To reduce only the expressions involving x we use optional parameter::

            sage: f.reduce_trig(x)
            sin(y)^2 + 1/8*sin(4*x) + 1/4*sin(2*x)

        ALIASES: :meth:`trig_reduce` and :meth:`reduce_trig` are the same
        """
        M = self._maxima_()
        P = M.parent()
        if var is None:
            cmd = 'trigreduce(%s)'%(M.name())
        else:
            cmd = 'trigreduce(%s,%s)'%(M.name(),'_SAGE_VAR_'+str(var))
        ans = P(cmd)
        return self.parent()(ans)

    trig_reduce = reduce_trig

    ############################################################################
    # Pattern Matching
    ############################################################################
    def match(self, pattern):
        """
        Check if self matches the given pattern.

        INPUT:

        -  ``pattern`` -- a symbolic expression, possibly containing wildcards
           to match for

        OUTPUT:

        One of

        ``None`` if there is no match, or a dictionary mapping the
        wildcards to the matching values if a match was found. Note
        that the dictionary is empty if there were no wildcards in the
        given pattern.

        See also http://www.ginac.de/tutorial/Pattern-matching-and-advanced-substitutions.html

        EXAMPLES::

            sage: var('x,y,z,a,b,c,d,f,g')
            (x, y, z, a, b, c, d, f, g)
            sage: w0 = SR.wild(0); w1 = SR.wild(1); w2 = SR.wild(2)
            sage: ((x+y)^a).match((x+y)^a)  # no wildcards, so empty dict
            {}
            sage: print(((x+y)^a).match((x+y)^b))
            None
            sage: t = ((x+y)^a).match(w0^w1)
            sage: t[w0], t[w1]
            (x + y, a)
            sage: print(((x+y)^a).match(w0^w0))
            None
            sage: ((x+y)^(x+y)).match(w0^w0)
            {$0: x + y}
            sage: t = ((a+b)*(a+c)).match((a+w0)*(a+w1))
            sage: set([t[w0], t[w1]]) == set([b, c])
            True
            sage: ((a+b)*(a+c)).match((w0+b)*(w0+c))
            {$0: a}
            sage: t = ((a+b)*(a+c)).match((w0+w1)*(w0+w2))
            sage: t[w0]
            a
            sage: set([t[w1], t[w2]]) == set([b, c])
            True
            sage: t = ((a+b)*(a+c)).match((w0+w1)*(w1+w2))
            sage: t[w1]
            a
            sage: set([t[w0], t[w2]]) == set([b, c])
            True
            sage: t = (a*(x+y)+a*z+b).match(a*w0+w1)
            sage: s = set([t[w0], t[w1]])
            sage: s == set([x+y, a*z+b]) or s == set([z, a*(x+y)+b])
            True
            sage: print((a+b+c+d+f+g).match(c))
            None
            sage: (a+b+c+d+f+g).has(c)
            True
            sage: (a+b+c+d+f+g).match(c+w0)
            {$0: a + b + d + f + g}
            sage: (a+b+c+d+f+g).match(c+g+w0)
            {$0: a + b + d + f}
            sage: (a+b).match(a+b+w0) # known bug
            {$0: 0}
            sage: print((a*b^2).match(a^w0*b^w1))
            None
            sage: (a*b^2).match(a*b^w1)
            {$1: 2}
            sage: (x*x.arctan2(x^2)).match(w0*w0.arctan2(w0^2))
            {$0: x}

        Beware that behind-the-scenes simplification can lead to
        surprising results in matching::

            sage: print((x+x).match(w0+w1))
            None
            sage: t = x+x; t
            2*x
            sage: t.operator()
            <function mul_vararg ...>

        Since asking to match w0+w1 looks for an addition operator,
        there is no match.
        """
        cdef Expression p = self.coerce_in(pattern)
        cdef GExList mlst
        cdef bint res
        sig_on()
        try:
            res = self._gobj.match(p._gobj, mlst)
        finally:
            sig_off()
        if not res:
            return None

        cdef dict rdict = {}
        cdef GExListIter itr = mlst.begin()
        cdef GExListIter lstend = mlst.end()
        while itr != lstend:
            key = new_Expression_from_GEx(self._parent, itr.obj().lhs())
            val = new_Expression_from_GEx(self._parent, itr.obj().rhs())
            rdict[key] = val
            itr.inc()
        return rdict


    def find(self, pattern):
        """
        Find all occurrences of the given pattern in this expression.

        Note that once a subexpression matches the pattern, the search does
        not extend to subexpressions of it.

        EXAMPLES::

            sage: var('x,y,z,a,b')
            (x, y, z, a, b)
            sage: w0 = SR.wild(0); w1 = SR.wild(1)

            sage: (sin(x)*sin(y)).find(sin(w0))
            [sin(y), sin(x)]

            sage: ((sin(x)+sin(y))*(a+b)).expand().find(sin(w0))
            [sin(y), sin(x)]

            sage: (1+x+x^2+x^3).find(x)
            [x]
            sage: (1+x+x^2+x^3).find(x^w0)
            [x^2, x^3]

            sage: (1+x+x^2+x^3).find(y)
            []

            # subexpressions of a match are not listed
            sage: ((x^y)^z).find(w0^w1)
            [(x^y)^z]
        """
        from sage.symbolic.comparison import print_sorted
        cdef Expression p = self.coerce_in(pattern)
        cdef GExList found
        sig_on()
        try:
            self._gobj.find(p._gobj, found)
        finally:
            sig_off()
        res = []
        cdef GExListIter itr = found.begin()
        while itr != found.end():
            res.append(new_Expression_from_GEx(self._parent, itr.obj()))
            itr.inc()
        res = print_sorted(res)
        return res

    def has(self, pattern):
        """
        EXAMPLES::

            sage: var('x,y,a'); w0 = SR.wild(); w1 = SR.wild()
            (x, y, a)
            sage: (x*sin(x + y + 2*a)).has(y)
            True

        Here "x+y" is not a subexpression of "x+y+2*a" (which has the
        subexpressions "x", "y" and "2*a")::

            sage: (x*sin(x + y + 2*a)).has(x+y)
            False
            sage: (x*sin(x + y + 2*a)).has(x + y + w0)
            True

        The following fails because "2*(x+y)" automatically gets converted to
        "2*x+2*y" of which "x+y" is not a subexpression::

            sage: (x*sin(2*(x+y) + 2*a)).has(x+y)
            False

        Although x^1==x and x^0==1, neither "x" nor "1" are actually of the
        form "x^something"::

            sage: (x+1).has(x^w0)
            False

        Here is another possible pitfall, where the first expression
        matches because the term "-x" has the form "(-1)*x" in GiNaC. To check
        whether a polynomial contains a linear term you should use the
        coeff() function instead.

        ::

            sage: (4*x^2 - x + 3).has(w0*x)
            True
            sage: (4*x^2 + x + 3).has(w0*x)
            False
            sage: (4*x^2 + x + 3).has(x)
            True
            sage: (4*x^2 - x + 3).coefficient(x,1)
            -1
            sage: (4*x^2 + x + 3).coefficient(x,1)
            1
        """
        cdef Expression p = self.coerce_in(pattern)
        return self._gobj.has(p._gobj)

    def substitute(self, *args, **kwds):
        """
        Substitute the given subexpressions in this expression.

        EXAMPLES::

            sage: var('x,y,z,a,b,c,d,f,g')
            (x, y, z, a, b, c, d, f, g)
            sage: w0 = SR.wild(0); w1 = SR.wild(1)
            sage: t = a^2 + b^2 + (x+y)^3

        Substitute with keyword arguments (works only with symbols)::

            sage: t.subs(a=c)
            (x + y)^3 + b^2 + c^2
            sage: t.subs(b=19, x=z)
            (y + z)^3 + a^2 + 361

        Substitute with a dictionary argument::

            sage: t.subs({a^2: c})
            (x + y)^3 + b^2 + c

            sage: t.subs({w0^2: w0^3})
            a^3 + b^3 + (x + y)^3

        Substitute with one or more relational expressions::

            sage: t.subs(w0^2 == w0^3)
            a^3 + b^3 + (x + y)^3

            sage: t.subs(w0 == w0^2)
            a^8 + b^8 + (x^2 + y^2)^6

            sage: t.subs(a == b, b == c)
            (x + y)^3 + b^2 + c^2

        Any number of arguments is accepted::

            sage: t.subs(a=b, b=c)
            (x + y)^3 + b^2 + c^2

            sage: t.subs({a:b}, b=c)
            (x + y)^3 + b^2 + c^2

            sage: t.subs([x == 3, y == 2], a == 2, {b:3})
            138

        It can even accept lists of lists::

            sage: eqn1 = (a*x + b*y == 0)
            sage: eqn2 = (1 + y == 0)
            sage: soln = solve([eqn1, eqn2], [x, y])
            sage: soln
            [[x == b/a, y == -1]]
            sage: f = x + y
            sage: f.subs(soln)
            b/a - 1

        Duplicate assignments will throw an error::

            sage: t.subs({a:b}, a=c)
            Traceback (most recent call last):
            ...
            ValueError: duplicate substitution for a, got values b and c

            sage: t.subs([x == 1], a = 1, b = 2, x = 2)
            Traceback (most recent call last):
            ...
            ValueError: duplicate substitution for x, got values 1 and 2

        All substitutions are performed at the same time::

             sage: t.subs({a:b, b:c})
             (x + y)^3 + b^2 + c^2

        Substitutions are done term by term, in other words Sage is not
        able to identify partial sums in a substitution (see :trac:`18396`)::

            sage: f = x + x^2 + x^4
            sage: f.subs(x = y)
            y^4 + y^2 + y
            sage: f.subs(x^2 == y)             # one term is fine
            x^4 + x + y
            sage: f.subs(x + x^2 == y)         # partial sum does not work
            x^4 + x^2 + x
            sage: f.subs(x + x^2 + x^4 == y)   # whole sum is fine
            y

        Note that it is the very same behavior as in Maxima::

            sage: E = 'x^4 + x^2 + x'
            sage: subs = [('x','y'), ('x^2','y'), ('x^2+x','y'), ('x^4+x^2+x','y')]

            sage: cmd = '{}, {}={}'
            sage: for s1,s2 in subs:
            ....:     maxima.eval(cmd.format(E, s1, s2))
            'y^4+y^2+y'
            'y+x^4+x'
            'x^4+x^2+x'
            'y'

        Or as in Maple::

            sage: cmd = 'subs({}={}, {})'              # optional - maple
            sage: for s1,s2 in subs:                   # optional - maple
            ....:     maple.eval(cmd.format(s1,s2, E)) # optional - maple
            'y^4+y^2+y'
            'x^4+x+y'
            'x^4+x^2+x'
            'y'

        But Mathematica does something different on the third example::

            sage: cmd = '{} /. {} -> {}'                    # optional - mathematica
            sage: for s1,s2 in subs:                        # optional - mathematica
            ....:     mathematica.eval(cmd.format(E,s1,s2)) # optional - mathematica
                 2    4
            y + y  + y
                 4
            x + x  + y
             4
            x  + y
            y

        The same, with formatting more suitable for cut and paste::

            sage: for s1,s2 in subs:                        # optional - mathematica
            ....:     mathematica(cmd.format(E,s1,s2))      # optional - mathematica
            y + y^2 + y^4
            x + x^4 + y
            x^4 + y
            y

        TESTS:

        No arguments return the same expression::

            sage: t = a^2 + b^2 + (x+y)^3
            sage: t.subs()
            (x + y)^3 + a^2 + b^2

        Similarly for a empty dictionary, empty tuples and empty lists::

            sage: t.subs({}, (), [], ())
            (x + y)^3 + a^2 + b^2

        Invalid argument returns error::

            sage: t.subs(5)
            Traceback (most recent call last):
            ...
            TypeError: not able to determine a substitution from 5

        Substitutions with infinity::

            sage: (x/y).subs(y=oo)
            0
            sage: (x/y).subs(x=oo)
            Traceback (most recent call last):
            ...
            RuntimeError: indeterminate expression: infinity * f(x) encountered.
            sage: (x*y).subs(x=oo)
            Traceback (most recent call last):
            ...
            RuntimeError: indeterminate expression: infinity * f(x) encountered.
            sage: (x^y).subs(x=oo)
            Traceback (most recent call last):
            ...
            ValueError: power::eval(): pow(Infinity, f(x)) is not defined.
            sage: (x^y).subs(y=oo)
            Traceback (most recent call last):
            ...
            ValueError: power::eval(): pow(f(x), infinity) is not defined.
            sage: (x+y).subs(x=oo)
            +Infinity
            sage: (x-y).subs(y=oo)
            -Infinity
            sage: gamma(x).subs(x=-1)
            Infinity
            sage: 1/gamma(x).subs(x=-1)
            0

        Verify that this operation does not modify the passed
        dictionary (:trac:`6622`)::

            sage: var('v t')
            (v, t)
            sage: f = v*t
            sage: D = {v: 2}
            sage: f(D, t=3)
            6
            sage: D
            {v: 2}

        Check if :trac:`9891` is fixed::

            sage: exp(x).subs(x=log(x))
            x

        Check if :trac:`13587` is fixed::

            sage: t = tan(x)^2 - tan(x)
            sage: t.subs(x=pi/2)
            Infinity
            sage: u = gamma(x) - gamma(x-1)
            sage: u.subs(x=-1)
            Infinity

        More checks for ``subs``::

            sage: var('x,y,z'); f = x^3 + y^2 + z
            (x, y, z)
            sage: f.subs(x^3 == y^2, z == 1)
            2*y^2 + 1
            sage: f.subs({x^3:y^2, z:1})
            2*y^2 + 1
            sage: f = x^2 + x^4
            sage: f.subs(x^2 == x)
            x^4 + x
            sage: f = cos(x^2) + sin(x^2)
            sage: f.subs(x^2 == x)
            cos(x) + sin(x)
            sage: f(x,y,t) = cos(x) + sin(y) + x^2 + y^2 + t
            sage: f.subs(y^2 == t)
            (x, y, t) |--> x^2 + 2*t + cos(x) + sin(y)
            sage: f.subs(x^2 + y^2 == t)
            (x, y, t) |--> x^2 + y^2 + t + cos(x) + sin(y)

        Check that inverses in sums are recognized::

            sage: (1 + 1/x).subs({x: 1/x})
            x + 1
            sage: (x + 1/x^2).subs({x: 1/x})
            x^2 + 1/x
            sage: (sqrt(x) + 1/sqrt(x)).subs({x: 1/x})
            sqrt(x) + 1/sqrt(x)
        """
        cdef dict sdict = {}
        cdef GEx res

        if args and args[0] is None:
            # this is needed because sometimes this function get called as
            # expr.substitute(None, **kwds). This is because its signature used
            # to be (in_dict=None, **kwds) instead of (*args, **kwds)
            # (see ticket #12834)
            args = args[1:]

        for a in args:
            _dict_update_check_duplicate(sdict, _subs_make_dict(a))

        if kwds:
            # Ensure that the keys are symbolic variables.
            varkwds = {self._parent.var(k): v for k,v in kwds.iteritems()}
            # Check for duplicate
            _dict_update_check_duplicate(sdict, varkwds)

        cdef GExMap smap
        for k, v in sdict.iteritems():
            smap.insert(make_pair((<Expression>self.coerce_in(k))._gobj,
                                  (<Expression>self.coerce_in(v))._gobj))
        res = self._gobj.subs_map(smap, 0)
        return new_Expression_from_GEx(self._parent, res)

    subs = substitute

    cpdef Expression _subs_expr(self, expr):
        """
        EXAMPLES::

            sage: var('x,y,z,a,b,c,d,f')
            (x, y, z, a, b, c, d, f)
            sage: w0 = SR.wild(0); w1 = SR.wild(1)
            sage: (a^2 + b^2 + (x+y)^2)._subs_expr(w0^2 == w0^3)
            a^3 + b^3 + (x + y)^3
            sage: (a^4 + b^4 + (x+y)^4)._subs_expr(w0^2 == w0^3)
            a^4 + b^4 + (x + y)^4
            sage: (a^2 + b^4 + (x+y)^4)._subs_expr(w0^2 == w0^3)
            b^4 + (x + y)^4 + a^3
            sage: ((a+b+c)^2)._subs_expr(a+b == x)
            (a + b + c)^2
            sage: ((a+b+c)^2)._subs_expr(a+b+w0 == x+w0)
            (c + x)^2
            sage: (a+2*b)._subs_expr(a+b == x)
            a + 2*b
            sage: (a+2*b)._subs_expr(a+b+w0 == x+w0)
            a + 2*b
            sage: (a+2*b)._subs_expr(a+w0*b == x)
            x
            sage: (a+2*b)._subs_expr(a+b+w0*b == x+w0*b)
            a + 2*b
            sage: (4*x^3-2*x^2+5*x-1)._subs_expr(x==a)
            4*a^3 - 2*a^2 + 5*a - 1
            sage: (4*x^3-2*x^2+5*x-1)._subs_expr(x^w0==a^w0)
            4*a^3 - 2*a^2 + 5*x - 1
            sage: (4*x^3-2*x^2+5*x-1)._subs_expr(x^w0==a^(2*w0))._subs_expr(x==a)
            4*a^6 - 2*a^4 + 5*a - 1
            sage: sin(1+sin(x))._subs_expr(sin(w0)==cos(w0))
            cos(cos(x) + 1)
            sage: (sin(x)^2 + cos(x)^2)._subs_expr(sin(w0)^2+cos(w0)^2==1)
            1
            sage: (1 + sin(x)^2 + cos(x)^2)._subs_expr(sin(w0)^2+cos(w0)^2==1)
            cos(x)^2 + sin(x)^2 + 1
            sage: (17*x + sin(x)^2 + cos(x)^2)._subs_expr(w1 + sin(w0)^2+cos(w0)^2 == w1 + 1)
            17*x + 1
            sage: ((x-1)*(sin(x)^2 + cos(x)^2)^2)._subs_expr(sin(w0)^2+cos(w0)^2 == 1)
            x - 1
            """
        cdef Expression p = self.coerce_in(expr)
        cdef GEx res
        sig_on()
        try:
            res = self._gobj.subs(p._gobj)
        finally:
            sig_off()
        return new_Expression_from_GEx(self._parent, res)

    def substitute_function(self, original, new):
        """
        Return this symbolic expressions all occurrences of the
        function *original* replaced with the function *new*.

        EXAMPLES::

            sage: x,y = var('x,y')
            sage: foo = function('foo'); bar = function('bar')
            sage: f = foo(x) + 1/foo(pi*y)
            sage: f.substitute_function(foo, bar)
            1/bar(pi*y) + bar(x)

        TESTS:

        Make sure :trac:`17849` is fixed::

            sage: ex = sin(x) + atan2(0,0,hold=True)
            sage: ex.substitute_function(sin,cos)
            arctan2(0, 0) + cos(x)
            sage: ex = sin(x) + hypergeometric([1, 1], [2], -1)
            sage: ex.substitute_function(sin,cos)
            cos(x) + hypergeometric((1, 1), (2,), -1)
        """
        from sage.symbolic.expression_conversions import SubstituteFunction
        return SubstituteFunction(self, original, new)()

    def substitution_delayed(self, pattern, replacement):
        """
        Replace all occurrences of pattern by the result of replacement.

        In contrast to :meth:`subs`, the pattern may contains wildcards
        and the replacement can depend on the particular term matched by the
        pattern.

        INPUT:

        - ``pattern`` -- an :class:`Expression`, usually
          containing wildcards.

        - ``replacement`` -- a function. Its argument is a dictionary
          mapping the wildcard occurring in ``pattern`` to the actual
          values.  If it returns ``None``, this occurrence of ``pattern`` is
          not replaced. Otherwise, it is replaced by the output of
          ``replacement``.

        OUTPUT:

        An :class:`Expression`.

        EXAMPLES::

            sage: var('x y')
            (x, y)
            sage: w0 = SR.wild(0)
            sage: sqrt(1 + 2*x + x^2).substitution_delayed(
            ....:     sqrt(w0), lambda d: sqrt(factor(d[w0]))
            ....: )
            sqrt((x + 1)^2)
            sage: def r(d):
            ....:    if x not in d[w0].variables():
            ....:        return cos(d[w0])
            sage: (sin(x^2 + x) + sin(y^2 + y)).substitution_delayed(sin(w0), r)
            cos(y^2 + y) + sin(x^2 + x)

        .. SEEALSO::

            :meth:`match`
        """
        result = self
        for matched in self.find(pattern):
            r = replacement(matched.match(pattern))
            if r is not None:
                result = result.subs({matched: r})
        return result

    def __call__(self, *args, **kwds):
        """
        Call the :meth:`subs` on this expression.

        EXAMPLES::

            sage: var('x,y,z')
            (x, y, z)
            sage: (x+y)(x=z^2, y=x^y)
            z^2 + x^y
        """
        return self._parent._call_element_(self, *args, **kwds)

    def variables(self):
        """
        Return sorted tuple of variables that occur in this expression.

        EXAMPLES::

            sage: (x,y,z) = var('x,y,z')
            sage: (x+y).variables()
            (x, y)
            sage: (2*x).variables()
            (x,)
            sage: (x^y).variables()
            (x, y)
            sage: sin(x+y^z).variables()
            (x, y, z)

        """
        from sage.symbolic.ring import SR
        from sage.symbolic.comparison import print_sorted
        cdef GExSet sym_set
        g_list_symbols(self._gobj, sym_set)
        res = []
        cdef GExSetIter itr = sym_set.begin()
        while itr != sym_set.end():
            res.append(new_Expression_from_GEx(SR, itr.obj()))
            itr.inc()
        res = print_sorted(res)[::-1]
        return tuple(res)

    def free_variables(self):
        """
        Return sorted tuple of unbound variables that occur in this
        expression.

        EXAMPLES::

            sage: (x,y,z) = var('x,y,z')
            sage: (x+y).free_variables()
            (x, y)
            sage: (2*x).free_variables()
            (x,)
            sage: (x^y).free_variables()
            (x, y)
            sage: sin(x+y^z).free_variables()
            (x, y, z)
            sage: _ = function('f')
            sage: e = limit( f(x,y), x=0 ); e
            limit(f(x, y), x, 0)
            sage: e.free_variables()
            (y,)
        """
        from sage.symbolic.ring import SR
        from sage.symbolic.comparison import print_sorted
        cdef GSymbolSet sym_set
        sym_set = self._gobj.free_symbols()
        res = []
        cdef GSymbolSetIter itr = sym_set.begin()
        while itr != sym_set.end():
            res.append(new_Expression_from_GEx(SR, GEx(itr.obj())))
            itr.inc()
        res = print_sorted(res)[::-1]
        return tuple(res)

    def arguments(self):
        """
        EXAMPLES::

            sage: x,y = var('x,y')
            sage: f = x + y
            sage: f.arguments()
            (x, y)

            sage: g = f.function(x)
            sage: g.arguments()
            (x,)

        """
        try:
            return self._parent.arguments()
        except AttributeError:
            return self.variables()

    args = arguments

    def number_of_arguments(self):
        """
        EXAMPLES::

            sage: x,y = var('x,y')
            sage: f = x + y
            sage: f.number_of_arguments()
            2

            sage: g = f.function(x)
            sage: g.number_of_arguments()
            1

        ::

            sage: x,y,z = var('x,y,z')
            sage: (x+y).number_of_arguments()
            2
            sage: (x+1).number_of_arguments()
            1
            sage: (sin(x)+1).number_of_arguments()
            1
            sage: (sin(z)+x+y).number_of_arguments()
            3
            sage: (sin(x+y)).number_of_arguments()
            2

        ::

            sage: ( 2^(8/9) - 2^(1/9) )(x-1)
            Traceback (most recent call last):
            ...
            ValueError: the number of arguments must be less than or equal to 0
        """
        return len(self.arguments())

    def number_of_operands(self):
        """
        Return the number of arguments of this expression.

        EXAMPLES::

            sage: var('a,b,c,x,y')
            (a, b, c, x, y)
            sage: a.number_of_operands()
            0
            sage: (a^2 + b^2 + (x+y)^2).number_of_operands()
            3
            sage: (a^2).number_of_operands()
            2
            sage: (a*b^2*c).number_of_operands()
            3
        """
        return self._gobj.nops()

    nops = number_of_operands

    def __len__(self):
        """
        Return the number of arguments of this expression.

        EXAMPLES::

            sage: var('a,b,c,x,y')
            (a, b, c, x, y)
            sage: len(a)
            0
            sage: len((a^2 + b^2 + (x+y)^2))
            3
            sage: len((a^2))
            2
            sage: len(a*b^2*c)
            3
        """
        return self.number_of_operands()

    def _unpack_operands(self):
        """
        Unpack the operands of this expression converting each to a Python
        object if possible.

        This corresponds to the conversion performed when arguments of a
        function are unpacked as they are being passed to custom methods of
        a symbolic function.

        EXAMPLES::

            sage: t = SR._force_pyobject((1, 2, x, x+1, x+2))
            sage: t._unpack_operands()
            (1, 2, x, x + 1, x + 2)
            sage: type(t._unpack_operands())
            <... 'tuple'>
            sage: list(map(type, t._unpack_operands()))
            [<type 'sage.rings.integer.Integer'>, <type 'sage.rings.integer.Integer'>, <type 'sage.symbolic.expression.Expression'>, <type 'sage.symbolic.expression.Expression'>, <type 'sage.symbolic.expression.Expression'>]
            sage: u = SR._force_pyobject((t, x^2))
            sage: u._unpack_operands()
            ((1, 2, x, x + 1, x + 2), x^2)
            sage: type(u._unpack_operands()[0])
            <... 'tuple'>
        """
        from sage.libs.pynac.pynac import unpack_operands
        return unpack_operands(self)

    def operands(self):
        """
        Return a list containing the operands of this expression.

        EXAMPLES::

            sage: var('a,b,c,x,y')
            (a, b, c, x, y)
            sage: (a^2 + b^2 + (x+y)^2).operands()
            [a^2, b^2, (x + y)^2]
            sage: (a^2).operands()
            [a, 2]
            sage: (a*b^2*c).operands()
            [a, b^2, c]
        """
        from sage.symbolic.ring import SR
        return [new_Expression_from_GEx(SR, self._gobj.op(i)) \
                            for i from 0 <= i < self._gobj.nops()]

    def operator(self):
        """
        Return the topmost operator in this expression.

        EXAMPLES::

            sage: x,y,z = var('x,y,z')
            sage: (x+y).operator()
            <function add_vararg ...>
            sage: (x^y).operator()
            <built-in function pow>
            sage: (x^y * z).operator()
            <function mul_vararg ...>
            sage: (x < y).operator()
            <built-in function lt>

            sage: abs(x).operator()
            abs
            sage: r = gamma(x).operator(); type(r)
            <class 'sage.functions.gamma.Function_gamma'>

            sage: psi = function('psi', nargs=1)
            sage: psi(x).operator()
            psi

            sage: r = psi(x).operator()
            sage: r == psi
            True

            sage: f = function('f', nargs=1, conjugate_func=lambda self, x: 2*x)
            sage: nf = f(x).operator()
            sage: nf(x).conjugate()
            2*x

            sage: f = function('f')
            sage: a = f(x).diff(x); a
            diff(f(x), x)
            sage: a.operator()
            D[0](f)

        TESTS::

            sage: (x <= y).operator()
            <built-in function le>
            sage: (x == y).operator()
            <built-in function eq>
            sage: (x != y).operator()
            <built-in function ne>
            sage: (x > y).operator()
            <built-in function gt>
            sage: (x >= y).operator()
            <built-in function ge>
            sage: SR._force_pyobject( (x, x + 1, x + 2) ).operator()
            <... 'tuple'>
            sage: exp(x).series(x,3).operator()
            <function add_vararg ...>
        """
        cdef operators o
        cdef unsigned serial
        if is_a_add(self._gobj):
            return add_vararg
        elif is_a_mul(self._gobj):
            return mul_vararg
        elif is_a_power(self._gobj):
            return operator.pow
        elif is_a_relational(self._gobj):
            # find the operator and return it
            o = relational_operator(self._gobj)
            if o == equal:
                return operator.eq
            elif o == not_equal:
                return operator.ne
            elif o == less:
                return operator.lt
            elif o == less_or_equal:
                return operator.le
            elif o == greater:
                return operator.gt
            elif o == greater_or_equal:
                return operator.ge
            else:
                raise RuntimeError("operator type not known, please report this as a bug")
        elif is_a_function(self._gobj):
            # get function id
            serial = ex_to_function(self._gobj).get_serial()

            # if operator is a special function defined by us
            # find the python equivalent and return it
            res = get_sfunction_from_serial(serial)
            if res is None:
                raise RuntimeError("cannot find SFunction in table")

            if is_a_fderivative(self._gobj):
                from sage.libs.pynac.pynac import paramset_from_Expression
                parameter_set = paramset_from_Expression(self)
                res = FDerivativeOperator(res, parameter_set)

            return res
        elif is_exactly_a_exprseq(self._gobj):
            return tuple
        elif is_a_series(self._gobj):
            return add_vararg

        # self._gobj is either a symbol, constant or numeric
        return None

    def __index__(self):
        """
        EXAMPLES::

            sage: a = list(range(10))
            sage: a[:SR(5)]
            [0, 1, 2, 3, 4]
        """
        return int(self._integer_())

    def iterator(self):
        """
        Return an iterator over the operands of this expression.

        EXAMPLES::

            sage: x,y,z = var('x,y,z')
            sage: list((x+y+z).iterator())
            [x, y, z]
            sage: list((x*y*z).iterator())
            [x, y, z]
            sage: list((x^y*z*(x+y)).iterator())
            [x + y, x^y, z]

        Note that symbols, constants and numeric objects do not have operands,
        so the iterator function raises an error in these cases::

            sage: x.iterator()
            Traceback (most recent call last):
            ...
            ValueError: expressions containing only a numeric coefficient, constant or symbol have no operands
            sage: pi.iterator()
            Traceback (most recent call last):
            ...
            ValueError: expressions containing only a numeric coefficient, constant or symbol have no operands
            sage: SR(5).iterator()
            Traceback (most recent call last):
            ...
            ValueError: expressions containing only a numeric coefficient, constant or symbol have no operands
        """
        if (is_a_symbol(self._gobj) or is_a_constant(self._gobj) or
            is_a_numeric(self._gobj)):
                raise ValueError("expressions containing only a numeric coefficient, constant or symbol have no operands")
        return new_ExpIter_from_Expression(self)

    @property
    def op(self):
        """
        Provide access to the operands of an expression through a property.

        EXAMPLES::

            sage: t = 1+x+x^2
            sage: t.op
            Operands of x^2 + x + 1
            sage: x.op
            Traceback (most recent call last):
            ...
            TypeError: expressions containing only a numeric coefficient, constant or symbol have no operands
            sage: t.op[0]
            x^2

        Indexing directly with ``t[1]`` causes problems with numpy types.

            sage: t[1]
            Traceback (most recent call last):
            ...
            TypeError: 'sage.symbolic.expression.Expression' object ...
        """
        if (is_a_symbol(self._gobj) or is_a_constant(self._gobj) or
            is_a_numeric(self._gobj)):
                raise TypeError("expressions containing only a numeric coefficient, constant or symbol have no operands")
        cdef OperandsWrapper res = OperandsWrapper.__new__(OperandsWrapper)
        res._expr = self
        return res

    def numerical_approx(self, prec=None, digits=None, algorithm=None):
        """
        Return a numerical approximation of ``self`` with ``prec`` bits
        (or decimal ``digits``) of precision.

        No guarantee is made about the accuracy of the result.

        INPUT:

        - ``prec`` -- precision in bits

        - ``digits`` -- precision in decimal digits (only used if
          ``prec`` is not given)

        - ``algorithm`` -- which algorithm to use to compute this
          approximation

        If neither ``prec`` nor ``digits`` is given, the default
        precision is 53 bits (roughly 16 digits).

        EXAMPLES::

            sage: sin(x).subs(x=5).n()
            -0.958924274663138
            sage: sin(x).subs(x=5).n(100)
            -0.95892427466313846889315440616
            sage: sin(x).subs(x=5).n(digits=50)
            -0.95892427466313846889315440615599397335246154396460
            sage: zeta(x).subs(x=2).numerical_approx(digits=50)
            1.6449340668482264364724151666460251892189499012068

            sage: cos(3).numerical_approx(200)
            -0.98999249660044545727157279473126130239367909661558832881409
            sage: numerical_approx(cos(3),200)
            -0.98999249660044545727157279473126130239367909661558832881409
            sage: numerical_approx(cos(3), digits=10)
            -0.9899924966
            sage: (i + 1).numerical_approx(32)
            1.00000000 + 1.00000000*I
            sage: (pi + e + sqrt(2)).numerical_approx(100)
            7.2740880444219335226246195788

        TESTS:

        We test the evaluation of different infinities available in Pynac::

            sage: t = x - oo; t
            -Infinity
            sage: t.n()
            -infinity
            sage: t = x + oo; t
            +Infinity
            sage: t.n()
            +infinity
            sage: t = x - unsigned_infinity; t
            Infinity
            sage: t.n()
            Traceback (most recent call last):
            ...
            ValueError: can only convert signed infinity to RR

        Some expressions cannot be evaluated numerically::

            sage: n(sin(x))
            Traceback (most recent call last):
            ...
            TypeError: cannot evaluate symbolic expression numerically
            sage: a = var('a')
            sage: (x^2 + 2*x + 2).subs(x=a).n()
            Traceback (most recent call last):
            ...
            TypeError: cannot evaluate symbolic expression numerically

        Make sure we've rounded up log(10,2) enough to guarantee
        sufficient precision (:trac:`10164`)::

            sage: ks = 4*10**5, 10**6
            sage: all(len(str(e.n(digits=k)))-1 >= k for k in ks)
            True

        Symbolic sums with definite endpoints are expanded (:trac:`9424`)::

            sage: (k,n) = var('k,n')
            sage: f(n) = sum(abs(-k*k+n),k,1,n)
            sage: ex = f(n=8); ex
            sum(abs(-k^2 + 8), k, 1, 8)
            sage: ex.n()
            162.000000000000
            sage: (ex+1).n()
            163.000000000000

        Check if :trac:`24418` is fixed::

            sage: numerical_approx(2^(450232897/4888643760))
            1.06591892580915
        """
        if prec is None:
            prec = digits_to_bits(digits)

        from sage.symbolic.expression_conversions import ExpressionTreeWalker
        class DefiniteSumExpander(ExpressionTreeWalker):
            def composition(self, ex, operator):
                if hasattr(operator, 'name') and operator.name() == 'sum' and (
                    is_a_numeric((<Expression>ex.operands()[2])._gobj)
                and is_a_numeric((<Expression>ex.operands()[3])._gobj)):
                    from sage.calculus.calculus import symbolic_sum
                    return symbolic_sum(*(ex.operands()))
                return super(DefiniteSumExpander, self).composition(ex, operator)

        s = DefiniteSumExpander(self)
        cdef Expression x = self._parent(s())
        from sage.rings.real_mpfr import RealField
        R = RealField(prec)
        kwds = {'parent': R, 'algorithm': algorithm}
        try:
            x = x._convert(kwds)
        except TypeError: # numerical approximation for real number failed
            pass          # try again with complex
            kwds['parent'] = R.complex_field()
            x = x._convert(kwds)

        # we have to consider constants as well, since infinity is a constant
        # in pynac
        if is_a_numeric(x._gobj):
            res = py_object_from_numeric(x._gobj)
        elif  is_a_constant(x._gobj):
            res = x.pyobject()
        else:
            raise TypeError("cannot evaluate symbolic expression numerically")

        # Important -- the  we get might not be a valid output for numerical_approx in
        # the case when one gets infinity.
        if isinstance(res, AnInfinity):
            return res.n(prec=prec,digits=digits)
        return res

    def round(self):
        """
        Round this expression to the nearest integer.

        EXAMPLES::

            sage: u = sqrt(43203735824841025516773866131535024)
            sage: u.round()
            207855083711803945
            sage: t = sqrt(Integer('1'*1000)).round(); print(str(t)[-10:])
            3333333333
            sage: (-sqrt(110)).round()
            -10
            sage: (-sqrt(115)).round()
            -11
            sage: (sqrt(-3)).round()
            Traceback (most recent call last):
            ...
            ValueError: could not convert sqrt(-3) to a real number
        """
        try:
            return self.pyobject().round()
        except (TypeError, AttributeError):
            pass
        from sage.functions.all import floor, ceil
        try:
            rif_self = sage.rings.all.RIF(self)
        except TypeError:
            raise ValueError("could not convert %s to a real number" % self)
        half = 1 / sage.rings.integer.Integer(2)
        if rif_self < 0 or (rif_self.contains_zero() and self < 0):
            result = ceil(self - half)
        else:
            result = floor(self + half)
        if not isinstance(result, sage.rings.integer.Integer):
            raise ValueError("could not convert %s to a real number" % self)
        else:
            return result

    def function(self, *args):
        """
        Return a callable symbolic expression with the given variables.

        EXAMPLES:

        We will use several symbolic variables in the examples below::

            sage: var('x, y, z, t, a, w, n')
            (x, y, z, t, a, w, n)

        ::

            sage: u = sin(x) + x*cos(y)
            sage: g = u.function(x,y)
            sage: g(x,y)
            x*cos(y) + sin(x)
            sage: g(t,z)
            t*cos(z) + sin(t)
            sage: g(x^2, x^y)
            x^2*cos(x^y) + sin(x^2)

        ::

            sage: f = (x^2 + sin(a*w)).function(a,x,w); f
            (a, x, w) |--> x^2 + sin(a*w)
            sage: f(1,2,3)
            sin(3) + 4

        Using the :meth:`function` method we can obtain the above function
        `f`, but viewed as a function of different variables::

            sage: h = f.function(w,a); h
            (w, a) |--> x^2 + sin(a*w)

        This notation also works::

            sage: h(w,a) = f
            sage: h
            (w, a) |--> x^2 + sin(a*w)

        You can even make a symbolic expression `f` into a function
        by writing ``f(x,y) = f``::

            sage: f = x^n + y^n; f
            x^n + y^n
            sage: f(x,y) = f
            sage: f
            (x, y) |--> x^n + y^n
            sage: f(2,3)
            3^n + 2^n
        """
        # we override type checking in CallableSymbolicExpressionRing,
        # since it checks for old SymbolicVariable's
        # and do the check here instead
        from sage.symbolic.callable import CallableSymbolicExpressionRing
        from sage.symbolic.ring import is_SymbolicVariable
        for i in args:
            if not is_SymbolicVariable(i):
                break
        else:
            R = CallableSymbolicExpressionRing(args, check=False)
            return R(self)
        raise TypeError("Must construct a function with a tuple (or list) of symbolic variables.")

    ############################################################################
    # Basic arithmetic wrappers
    # which allow disabling automatic evaluation with the hold parameter
    ############################################################################
    def power(self, exp, hold=False):
        """
        Return the current expression to the power ``exp``.

        To prevent automatic evaluation use the ``hold`` argument.

        EXAMPLES::

            sage: (x^2).power(2)
            x^4
            sage: (x^2).power(2, hold=True)
            (x^2)^2

        To then evaluate again, we use :meth:`unhold`::

            sage: a = (x^2).power(2, hold=True); a.unhold()
            x^4

        """
        cdef Expression nexp = self.coerce_in(exp)
        return new_Expression_from_GEx(self._parent,
                g_hold2_wrapper(g_power_construct, self._gobj, nexp._gobj,
                    hold))

    def add(self, *args, hold=False):
        """
        Return the sum of the current expression and the given arguments.

        To prevent automatic evaluation use the ``hold`` argument.

        EXAMPLES::

            sage: x.add(x)
            2*x
            sage: x.add(x, hold=True)
            x + x
            sage: x.add(x, (2+x), hold=True)
            (x + 2) + x + x
            sage: x.add(x, (2+x), x, hold=True)
            (x + 2) + x + x + x
            sage: x.add(x, (2+x), x, 2*x, hold=True)
            (x + 2) + 2*x + x + x + x

        To then evaluate again, we use :meth:`unhold`::

            sage: a = x.add(x, hold=True); a.unhold()
            2*x
        """
        nargs = [self.coerce_in(x) for x in args]
        cdef GExVector vec
        cdef Py_ssize_t i
        vec.push_back(self._gobj)
        for i in range(len(args)):
            vec.push_back((<Expression>nargs[i])._gobj)
        return new_Expression_from_GEx(self._parent, g_add_construct(vec, hold))

    def mul(self, *args, hold=False):
        """
        Return the product of the current expression and the given arguments.

        To prevent automatic evaluation use the ``hold`` argument.

        EXAMPLES::

            sage: x.mul(x)
            x^2
            sage: x.mul(x, hold=True)
            x*x
            sage: x.mul(x, (2+x), hold=True)
            (x + 2)*x*x
            sage: x.mul(x, (2+x), x, hold=True)
            (x + 2)*x*x*x
            sage: x.mul(x, (2+x), x, 2*x, hold=True)
            (2*x)*(x + 2)*x*x*x

        To then evaluate again, we use :meth:`unhold`::

            sage: a = x.mul(x, hold=True); a.unhold()
            x^2

        """
        nargs = [self.coerce_in(x) for x in args]
        cdef GExVector vec
        cdef Py_ssize_t i
        vec.push_back(self._gobj)
        for i in range(len(args)):
            vec.push_back((<Expression>nargs[i])._gobj)
        return new_Expression_from_GEx(self._parent, g_mul_construct(vec, hold))

    ############################################################################
    # Polynomial functions
    ############################################################################
    def coefficient(self, s, n=1):
        """
        Return the coefficient of `s^n` in this symbolic expression.

        INPUT:

        - ``s`` - expression

        - ``n`` - expression, default 1

        OUTPUT:

        A symbolic expression. The coefficient of `s^n`.

        Sometimes it may be necessary to expand or factor first, since this
        is not done automatically.

        EXAMPLES::

            sage: var('x,y,a')
            (x, y, a)
            sage: f = 100 + a*x + x^3*sin(x*y) + x*y + x/y + 2*sin(x*y)/x; f
            x^3*sin(x*y) + a*x + x*y + x/y + 2*sin(x*y)/x + 100
            sage: f.collect(x)
            x^3*sin(x*y) + (a + y + 1/y)*x + 2*sin(x*y)/x + 100
            sage: f.coefficient(x,0)
            100
            sage: f.coefficient(x,-1)
            2*sin(x*y)
            sage: f.coefficient(x,1)
            a + y + 1/y
            sage: f.coefficient(x,2)
            0
            sage: f.coefficient(x,3)
            sin(x*y)
            sage: f.coefficient(x^3)
            sin(x*y)
            sage: f.coefficient(sin(x*y))
            x^3 + 2/x
            sage: f.collect(sin(x*y))
            a*x + x*y + (x^3 + 2/x)*sin(x*y) + x/y + 100

            sage: var('a, x, y, z')
            (a, x, y, z)
            sage: f = (a*sqrt(2))*x^2 + sin(y)*x^(1/2) + z^z
            sage: f.coefficient(sin(y))
            sqrt(x)
            sage: f.coefficient(x^2)
            sqrt(2)*a
            sage: f.coefficient(x^(1/2))
            sin(y)
            sage: f.coefficient(1)
            0
            sage: f.coefficient(x, 0)
            z^z

        Any coefficient can be queried::

            sage: (x^2 + 3*x^pi).coefficient(x, pi)
            3
            sage: (2^x + 5*x^x).coefficient(x, x)
            5

        TESTS:

        Check if :trac:`9505` is fixed::

            sage: var('x,y,z')
            (x, y, z)
            sage: f = x*y*z^2
            sage: f.coefficient(x*y)
            z^2
            sage: f.coefficient(x*y, 2)
            Traceback (most recent call last):
            ...
            TypeError: n != 1 only allowed for s being a variable

        Check that :trac:`19996` is fixed::

            sage: (x^(1/2)).coefficient(x, QQ(1)/3)
            0
            sage: (x^(1/2)).coefficient(x, 1/3)
            0
        """
        cdef Expression ss = self.coerce_in(s)
        cdef Expression nn = self.coerce_in(n)
        cdef GEx r
        if n != 1 and not is_a_symbol(ss._gobj):
            raise TypeError("n != 1 only allowed for s being a variable")

        # the following is a temporary fix for GiNaC bug #9505
        if is_a_mul(ss._gobj): # necessarily n=1 here
            res = self
            for i from 0 <= i < ss._gobj.nops():
                res = res.coefficient(new_Expression_from_GEx(self._parent, ss._gobj.op(i)))
            return res
        sig_on()
        try:
            r = self._gobj.coeff(ss._gobj, nn._gobj)
        finally:
            sig_off()
        return new_Expression_from_GEx(self._parent, r)

    def coefficients(self, x=None, sparse=True):
        r"""
        Return the coefficients of this symbolic expression as a polynomial in x.

        INPUT:

        -  ``x`` -- optional variable.

        OUTPUT:

        Depending on the value of ``sparse``,

        - A list of pairs ``(expr, n)``, where ``expr`` is a symbolic
          expression and ``n`` is a power (``sparse=True``, default)

        - A list of expressions where the ``n``-th element is the coefficient of
          ``x^n`` when self is seen as polynomial in ``x`` (``sparse=False``).

        EXAMPLES::

            sage: var('x, y, a')
            (x, y, a)
            sage: p = x^3 - (x-3)*(x^2+x) + 1
            sage: p.coefficients()
            [[1, 0], [3, 1], [2, 2]]
            sage: p.coefficients(sparse=False)
            [1, 3, 2]
            sage: p = x - x^3 + 5/7*x^5
            sage: p.coefficients()
            [[1, 1], [-1, 3], [5/7, 5]]
            sage: p.coefficients(sparse=False)
            [0, 1, 0, -1, 0, 5/7]
            sage: p = expand((x-a*sqrt(2))^2 + x + 1); p
            -2*sqrt(2)*a*x + 2*a^2 + x^2 + x + 1
            sage: p.coefficients(a)
            [[x^2 + x + 1, 0], [-2*sqrt(2)*x, 1], [2, 2]]
            sage: p.coefficients(a, sparse=False)
            [x^2 + x + 1, -2*sqrt(2)*x, 2]
            sage: p.coefficients(x)
            [[2*a^2 + 1, 0], [-2*sqrt(2)*a + 1, 1], [1, 2]]
            sage: p.coefficients(x, sparse=False)
            [2*a^2 + 1, -2*sqrt(2)*a + 1, 1]

        TESTS:

        The behaviour is undefined with noninteger or negative exponents::

            sage: p = (17/3*a)*x^(3/2) + x*y + 1/x + 2*x^x + 5*x^y
            sage: rset = set([(1, -1), (y, 1), (17/3*a, 3/2), (2, x), (5, y)])
            sage: all((pair[0],pair[1]) in rset for pair in p.coefficients(x))
            True
            sage: p.coefficients(x, sparse=False)
            Traceback (most recent call last):
            ...
            ValueError: Cannot return dense coefficient list with noninteger exponents.

        Series coefficients are now handled correctly (:trac:`17399`)::


            sage: s=(1/(1-x)).series(x,6); s
            1 + 1*x + 1*x^2 + 1*x^3 + 1*x^4 + 1*x^5 + Order(x^6)
            sage: s.coefficients()
            [[1, 0], [1, 1], [1, 2], [1, 3], [1, 4], [1, 5]]
            sage: s.coefficients(x, sparse=False)
            [1, 1, 1, 1, 1, 1]
            sage: x,y = var("x,y")
            sage: s=(1/(1-y*x-x)).series(x,3); s
            1 + (y + 1)*x + ((y + 1)^2)*x^2 + Order(x^3)
            sage: s.coefficients(x, sparse=False)
            [1, y + 1, (y + 1)^2]

        We can find coefficients of symbolic functions, :trac:`12255`::

            sage: g = function('g')(var('t'))
            sage: f = 3*g + g**2 + t
            sage: f.coefficients(g)
            [[t, 0], [3, 1], [1, 2]]

        Handle bound variable strictly as part of a constant::

            sage: (sin(1+x)*sin(1+x^2)).coefficients(x)
            [[sin(x^2 + 1)*sin(x + 1), 0]]
            sage: (sin(1+x)*sin(1+x^2)*x).coefficients(x)
            [[sin(x^2 + 1)*sin(x + 1), 1]]

        Check that :trac:`23545` is fixed::

            sage: (x^2/(1+x)).coefficients()
            [[x^2/(x + 1), 0]]
            sage: (1+x+exp(x^2/(1+x))).coefficients()
            [[e^(x^2/(x + 1)) + 1, 0], [1, 1]]
            sage: (1/x).coefficients()
            [[1, -1]]
            sage: ((1+x)^pi).coefficients()
            [[(x + 1)^pi, 0]]
        """
        cdef vector[pair[GEx,GEx]] vec
        cdef pair[GEx,GEx] gexpair
        cdef Expression xx
        if x is None:
            x = self.default_variable()
        xx = self.coerce_in(x)
        sig_on()
        try:
            self._gobj.coefficients(xx._gobj, vec)
        finally:
            sig_off()
        l = []
        for p in vec:
            l.append([new_Expression_from_GEx(self._parent, p.first),
                new_Expression_from_GEx(self._parent, p.second)])
        if sparse is True:
            return l
        else:
            from sage.rings.integer_ring import ZZ
            if any(not c[1] in ZZ for c in l):
                raise ValueError("Cannot return dense coefficient list with noninteger exponents.")
            if not l:
                l = [[0, 0]]
            val = l[0][1]
            if val < 0:
                raise ValueError("Cannot return dense coefficient list with negative valuation.")
            deg = l[-1][1]
            ret = [ZZ(0)] * int(deg+1)
            for c in l:
                ret[c[1]] = c[0]
            return ret

    def list(self, x=None):
        r"""
        Return the coefficients of this symbolic expression as a polynomial in x.

        INPUT:

        -  ``x`` -- optional variable.

        OUTPUT:

        A list of expressions where the ``n``-th element is the coefficient of
        ``x^n`` when self is seen as polynomial in ``x``.

        EXAMPLES::

            sage: var('x, y, a')
            (x, y, a)
            sage: (x^5).list()
            [0, 0, 0, 0, 0, 1]
            sage: p = x - x^3 + 5/7*x^5
            sage: p.list()
            [0, 1, 0, -1, 0, 5/7]
            sage: p = expand((x-a*sqrt(2))^2 + x + 1); p
            -2*sqrt(2)*a*x + 2*a^2 + x^2 + x + 1
            sage: p.list(a)
            [x^2 + x + 1, -2*sqrt(2)*x, 2]
            sage: s=(1/(1-x)).series(x,6); s
            1 + 1*x + 1*x^2 + 1*x^3 + 1*x^4 + 1*x^5 + Order(x^6)
            sage: s.list()
            [1, 1, 1, 1, 1, 1]
        """
        return self.coefficients(x=x, sparse=False)

    def leading_coefficient(self, s):
        """
        Return the leading coefficient of s in self.

        EXAMPLES::

            sage: var('x,y,a')
            (x, y, a)
            sage: f = 100 + a*x + x^3*sin(x*y) + x*y + x/y + 2*sin(x*y)/x; f
            x^3*sin(x*y) + a*x + x*y + x/y + 2*sin(x*y)/x + 100
            sage: f.leading_coefficient(x)
            sin(x*y)
            sage: f.leading_coefficient(y)
            x
            sage: f.leading_coefficient(sin(x*y))
            x^3 + 2/x
        """
        cdef Expression ss = self.coerce_in(s)
        cdef GEx r
        sig_on()
        try:
            r = self._gobj.lcoeff(ss._gobj)
        finally:
            sig_off()
        return new_Expression_from_GEx(self._parent, r)

    leading_coeff = leading_coefficient

    def trailing_coefficient(self, s):
        """
        Return the trailing coefficient of s in self, i.e., the coefficient
        of the smallest power of s in self.

        EXAMPLES::

            sage: var('x,y,a')
            (x, y, a)
            sage: f = 100 + a*x + x^3*sin(x*y) + x*y + x/y + 2*sin(x*y)/x; f
            x^3*sin(x*y) + a*x + x*y + x/y + 2*sin(x*y)/x + 100
            sage: f.trailing_coefficient(x)
            2*sin(x*y)
            sage: f.trailing_coefficient(y)
            x
            sage: f.trailing_coefficient(sin(x*y))
            a*x + x*y + x/y + 100
        """
        cdef Expression ss = self.coerce_in(s)
        cdef GEx r
        sig_on()
        try:
            r = self._gobj.tcoeff(ss._gobj)
        finally:
            sig_off()
        return new_Expression_from_GEx(self._parent, r)

    trailing_coeff = trailing_coefficient

    def low_degree(self, s):
        """
        Return the exponent of the lowest power of ``s`` in ``self``.

        OUTPUT:

        An integer

        EXAMPLES::

            sage: var('x,y,a')
            (x, y, a)
            sage: f = 100 + a*x + x^3*sin(x*y) + x*y + x/y^10 + 2*sin(x*y)/x; f
            x^3*sin(x*y) + a*x + x*y + 2*sin(x*y)/x + x/y^10 + 100
            sage: f.low_degree(x)
            -1
            sage: f.low_degree(y)
            -10
            sage: f.low_degree(sin(x*y))
            0
            sage: (x^3+y).low_degree(x)
            0
            sage: (x+x**2).low_degree(x)
            1
        """
        cdef Expression ss = self.coerce_in(s)
        sig_on()
        try:
            return new_Expression_from_GEx(self._parent,
                                     GEx(self._gobj.ldegree(ss._gobj)))
        finally:
            sig_off()

    def degree(self, s):
        """
        Return the exponent of the highest power of ``s`` in ``self``.

        OUTPUT:

        An integer

        EXAMPLES::

            sage: var('x,y,a')
            (x, y, a)
            sage: f = 100 + a*x + x^3*sin(x*y) + x*y + x/y^10 + 2*sin(x*y)/x; f
            x^3*sin(x*y) + a*x + x*y + 2*sin(x*y)/x + x/y^10 + 100
            sage: f.degree(x)
            3
            sage: f.degree(y)
            1
            sage: f.degree(sin(x*y))
            1
            sage: (x^-3+y).degree(x)
            0
            sage: (1/x+1/x**2).degree(x)
            -1
        """
        cdef Expression ss = self.coerce_in(s)
        sig_on()
        try:
            return new_Expression_from_GEx(self._parent,
                                     GEx(self._gobj.degree(ss._gobj)))
        finally:
            sig_off()

    def unit(self, s):
        """
        Return the unit of this expression when considered as a
        polynomial in ``s``.

        See also :meth:`content`, :meth:`primitive_part`, and
        :meth:`unit_content_primitive`.

        INPUT:

        - ``s`` -- a symbolic expression.

        OUTPUT:

        The unit part of a polynomial as a symbolic expression. It is
        defined as the sign of the leading coefficient.

        EXAMPLES::

            sage: (2*x+4).unit(x)
            1
            sage: (-2*x+1).unit(x)
            -1
            sage: (2*x+1/2).unit(x)
            1
            sage: var('y')
            y
            sage: (2*x - 4*sin(y)).unit(sin(y))
            -1
        """
        cdef Expression ss = self.coerce_in(s)
        cdef GEx r
        sig_on()
        try:
            r = self._gobj.unit(ss._gobj)
        finally:
            sig_off()
        return new_Expression_from_GEx(self._parent, r)

    def content(self, s):
        """
        Return the content of this expression when considered as a
        polynomial in ``s``.

        See also :meth:`unit`, :meth:`primitive_part`, and
        :meth:`unit_content_primitive`.

        INPUT:

        - ``s`` -- a symbolic expression.

        OUTPUT:

        The content part of a polynomial as a symbolic expression. It
        is defined as the gcd of the coefficients.

        .. warning::

            The expression is considered to be a univariate polynomial
            in ``s``. The output is different from the ``content()``
            method provided by multivariate polynomial rings in Sage.

        EXAMPLES::

            sage: (2*x+4).content(x)
            2
            sage: (2*x+1).content(x)
            1
            sage: (2*x+1/2).content(x)
            1/2
            sage: var('y')
            y
            sage: (2*x + 4*sin(y)).content(sin(y))
            2
        """
        cdef Expression ss = self.coerce_in(s)
        cdef GEx r
        sig_on()
        try:
            r = self._gobj.content(ss._gobj)
        finally:
            sig_off()
        return new_Expression_from_GEx(self._parent, r)

    def primitive_part(self, s):
        """
        Return the primitive polynomial of this expression when
        considered as a polynomial in ``s``.

        See also :meth:`unit`, :meth:`content`, and
        :meth:`unit_content_primitive`.

        INPUT:

        - ``s`` -- a symbolic expression.

        OUTPUT:

        The primitive polynomial as a symbolic expression. It is
        defined as the quotient by the :meth:`unit` and
        :meth:`content` parts (with respect to the variable ``s``).

        EXAMPLES::

            sage: (2*x+4).primitive_part(x)
            x + 2
            sage: (2*x+1).primitive_part(x)
            2*x + 1
            sage: (2*x+1/2).primitive_part(x)
            4*x + 1
            sage: var('y')
            y
            sage: (2*x + 4*sin(y)).primitive_part(sin(y))
            x + 2*sin(y)
        """
        cdef Expression ss = self.coerce_in(s)
        cdef GEx r
        sig_on()
        try:
            r = self._gobj.primpart(ss._gobj)
        finally:
            sig_off()
        return new_Expression_from_GEx(self._parent, r)

    def unit_content_primitive(self, s):
        """
        Return the factorization into unit, content, and primitive part.

        INPUT:

        - ``s`` -- a symbolic expression, usually a symbolic
          variable. The whole symbolic expression ``self`` will be
          considered as a univariate polynomial in ``s``.

        OUTPUT:

        A triple (unit, content, primitive polynomial)` containing the
        :meth:`unit <unit>`, :meth:`content <content>`, and
        :meth:`primitive polynomial <primitive_part>`. Their product equals
        ``self``.

        EXAMPLES::

            sage: var('x,y')
            (x, y)
            sage: ex = 9*x^3*y+3*y
            sage: ex.unit_content_primitive(x)
            (1, 3*y, 3*x^3 + 1)
            sage: ex.unit_content_primitive(y)
            (1, 9*x^3 + 3, y)
        """
        cdef Expression ss = self.coerce_in(s)
        cdef GEx unit, cont, prim
        sig_on()
        try:
            self._gobj.unitcontprim(ss._gobj, unit, cont, prim)
        finally:
            sig_off()
        return (new_Expression_from_GEx(self._parent, unit),
                new_Expression_from_GEx(self._parent, cont),
                new_Expression_from_GEx(self._parent, prim))

    def poly(self, x=None):
        r"""
        Express this symbolic expression as a polynomial in *x*. If
        this is not a polynomial in *x*, then some coefficients may be
        functions of *x*.

        .. warning::

           This is different from :meth:`polynomial` which returns
           a Sage polynomial over a given base ring.

        EXAMPLES::

            sage: var('a, x')
            (a, x)
            sage: p = expand((x-a*sqrt(2))^2 + x + 1); p
            -2*sqrt(2)*a*x + 2*a^2 + x^2 + x + 1
            sage: p.poly(a)
            -2*sqrt(2)*a*x + 2*a^2 + x^2 + x + 1
            sage: bool(p.poly(a) == (x-a*sqrt(2))^2 + x + 1)
            True
            sage: p.poly(x)
            2*a^2 - (2*sqrt(2)*a - 1)*x + x^2 + 1
        """
        from sage.symbolic.ring import SR
        if x is None:
            x = self.default_variable()
        G = self.coefficients(x)
        ans = None
        for Z in G:
            coeff = SR(Z[0])
            n = SR(Z[1])
            if not coeff.is_trivial_zero():
                if n.is_trivial_zero():
                    xpow = SR(1)
                elif repr(n) == '1':
                    xpow = x
                else:
                    xpow = x**n
                if ans is None:
                    ans = coeff*xpow
                else:
                    ans += coeff*xpow
        return ans

    def polynomial(self, base_ring=None, ring=None):
        r"""
        Return this symbolic expression as an algebraic polynomial
        over the given base ring, if possible.

        The point of this function is that it converts purely symbolic
        polynomials into optimised algebraic polynomials over a given
        base ring.

        You can specify either the base ring (``base_ring``) you want
        the output polynomial to be over, or you can specify the full
        polynomial ring (``ring``) you want the output polynomial to
        be an element of.

        INPUT:

        -  ``base_ring`` - (optional) the base ring for the polynomial

        -  ``ring`` - (optional) the parent for the polynomial

        .. warning::

           This is different from :meth:`poly` which is used to rewrite
           self as a polynomial in terms of one of the variables.

        EXAMPLES::

            sage: f = x^2 -2/3*x + 1
            sage: f.polynomial(QQ)
            x^2 - 2/3*x + 1
            sage: f.polynomial(GF(19))
            x^2 + 12*x + 1

        Polynomials can be useful for getting the coefficients of an
        expression::

            sage: g = 6*x^2 - 5
            sage: g.coefficients()
            [[-5, 0], [6, 2]]
            sage: g.polynomial(QQ).list()
            [-5, 0, 6]
            sage: g.polynomial(QQ).dict()
            {0: -5, 2: 6}

        ::

            sage: f = x^2*e + x + pi/e
            sage: f.polynomial(RDF)  # abs tol 5e-16
            2.718281828459045*x^2 + x + 1.1557273497909217
            sage: g = f.polynomial(RR); g
            2.71828182845905*x^2 + x + 1.15572734979092
            sage: g.parent()
            Univariate Polynomial Ring in x over Real Field with 53 bits of precision
            sage: f.polynomial(RealField(100))
            2.7182818284590452353602874714*x^2 + x + 1.1557273497909217179100931833
            sage: f.polynomial(CDF)  # abs tol 5e-16
            2.718281828459045*x^2 + x + 1.1557273497909217
            sage: f.polynomial(CC)
            2.71828182845905*x^2 + x + 1.15572734979092

        We coerce a multivariate polynomial with complex symbolic
        coefficients::

            sage: x, y, n = var('x, y, n')
            sage: f = pi^3*x - y^2*e - I; f
            pi^3*x - y^2*e - I
            sage: f.polynomial(CDF)  # abs tol 1e-15
            (-2.718281828459045)*y^2 + 31.006276680299816*x - 1.0*I
            sage: f.polynomial(CC)
            (-2.71828182845905)*y^2 + 31.0062766802998*x - 1.00000000000000*I
            sage: f.polynomial(ComplexField(70))
            (-2.7182818284590452354)*y^2 + 31.006276680299820175*x - 1.0000000000000000000*I

        Another polynomial::

            sage: f = sum((e*I)^n*x^n for n in range(5)); f
            x^4*e^4 - I*x^3*e^3 - x^2*e^2 + I*x*e + 1
            sage: f.polynomial(CDF)   # abs tol 5e-16
            54.598150033144236*x^4 - 20.085536923187668*I*x^3 - 7.38905609893065*x^2 + 2.718281828459045*I*x + 1.0
            sage: f.polynomial(CC)
            54.5981500331442*x^4 - 20.0855369231877*I*x^3 - 7.38905609893065*x^2 + 2.71828182845905*I*x + 1.00000000000000

        A multivariate polynomial over a finite field::

            sage: f = (3*x^5 - 5*y^5)^7; f
            (3*x^5 - 5*y^5)^7
            sage: g = f.polynomial(GF(7)); g
            3*x^35 + 2*y^35
            sage: parent(g)
            Multivariate Polynomial Ring in x, y over Finite Field of size 7

        We check to make sure constants are converted appropriately::

            sage: (pi*x).polynomial(SR)
            pi*x

        Using the ``ring`` parameter, you can also create polynomials
        rings over the symbolic ring where only certain variables are
        considered generators of the polynomial ring and the others
        are considered "constants"::

            sage: a, x, y = var('a,x,y')
            sage: f = a*x^10*y+3*x
            sage: B = f.polynomial(ring=SR['x,y'])
            sage: B.coefficients()
            [a, 3]

        """
        from sage.symbolic.expression_conversions import polynomial
        return polynomial(self, base_ring=base_ring, ring=ring)

    def laurent_polynomial(self, base_ring=None, ring=None):
        r"""
        Return this symbolic expression as a Laurent polynomial
        over the given base ring, if possible.

        INPUT:

        -  ``base_ring`` - (optional) the base ring for the polynomial

        -  ``ring`` - (optional) the parent for the polynomial

        You can specify either the base ring (``base_ring``) you want
        the output Laurent polynomial to be over, or you can specify the full
        laurent polynomial ring (``ring``) you want the output laurent
        polynomial to be an element of.

        EXAMPLES::

            sage: f = x^2 -2/3/x + 1
            sage: f.laurent_polynomial(QQ)
            -2/3*x^-1 + 1 + x^2
            sage: f.laurent_polynomial(GF(19))
            12*x^-1 + 1 + x^2
        """
        from sage.symbolic.expression_conversions import laurent_polynomial
        return laurent_polynomial(self, base_ring=base_ring, ring=ring)

    def _polynomial_(self, R):
        """
        Coerce this symbolic expression to a polynomial in `R`.

        EXAMPLES::

            sage: var('x,y,z,w')
            (x, y, z, w)

        ::

            sage: R = QQ['x,y,z']
            sage: R(x^2 + y)
            x^2 + y
            sage: R = QQ['w']
            sage: R(w^3 + w + 1)
            w^3 + w + 1
            sage: R = GF(7)['z']
            sage: R(z^3 + 10*z)
            z^3 + 3*z

        .. NOTE::

           If the base ring of the polynomial ring is the symbolic ring,
           then a constant polynomial is always returned.

        ::

            sage: R = SR['x']
            sage: a = R(sqrt(2) + x^3 + y)
            sage: a
            x^3 + y + sqrt(2)
            sage: type(a)
            <class 'sage.rings.polynomial.polynomial_ring.PolynomialRing_field_with_category.element_class'>
            sage: a.degree()
            0

        We coerce to a double precision complex polynomial ring::

            sage: f = e*x^3 + pi*y^3 + sqrt(2) + I; f
            pi*y^3 + x^3*e + sqrt(2) + I
            sage: R = CDF['x,y']
            sage: R(f)  # abs tol 1e-15
            2.718281828459045*x^3 + 3.141592653589793*y^3 + 1.414213562373095 + 1.0*I

        We coerce to a higher-precision polynomial ring::

            sage: R = ComplexField(100)['x,y']
            sage: R(f)
            2.7182818284590452353602874714*x^3 + 3.1415926535897932384626433833*y^3 + 1.4142135623730950488016887242 + 1.0000000000000000000000000000*I

        TESTS:

        This shows that the issue at :trac:`5755` is fixed (attempting to
        coerce a symbolic expression to a non-symbolic polynomial ring
        caused an error::

            sage: xx = var('xx')
            sage: RDF['xx'](1.0*xx)
            xx
            sage: RDF['xx'](2.0*xx)
            2.0*xx
            sage: RR['xx'](1.0*xx)
            xx
            sage: RR['xx'](2.0*xx)
            2.00000000000000*xx

        This shows that the issue at :trac:`4246` is fixed (attempting to
        coerce an expression containing at least one variable that's not in
        `R` raises an error)::

            sage: x, y = var('x y')
            sage: S = PolynomialRing(Integers(4), 1, 'x')
            sage: S(x)
            x
            sage: S(y)
            Traceback (most recent call last):
            ...
            TypeError: y is not a variable of Multivariate Polynomial Ring in x over Ring of integers modulo 4
            sage: S(x+y)
            Traceback (most recent call last):
            ...
            TypeError: y is not a variable of Multivariate Polynomial Ring in x over Ring of integers modulo 4
            sage: (x+y)._polynomial_(S)
            Traceback (most recent call last):
            ...
            TypeError: y is not a variable of Multivariate Polynomial Ring in x over Ring of integers modulo 4
        """
        from sage.symbolic.all import SR
        from sage.rings.polynomial.multi_polynomial_ring import is_MPolynomialRing
        base_ring = R.base_ring()
        if base_ring == SR:
            if is_MPolynomialRing(R):
                return R({tuple([0]*R.ngens()):self})
            else:
                return R([self])
        return self.polynomial(None, ring=R)

    def fraction(self, base_ring):
        """
        Return this expression as element of the algebraic fraction
        field over the base ring given.

        EXAMPLES::

            sage: fr = (1/x).fraction(ZZ); fr
            1/x
            sage: parent(fr)
            Fraction Field of Univariate Polynomial Ring in x over Integer Ring
            sage: parent(((pi+sqrt(2)/x).fraction(SR)))
            Fraction Field of Univariate Polynomial Ring in x over Symbolic Ring
            sage: parent(((pi+sqrt(2))/x).fraction(SR))
            Fraction Field of Univariate Polynomial Ring in x over Symbolic Ring
            sage: y=var('y')
            sage: fr=((3*x^5 - 5*y^5)^7/(x*y)).fraction(GF(7)); fr
            (3*x^35 + 2*y^35)/(x*y)
            sage: parent(fr)
            Fraction Field of Multivariate Polynomial Ring in x, y over Finite Field of size 7

        TESTS:

        Check that :trac:`17736` is fixed::

            sage: a,b,c = var('a,b,c')
            sage: fr = (1/a).fraction(QQ); fr
            1/a
            sage: parent(fr)
            Fraction Field of Univariate Polynomial Ring in a over Rational Field
            sage: parent((b/(a+sin(c))).fraction(SR))
            Fraction Field of Multivariate Polynomial Ring in a, b over Symbolic Ring
        """
        from sage.rings.polynomial.polynomial_ring_constructor import PolynomialRing
        from sage.rings.fraction_field import FractionField
        nu = SR(self.numerator()).polynomial(base_ring)
        de = SR(self.denominator()).polynomial(base_ring)
        vars = sorted(set(nu.variables() + de.variables()), key=repr)
        R = FractionField(PolynomialRing(base_ring, vars))
        return R(self.numerator())/R(self.denominator())

    def power_series(self, base_ring):
        """
        Return algebraic power series associated to this symbolic
        expression, which must be a polynomial in one variable, with
        coefficients coercible to the base ring.

        The power series is truncated one more than the degree.

        EXAMPLES::

            sage: theta = var('theta')
            sage: f = theta^3 + (1/3)*theta - 17/3
            sage: g = f.power_series(QQ); g
            -17/3 + 1/3*theta + theta^3 + O(theta^4)
            sage: g^3
            -4913/27 + 289/9*theta - 17/9*theta^2 + 2602/27*theta^3 + O(theta^4)
            sage: g.parent()
            Power Series Ring in theta over Rational Field
        """
        v = self.variables()
        if len(v) != 1:
            raise ValueError("self must be a polynomial in one variable but it is in the variables %s" % tuple([v]))
        f = self.polynomial(base_ring)
        from sage.rings.all import PowerSeriesRing
        R = PowerSeriesRing(base_ring, names=f.parent().variable_names())
        return R(f, f.degree()+1)

    def gcd(self, b):
        r"""
        Return the symbolic gcd of self and b.

        Note that the polynomial GCD is unique up to the multiplication
        by an invertible constant. The following examples make sure all
        results are caught.

        EXAMPLES::

            sage: var('x,y')
            (x, y)
            sage: SR(10).gcd(SR(15))
            5
            sage: (x^3 - 1).gcd(x-1) / (x-1) in QQ
            True
            sage: (x^3 - 1).gcd(x^2+x+1) / (x^2+x+1) in QQ
            True
            sage: (x^3 - x^2*pi + x^2 - pi^2).gcd(x-pi) / (x-pi) in QQ
            True
            sage: gcd(sin(x)^2 + sin(x), sin(x)^2 - 1) / (sin(x) + 1) in QQ
            True
            sage: gcd(x^3 - y^3, x-y) / (x-y) in QQ
            True
            sage: gcd(x^100-y^100, x^10-y^10) / (x^10-y^10) in QQ
            True
            sage: r = gcd(expand( (x^2+17*x+3/7*y)*(x^5 - 17*y + 2/3) ), expand((x^13+17*x+3/7*y)*(x^5 - 17*y + 2/3)) )
            sage: r / (x^5 - 17*y + 2/3) in QQ
            True

        Embedded Sage objects of all kinds get basic support. Note that
        full algebraic GCD is not implemented yet::

            sage: gcd(I - I*x, x^2 - 1)
            x - 1
            sage: gcd(I + I*x, x^2 - 1)
            x + 1
            sage: alg = SR(QQbar(sqrt(2) + I*sqrt(3)))
            sage: gcd(alg + alg*x, x^2 - 1)  # known bug (trac #28489)
            x + 1
            sage: gcd(alg - alg*x, x^2 - 1)  # known bug (trac #28489)
            x - 1
            sage: sqrt2 = SR(QQbar(sqrt(2)))
            sage: gcd(sqrt2 + x, x^2 - 2)    # known bug
            1

        TESTS:

        Check if :trac:`10284` is fixed::

            sage: u = var('u')
            sage: v = var('v')
            sage: w = var('w')
            sage: x = var('x')
            sage: y = var('y')
            sage: z = var('z')
            sage: e = 792*z^8*w^4*x^3*y^4*u^7 + 24*z^4*w^4*x^2*y^3*u^4 + \
                    264*z^8*w^3*x^2*y^7*u^5 + 198*z^4*w^5*x^5*y*u^6  + 110*z^2*w^3*x^5*y^4*u^6 \
                    - 120*z^8*w*x^4*u^6 - 480*z^5*w*x^4*y^6*u^8 - 720*z^7*x^3*y^3*u^7 + \
                    165*z^4*w^2*x^4*y*u^5 + 450*z^8*w^6*x^2*y*u^8 + 40*z^2*w^3*x^3*y^3*u^6 - \
                    288*z^7*w^2*x^3*y^6*u^6  + 250*z^6*w^4*x^2*y^4*u^8 + \
                    576*z^7*w^7*x^2*y^4*u^8  - 80*z^6*w^2*x^5*y^3*u^7 - 144*z^8*w^4*x^5*u^7 + \
                    120*z^4*w*x^2*y^6*u^6 + 320*z^5*w^5*x^2*y^7*u^8 + 192*z^7*w^6*x*y^7*u^6 - \
                    12*z^4*w^3*x^3*y^5*u^6  - 36*z^4*w^4*x^4*y^2*u^8 + 72*z^4*w^5*x^3*u^6  - \
                    20*z^2*w^2*x^4*y^5*u^8 + 660*z^8*w*x^2*y^4*u^6 + 66*z^4*w^4*x^4*y^4*u^4 + \
                    440*z^6*w^2*x^3*y^7*u^7  - 30*z^4*w*x^3*y^2*u^7 - 48*z^8*w^3*x^4*y^3*u^5 + \
                    72*z^6*w^2*x*y^6*u^4 - 864*z^7*w^3*x^4*y^3*u^8 + 480*z^7*w^4*x*y^4*u^7 + \
                    60*z^4*w^2*x^2*u^5 + 375*z^8*w^3*x*y*u^7 + 150*z^8*w^5*x*y^4*u^6 + \
                    180*z^6*x*y^3*u^5 + 216*z^6*w^3*x^2*y^3*u^6;
            sage: d = e.diff(x)
            sage: gcd(d,e) / (u^4*z^2) in QQ
            True

        Check that :trac:`23793` is fixed::

            sage: gcd(I + I*x, x^2 - 1)
            x + 1

        Check that arguments are expanded before GCD (:trac:`23845`)::

            sage: P = (x+1)^2 + 1
            sage: gcd(P, P.expand())
            x^2 + 2*x + 2
        """
        cdef Expression r = self.coerce_in(b)
        cdef GEx x = g_gcd(self._gobj, r._gobj)
        return new_Expression_from_GEx(self._parent, x)

    def gosper_sum(self, *args):
        """
        Return the summation of this hypergeometric expression using
        Gosper's algorithm.

        INPUT:

        - a symbolic expression that may contain rational functions,
          powers, factorials, gamma function terms, binomial
          coefficients, and Pochhammer symbols that are rational-linear
          in their arguments

        - the main variable and, optionally, summation limits

        EXAMPLES::

            sage: a,b,k,m,n = var('a b k m n')
            sage: SR(1).gosper_sum(n)
            n
            sage: SR(1).gosper_sum(n,5,8)
            4
            sage: n.gosper_sum(n)
            1/2*(n - 1)*n
            sage: n.gosper_sum(n,0,5)
            15
            sage: n.gosper_sum(n,0,m)
            1/2*(m + 1)*m
            sage: n.gosper_sum(n,a,b)
            -1/2*(a + b)*(a - b - 1)

        ::

            sage: (factorial(m + n)/factorial(n)).gosper_sum(n)
            n*factorial(m + n)/((m + 1)*factorial(n))
            sage: (binomial(m + n, n)).gosper_sum(n)
            n*binomial(m + n, n)/(m + 1)
            sage: (binomial(m + n, n)).gosper_sum(n, 0, a)
            (a + m + 1)*binomial(a + m, a)/(m + 1)
            sage: (binomial(m + n, n)).gosper_sum(n, 0, 5)
            1/120*(m + 6)*(m + 5)*(m + 4)*(m + 3)*(m + 2)
            sage: (rising_factorial(a,n)/rising_factorial(b,n)).gosper_sum(n)
            (b + n - 1)*gamma(a + n)*gamma(b)/((a - b + 1)*gamma(a)*gamma(b + n))
            sage: factorial(n).gosper_term(n)
            Traceback (most recent call last):
            ...
            ValueError: expression not Gosper-summable
        """
        cdef Expression s, a, b
        cdef GEx x
        cdef int i = 1
        if len(args) > 1:
            n, l1, l2 = args
            s = self.coerce_in(n)
            a = self.coerce_in(l1)
            b = self.coerce_in(l2)
            sig_on()
            try:
                x = g_gosper_sum_definite(self._gobj, s._gobj,
                        a._gobj, b._gobj, &i)
            finally:
                sig_off()
            if i == 0:
                raise ValueError("expression not Gosper-summable")
            return new_Expression_from_GEx(self._parent, x)
        else:
            s = self.coerce_in(args[0])
            sig_on()
            try:
                x = g_gosper_sum_indefinite(self._gobj, s._gobj, &i)
            finally:
                sig_off()
            if i == 0:
                raise ValueError("expression not Gosper-summable")
            return new_Expression_from_GEx(self._parent, x)

    def gosper_term(self, n):
        """
        Return Gosper's hypergeometric term for ``self``.

        Suppose ``f``=``self`` is a hypergeometric term such that:

        .. math::

            s_n = \sum_{k=0}^{n-1} f_k

        and `f_k` doesn't depend on `n`. Return a hypergeometric
        term `g_n` such that `g_{n+1} - g_n = f_n`.

        EXAMPLES::

            sage: _ = var('n')
            sage: SR(1).gosper_term(n)
            n
            sage: n.gosper_term(n)
            1/2*(n^2 - n)/n
            sage: (n*factorial(n)).gosper_term(n)
            1/n
            sage: factorial(n).gosper_term(n)
            Traceback (most recent call last):
            ...
            ValueError: expression not Gosper-summable
        """
        cdef Expression s
        cdef int i = 1
        s = self.coerce_in(n)
        sig_on()
        try:
            x = g_gosper_term(self._gobj, s._gobj)
        except ValueError:
            raise ValueError("expression not Gosper-summable")
        finally:
            sig_off()
        return new_Expression_from_GEx(self._parent, x)

    def WZ_certificate(self, n, k):
        r"""
        Return the Wilf-Zeilberger certificate for this hypergeometric
        summand in ``n``, ``k``.

        To prove the identity `\sum_k F(n,k)=\textrm{const}` it suffices
        to show that `F(n+1,k)-F(n,k)=G(n,k+1)-G(n,k),` with `G=RF` and
        `R` the WZ certificate.

        EXAMPLES:

        To show that `\sum_k \binom{n}{k} = 2^n` do::

            sage: _ = var('k n')
            sage: F(n,k) = binomial(n,k) / 2^n
            sage: c = F(n,k).WZ_certificate(n,k); c
            1/2*k/(k - n - 1)
            sage: G(n,k) = c * F(n,k); G
            (n, k) |--> 1/2*k*binomial(n, k)/(2^n*(k - n - 1))
            sage: (F(n+1,k) - F(n,k) - G(n,k+1) + G(n,k)).simplify_full()
            0
        """
        cdef Expression s, f
        cdef int i = 1
        s = self.coerce_in(k)
        f = self.subs(n == n+1) - self
        sig_on()
        try:
            x = g_gosper_term(f._gobj, s._gobj)
        finally:
            sig_off()
        g = new_Expression_from_GEx(self._parent, x)
        return (f*g / self).to_gamma().gamma_normalize().simplify_full().factor()

    def lcm(self, b):
        """
        Return the lcm of self and b.

        The lcm is computed from the gcd of self and b implicitly from the
        relation self * b = gcd(self, b) * lcm(self, b).

        .. NOTE::

            In agreement with the convention in use for integers, if
            self * b == 0, then gcd(self, b) == max(self, b) and
            lcm(self, b) == 0.

        .. NOTE::

            Since the polynomial lcm is computed from the gcd, and the
            polynomial gcd is unique up to a constant factor (which can
            be negative), the polynomial lcm is unique up to a factor of -1.

        EXAMPLES::

            sage: var('x,y')
            (x, y)
            sage: SR(10).lcm(SR(15))
            30
            sage: (x^3 - 1).lcm(x-1)
            x^3 - 1
            sage: (x^3 - 1).lcm(x^2+x+1)
            x^3 - 1
            sage: (x^3 - sage.symbolic.constants.pi).lcm(x-sage.symbolic.constants.pi)
            (pi - x^3)*(pi - x)
            sage: lcm(x^3 - y^3, x-y) / (x^3 - y^3) in [1,-1]
            True
            sage: lcm(x^100-y^100, x^10-y^10) / (x^100 - y^100) in [1,-1]
            True
            sage: a = expand( (x^2+17*x+3/7*y)*(x^5 - 17*y + 2/3) )
            sage: b = expand((x^13+17*x+3/7*y)*(x^5 - 17*y + 2/3) )
            sage: gcd(a,b) * lcm(a,b) / (a * b) in [1,-1]
            True

        The result is not automatically simplified::

            sage: ex = lcm(sin(x)^2 - 1, sin(x)^2 + sin(x)); ex
            (sin(x)^2 + sin(x))*(sin(x)^2 - 1)/(sin(x) + 1)
            sage: ex.simplify_full()
            sin(x)^3 - sin(x)

        TESTS:

        Verify that x * y = gcd(x,y) * lcm(x,y)::

            sage: x, y = var('x,y')
            sage: LRs = [(SR(10), SR(15)), (x^3-1, x-1), (x^3-y^3, x-y), (x^3-1, x^2+x+1), (SR(0), x-y)]
            sage: all((L.gcd(R) * L.lcm(R)) == L*R for L, R in LRs)
            True

        Make sure that the convention for what to do with the 0 is being respected::

            sage: gcd(x, SR(0)), lcm(x, SR(0))
            (x, 0)
            sage: gcd(SR(0), SR(0)), lcm(SR(0), SR(0))
            (0, 0)

        """
        sb = self * b
        try:
            return 0 if sb.is_trivial_zero() else sb / self.gcd(b)
        except ValueError:
            # make the error message refer to lcm, not gcd
            raise ValueError("lcm: arguments must be polynomials over the rationals")

    def resultant(self, other, var):
        """
        Compute the resultant of this polynomial expression and the first
        argument with respect to the variable given as the second
        argument.

        EXAMPLES::

            sage: _ = var('a b n k u x y')
            sage: x.resultant(y, x)
            y
            sage: (x+y).resultant(x-y, x)
            -2*y
            sage: r = (x^4*y^2+x^2*y-y).resultant(x*y-y*a-x*b+a*b+u,x)
            sage: r.coefficient(a^4)
            b^4*y^2 - 4*b^3*y^3 + 6*b^2*y^4 - 4*b*y^5 + y^6
            sage: x.resultant(sin(x), x)
            Traceback (most recent call last):
            ...
            RuntimeError: resultant(): arguments must be polynomials
        """
        cdef Expression o = self.coerce_in(other)
        cdef Expression v = self.coerce_in(var)
        cdef GEx x
        sig_on()
        try:
            x = g_resultant(self._gobj, o._gobj, v._gobj)
        finally:
            sig_off()
        return new_Expression_from_GEx(self._parent, x)

    def collect(Expression self, s):
        """
        Collect the coefficients of ``s`` into a group.

        INPUT:

        - ``s`` -- the symbol whose coefficients will be collected.

        OUTPUT:

        A new expression, equivalent to the original one, with the
        coefficients of ``s`` grouped.

        .. NOTE::

            The expression is not expanded or factored before the
            grouping takes place. For best results, call :meth:`expand`
            on the expression before :meth:`collect`.

        EXAMPLES:

        In the first term of `f`, `x` has a coefficient of `4y`. In
        the second term, `x` has a coefficient of `z`. Therefore, if
        we collect those coefficients, `x` will have a coefficient of
        `4y+z`::

            sage: x,y,z = var('x,y,z')
            sage: f = 4*x*y + x*z + 20*y^2 + 21*y*z + 4*z^2 + x^2*y^2*z^2
            sage: f.collect(x)
            x^2*y^2*z^2 + x*(4*y + z) + 20*y^2 + 21*y*z + 4*z^2

        Here we do the same thing for `y` and `z`; however, note that
        we do not factor the `y^{2}` and `z^{2}` terms before
        collecting coefficients::

            sage: f.collect(y)
            (x^2*z^2 + 20)*y^2 + (4*x + 21*z)*y + x*z + 4*z^2
            sage: f.collect(z)
            (x^2*y^2 + 4)*z^2 + 4*x*y + 20*y^2 + (x + 21*y)*z

        The terms are collected, whether the expression
        is expanded or not::

            sage: f = (x + y)*(x - z)
            sage: f.collect(x)
            x^2 + x*(y - z) - y*z
            sage: f.expand().collect(x)
            x^2 + x*(y - z) - y*z

        TESTS:

        The output should be equivalent to the input::

            sage: polynomials = QQ['x']
            sage: f = SR(polynomials.random_element())
            sage: g = f.collect(x)
            sage: bool(f == g)
            True

        If ``s`` is not present in the given expression, the
        expression should not be modified. The variable `z` will not
        be present in `f` below since `f` is a random polynomial of
        maximum degree 10 in `x` and `y`::

            sage: z = var('z')
            sage: polynomials = QQ['x,y']
            sage: f = SR(polynomials.random_element(10))
            sage: g = f.collect(z)
            sage: bool(str(f) == str(g))
            True

        Check if :trac:`9046` is fixed::

            sage: var('a b x y z')
            (a, b, x, y, z)
            sage: p = -a*x^3 - a*x*y^2 + 2*b*x^2*y + 2*y^3 + x^2*z + y^2*z + x^2 + y^2 + a*x
            sage: p.collect(x)
            -a*x^3 + (2*b*y + z + 1)*x^2 + 2*y^3 + y^2*z - (a*y^2 - a)*x + y^2
        """
        cdef Expression s0 = self.coerce_in(s)
        cdef GEx x
        sig_on()
        try:
            x = self._gobj.collect(s0._gobj, False)
        finally:
            sig_off()
        return new_Expression_from_GEx(self._parent, x)

    def horner(self, x):
        """
        Rewrite this expression as a polynomial in Horner form in ``x``.

        EXAMPLES::

            sage: add((i+1)*x^i for i in range(5)).horner(x)
            (((5*x + 4)*x + 3)*x + 2)*x + 1

            sage: x, y, z = SR.var('x,y,z')
            sage: (x^5 + y*cos(x) + z^3 + (x + y)^2 + y^x).horner(x)
            z^3 + ((x^3 + 1)*x + 2*y)*x + y^2 + y*cos(x) + y^x

            sage: expr = sin(5*x).expand_trig(); expr
            5*cos(x)^4*sin(x) - 10*cos(x)^2*sin(x)^3 + sin(x)^5
            sage: expr.horner(sin(x))
            (5*cos(x)^4 - (10*cos(x)^2 - sin(x)^2)*sin(x)^2)*sin(x)
            sage: expr.horner(cos(x))
            sin(x)^5 + 5*(cos(x)^2*sin(x) - 2*sin(x)^3)*cos(x)^2

        TESTS::

            sage: SR(0).horner(x), SR(1).horner(x), x.horner(x)
            (0, 1, x)
            sage: (x^(1/3)).horner(x)
            Traceback (most recent call last):
            ...
            ValueError: Cannot return dense coefficient list with noninteger exponents.
        """
        coef = self.coefficients(x, sparse=False)
        res = coef[-1]
        for c in reversed(coef[:-1]):
            res = res*x + c
        return res

    def _evaluate_polynomial(self, pol):
        """
        Evaluate a univariate polynomial on this expression.

        EXAMPLES::

            sage: pol = QQ['s'](range(5))
            sage: pol(sin(x))
            4*sin(x)^4 + 3*sin(x)^3 + 2*sin(x)^2 + sin(x)

        TESTS::

            sage: SR(0.1)._evaluate_polynomial(pol)
            0.123400000000000

            sage: Pol.<x> = SR[]
            sage: pol = x^2 - 1
            sage: pol(1)
            0
            sage: pol(1).parent()
            Symbolic Ring
        """
        cdef Expression zero
        if not isinstance(pol[0], Expression): # avoid infinite recursion
            try:
                x = self.pyobject()
                y = pol(x) # may fail if x is a symbolic constant
            except TypeError:
                pass
            else:
                return new_Expression_from_pyobject(self._parent, y)
        zero = self._parent.zero()
        return zero.add(*(pol[i]*self**i for i in xrange(pol.degree() + 1)))

    def collect_common_factors(self):
        """
        This function does not perform a full factorization but only
        looks for factors which are already explicitly present.

        Polynomials can often be brought into a more compact form by
        collecting common factors from the terms of sums. This is
        accomplished by this function.

        EXAMPLES::

            sage: var('x')
            x
            sage: (x/(x^2 + x)).collect_common_factors()
            1/(x + 1)

            sage: var('a,b,c,x,y')
            (a, b, c, x, y)
            sage: (a*x+a*y).collect_common_factors()
            a*(x + y)
            sage: (a*x^2+2*a*x*y+a*y^2).collect_common_factors()
            (x^2 + 2*x*y + y^2)*a
            sage: (a*(b*(a+c)*x+b*((a+c)*x+(a+c)*y)*y)).collect_common_factors()
            ((x + y)*y + x)*(a + c)*a*b
        """
        cdef GEx x
        sig_on()
        try:
            x = g_collect_common_factors(self._gobj)
        finally:
            sig_off()
        return new_Expression_from_GEx(self._parent, x)

    def __abs__(self):
        """
        Return the absolute value of this expression.

        EXAMPLES::

            sage: var('x, y')
            (x, y)

        The absolute value of a symbolic expression::

            sage: abs(x^2+y^2)
            abs(x^2 + y^2)

        The absolute value of a number in the symbolic ring::

            sage: abs(SR(-5))
            5
            sage: type(abs(SR(-5)))
            <type 'sage.symbolic.expression.Expression'>

        Because this overrides a Python builtin function, we do not
        currently support a ``hold`` parameter to prevent automatic
        evaluation::

            sage: abs(SR(-5),hold=True)
            Traceback (most recent call last):
            ...
            TypeError: abs() takes no keyword arguments

        But this is possible using the method :meth:`abs`::

            sage: SR(-5).abs(hold=True)
            abs(-5)

        TESTS:

        Check if :trac:`11155` is fixed::

            sage: abs(pi+i)
            abs(pi + I)
        """
        cdef GEx r
        sig_on()
        try:
            r = g_abs(self._gobj)
        finally:
            sig_off()
        return new_Expression_from_GEx(self._parent, r)

    def abs(self, hold=False):
        """
        Return the absolute value of this expression.

        EXAMPLES::

            sage: var('x, y')
            (x, y)
            sage: (x+y).abs()
            abs(x + y)

        Using the ``hold`` parameter it is possible to prevent automatic
        evaluation::

            sage: SR(-5).abs(hold=True)
            abs(-5)

        To then evaluate again, we use :meth:`unhold`::

            sage: a = SR(-5).abs(hold=True); a.unhold()
            5

        TESTS:

        From :trac:`7557`::

            sage: var('y', domain='real')
            y
            sage: abs(exp(1.1*y*I)).simplify()
            1
            sage: var('y', domain='complex') # reset the domain for other tests
            y
        """
        return new_Expression_from_GEx(self._parent,
                g_hold_wrapper(g_abs, self._gobj, hold))

    def step(self, hold=False):
        """
        Return the value of the unit step function, which is 0 for
        negative x, 1 for 0, and 1 for positive x.

        .. SEEALSO::

            :class:`sage.functions.generalized.FunctionUnitStep`

        EXAMPLES::

            sage: x = var('x')
            sage: SR(1.5).step()
            1
            sage: SR(0).step()
            1
            sage: SR(-1/2).step()
            0
            sage: SR(float(-1)).step()
            0

        Using the ``hold`` parameter it is possible to prevent automatic
        evaluation::

            sage: SR(2).step()
            1
            sage: SR(2).step(hold=True)
            unit_step(2)

        """
        return new_Expression_from_GEx(self._parent,
                g_hold_wrapper(g_step, self._gobj, hold))

    def csgn(self, hold=False):
        """
        Return the sign of self, which is -1 if self < 0, 0 if self ==
        0, and 1 if self > 0, or unevaluated when self is a nonconstant
        symbolic expression.

        If self is not real, return the complex half-plane (left or right)
        in which the number lies.  If self is pure imaginary, return the sign
        of the imaginary part of self.

        EXAMPLES::

            sage: x = var('x')
            sage: SR(-2).csgn()
            -1
            sage: SR(0.0).csgn()
            0
            sage: SR(10).csgn()
            1
            sage: x.csgn()
            csgn(x)
            sage: SR(CDF.0).csgn()
            1
            sage: SR(I).csgn()
            1
            sage: SR(-I).csgn()
            -1
            sage: SR(1+I).csgn()
            1
            sage: SR(1-I).csgn()
            1
            sage: SR(-1+I).csgn()
            -1
            sage: SR(-1-I).csgn()
            -1

        Using the ``hold`` parameter it is possible to prevent automatic
        evaluation::

            sage: SR(I).csgn(hold=True)
            csgn(I)

        """
        return new_Expression_from_GEx(self._parent,
                g_hold_wrapper(g_csgn, self._gobj, hold))

    def conjugate(self, hold=False):
        """
        Return the complex conjugate of this symbolic expression.

        EXAMPLES::

            sage: a = 1 + 2*I
            sage: a.conjugate()
            -2*I + 1
            sage: a = sqrt(2) + 3^(1/3)*I; a
            sqrt(2) + I*3^(1/3)
            sage: a.conjugate()
            sqrt(2) - I*3^(1/3)

            sage: SR(CDF.0).conjugate()
            -1.0*I
            sage: x.conjugate()
            conjugate(x)
            sage: SR(RDF(1.5)).conjugate()
            1.5
            sage: SR(float(1.5)).conjugate()
            1.5
            sage: SR(I).conjugate()
            -I
            sage: ( 1+I  + (2-3*I)*x).conjugate()
            (3*I + 2)*conjugate(x) - I + 1

        Using the ``hold`` parameter it is possible to prevent automatic
        evaluation::

            sage: SR(I).conjugate(hold=True)
            conjugate(I)

        This also works in functional notation::

            sage: conjugate(I)
            -I
            sage: conjugate(I,hold=True)
            conjugate(I)

        To then evaluate again, we use :meth:`unhold`::

            sage: a = SR(I).conjugate(hold=True); a.unhold()
            -I

        """
        return new_Expression_from_GEx(self._parent,
                g_hold_wrapper(g_conjugate, self._gobj, hold))

    def norm(self):
        r"""
        Return the complex norm of this symbolic expression, i.e.,
        the expression times its complex conjugate. If `c = a + bi` is a
        complex number, then the norm of `c` is defined as the product of
        `c` and its complex conjugate

        .. MATH::

            \text{norm}(c)
            =
            \text{norm}(a + bi)
            =
            c \cdot \overline{c}
            =
            a^2 + b^2.

        The norm of a complex number is different from its absolute value.
        The absolute value of a complex number is defined to be the square
        root of its norm. A typical use of the complex norm is in the
        integral domain `\ZZ[i]` of Gaussian integers, where the norm of
        each Gaussian integer `c = a + bi` is defined as its complex norm.

        .. SEEALSO::

            :func:`sage.misc.functional.norm`

        EXAMPLES::

            sage: a = 1 + 2*I
            sage: a.norm()
            5
            sage: a = sqrt(2) + 3^(1/3)*I; a
            sqrt(2) + I*3^(1/3)
            sage: a.norm()
            3^(2/3) + 2
            sage: CDF(a).norm()
            4.080083823051...
            sage: CDF(a.norm())
            4.080083823051904
        """
        return (self*self.conjugate()).expand()

    def real_part(self, hold=False):
        """
        Return the real part of this symbolic expression.

        EXAMPLES::

            sage: x = var('x')
            sage: x.real_part()
            real_part(x)
            sage: SR(2+3*I).real_part()
            2
            sage: SR(CDF(2,3)).real_part()
            2.0
            sage: SR(CC(2,3)).real_part()
            2.00000000000000

            sage: f = log(x)
            sage: f.real_part()
            log(abs(x))

        Using the ``hold`` parameter it is possible to prevent automatic
        evaluation::

            sage: SR(2).real_part()
            2
            sage: SR(2).real_part(hold=True)
            real_part(2)

        This also works using functional notation::

            sage: real_part(I,hold=True)
            real_part(I)
            sage: real_part(I)
            0

        To then evaluate again, we use :meth:`unhold`::

            sage: a = SR(2).real_part(hold=True); a.unhold()
            2

        TESTS:

        Check that :trac:`12807` is fixed::

            sage: (6*exp(i*pi/3)-6*exp(i*2*pi/3)).real_part()
            6
        """
        return new_Expression_from_GEx(self._parent,
                g_hold_wrapper(g_real_part, self._gobj, hold))

    real = real_part

    def imag_part(self, hold=False):
        r"""
        Return the imaginary part of this symbolic expression.

        EXAMPLES::

            sage: sqrt(-2).imag_part()
            sqrt(2)

        We simplify `\ln(\exp(z))` to `z`.  This should only
        be for `-\pi<{\rm Im}(z)<=\pi`, but Maxima does not
        have a symbolic imaginary part function, so we cannot
        use ``assume`` to assume that first::

            sage: z = var('z')
            sage: f = log(exp(z))
            sage: f
            log(e^z)
            sage: f.simplify()
            z
            sage: forget()

        A more symbolic example::

            sage: var('a, b')
            (a, b)
            sage: f = log(a + b*I)
            sage: f.imag_part()
            arctan2(imag_part(a) + real_part(b), -imag_part(b) + real_part(a))

        Using the ``hold`` parameter it is possible to prevent automatic
        evaluation::

            sage: SR(I).imag_part()
            1
            sage: SR(I).imag_part(hold=True)
            imag_part(I)

        This also works using functional notation::

            sage: imag_part(I, hold=True)
            imag_part(I)
            sage: imag_part(SR(I))
            1

        To then evaluate again, we use :meth:`unhold`::

            sage: a = SR(I).imag_part(hold=True); a.unhold()
            1

        TESTS::

            sage: x = var('x')
            sage: x.imag_part()
            imag_part(x)
            sage: SR(2+3*I).imag_part()
            3
            sage: SR(CC(2,3)).imag_part()
            3.00000000000000
            sage: SR(CDF(2,3)).imag_part()
            3.0
        """
        return new_Expression_from_GEx(self._parent,
                g_hold_wrapper(g_imag_part, self._gobj, hold))

    imag = imag_part

    def sqrt(self, hold=False):
        """
        Return the square root of this expression

        EXAMPLES::

            sage: var('x, y')
            (x, y)
            sage: SR(2).sqrt()
            sqrt(2)
            sage: (x^2+y^2).sqrt()
            sqrt(x^2 + y^2)
            sage: (x^2).sqrt()
            sqrt(x^2)

        Immediate simplifications are applied::

            sage: sqrt(x^2)
            sqrt(x^2)
            sage: x = SR.symbol('x', domain='real')
            sage: sqrt(x^2)
            abs(x)
            sage: forget()
            sage: assume(x<0)
            sage: sqrt(x^2)
            -x
            sage: sqrt(x^4)
            x^2
            sage: forget()
            sage: x = SR.symbol('x', domain='real')
            sage: sqrt(x^4)
            x^2
            sage: sqrt(sin(x)^2)
            abs(sin(x))
            sage: sqrt((x+1)^2)
            abs(x + 1)
            sage: forget()
            sage: assume(x<0)
            sage: sqrt((x-1)^2)
            -x + 1
            sage: forget()

        Using the ``hold`` parameter it is possible to prevent automatic
        evaluation::

            sage: SR(4).sqrt()
            2
            sage: SR(4).sqrt(hold=True)
            sqrt(4)

        To then evaluate again, we use :meth:`unhold`::

            sage: a = SR(4).sqrt(hold=True); a.unhold()
            2

        To use this parameter in functional notation, you must coerce to
        the symbolic ring::

            sage: sqrt(SR(4),hold=True)
            sqrt(4)
            sage: sqrt(4,hold=True)
            Traceback (most recent call last):
            ...
            TypeError: _do_sqrt() got an unexpected keyword argument 'hold'
        """
        return new_Expression_from_GEx(self._parent,
                g_hold2_wrapper(g_power_construct, self._gobj, g_ex1_2, hold))

    def sin(self, hold=False):
        """
        EXAMPLES::

            sage: var('x, y')
            (x, y)
            sage: sin(x^2 + y^2)
            sin(x^2 + y^2)
            sage: sin(sage.symbolic.constants.pi)
            0
            sage: sin(SR(1))
            sin(1)
            sage: sin(SR(RealField(150)(1)))
            0.84147098480789650665250232163029899962256306

        Using the ``hold`` parameter it is possible to prevent automatic
        evaluation::

            sage: SR(0).sin()
            0
            sage: SR(0).sin(hold=True)
            sin(0)

        This also works using functional notation::

            sage: sin(0,hold=True)
            sin(0)
            sage: sin(0)
            0

        To then evaluate again, we use :meth:`unhold`::

            sage: a = SR(0).sin(hold=True); a.unhold()
            0

        TESTS::

            sage: SR(oo).sin()
            Traceback (most recent call last):
            ...
            RuntimeError: sin_eval(): sin(infinity) encountered
            sage: SR(-oo).sin()
            Traceback (most recent call last):
            ...
            RuntimeError: sin_eval(): sin(infinity) encountered
            sage: SR(unsigned_infinity).sin()
            Traceback (most recent call last):
            ...
            RuntimeError: sin_eval(): sin(infinity) encountered
        """
        return new_Expression_from_GEx(self._parent,
                g_hold_wrapper(g_sin, self._gobj, hold))

    def cos(self, hold=False):
        """
        Return the cosine of self.

        EXAMPLES::

            sage: var('x, y')
            (x, y)
            sage: cos(x^2 + y^2)
            cos(x^2 + y^2)
            sage: cos(sage.symbolic.constants.pi)
            -1
            sage: cos(SR(1))
            cos(1)
            sage: cos(SR(RealField(150)(1)))
            0.54030230586813971740093660744297660373231042

        In order to get a numeric approximation use .n()::

            sage: SR(RR(1)).cos().n()
            0.540302305868140
            sage: SR(float(1)).cos().n()
            0.540302305868140

        To prevent automatic evaluation use the ``hold`` argument::

            sage: pi.cos()
            -1
            sage: pi.cos(hold=True)
            cos(pi)

        This also works using functional notation::

            sage: cos(pi,hold=True)
            cos(pi)
            sage: cos(pi)
            -1

        To then evaluate again, we use :meth:`unhold`::

            sage: a = pi.cos(hold=True); a.unhold()
            -1

        TESTS::

            sage: SR(oo).cos()
            Traceback (most recent call last):
            ...
            RuntimeError: cos_eval(): cos(infinity) encountered
            sage: SR(-oo).cos()
            Traceback (most recent call last):
            ...
            RuntimeError: cos_eval(): cos(infinity) encountered
            sage: SR(unsigned_infinity).cos()
            Traceback (most recent call last):
            ...
            RuntimeError: cos_eval(): cos(infinity) encountered
        """
        return new_Expression_from_GEx(self._parent,
                g_hold_wrapper(g_cos, self._gobj, hold))

    def tan(self, hold=False):
        """
        EXAMPLES::

            sage: var('x, y')
            (x, y)
            sage: tan(x^2 + y^2)
            tan(x^2 + y^2)
            sage: tan(sage.symbolic.constants.pi/2)
            Infinity
            sage: tan(SR(1))
            tan(1)
            sage: tan(SR(RealField(150)(1)))
            1.5574077246549022305069748074583601730872508

        To prevent automatic evaluation use the ``hold`` argument::

            sage: (pi/12).tan()
            -sqrt(3) + 2
            sage: (pi/12).tan(hold=True)
            tan(1/12*pi)

        This also works using functional notation::

            sage: tan(pi/12,hold=True)
            tan(1/12*pi)
            sage: tan(pi/12)
            -sqrt(3) + 2

        To then evaluate again, we use :meth:`unhold`::

            sage: a = (pi/12).tan(hold=True); a.unhold()
            -sqrt(3) + 2

        TESTS::

            sage: SR(oo).tan()
            Traceback (most recent call last):
            ...
            RuntimeError: tan_eval(): tan(infinity) encountered
            sage: SR(-oo).tan()
            Traceback (most recent call last):
            ...
            RuntimeError: tan_eval(): tan(infinity) encountered
            sage: SR(unsigned_infinity).tan()
            Traceback (most recent call last):
            ...
            RuntimeError: tan_eval(): tan(infinity) encountered
        """
        return new_Expression_from_GEx(self._parent,
                g_hold_wrapper(g_tan, self._gobj, hold))

    def arcsin(self, hold=False):
        """
        Return the arcsin of x, i.e., the number y between -pi and pi
        such that sin(y) == x.

        EXAMPLES::

            sage: x.arcsin()
            arcsin(x)
            sage: SR(0.5).arcsin()
            1/6*pi
            sage: SR(0.999).arcsin()
            1.52607123962616
            sage: SR(1/3).arcsin()
            arcsin(1/3)
            sage: SR(-1/3).arcsin()
            -arcsin(1/3)

        To prevent automatic evaluation use the ``hold`` argument::

            sage: SR(0).arcsin()
            0
            sage: SR(0).arcsin(hold=True)
            arcsin(0)

        This also works using functional notation::

            sage: arcsin(0,hold=True)
            arcsin(0)
            sage: arcsin(0)
            0

        To then evaluate again, we use :meth:`unhold`::

            sage: a = SR(0).arcsin(hold=True); a.unhold()
            0

        TESTS::

            sage: SR(oo).arcsin()
            Traceback (most recent call last):
            ...
            RuntimeError: arcsin_eval(): arcsin(infinity) encountered
            sage: SR(-oo).arcsin()
            Traceback (most recent call last):
            ...
            RuntimeError: arcsin_eval(): arcsin(infinity) encountered
            sage: SR(unsigned_infinity).arcsin()
            Infinity
        """
        return new_Expression_from_GEx(self._parent,
                g_hold_wrapper(g_asin, self._gobj, hold))

    def arccos(self, hold=False):
        """
        Return the arc cosine of self.

        EXAMPLES::

            sage: x.arccos()
            arccos(x)
            sage: SR(1).arccos()
            0
            sage: SR(1/2).arccos()
            1/3*pi
            sage: SR(0.4).arccos()
            1.15927948072741
            sage: plot(lambda x: SR(x).arccos(), -1,1)
            Graphics object consisting of 1 graphics primitive

        To prevent automatic evaluation use the ``hold`` argument::

            sage: SR(1).arccos(hold=True)
            arccos(1)

        This also works using functional notation::

            sage: arccos(1,hold=True)
            arccos(1)
            sage: arccos(1)
            0

        To then evaluate again, we use :meth:`unhold`::

            sage: a = SR(1).arccos(hold=True); a.unhold()
            0

        TESTS::

            sage: SR(oo).arccos()
            Traceback (most recent call last):
            ...
            RuntimeError: arccos_eval(): arccos(infinity) encountered
            sage: SR(-oo).arccos()
            Traceback (most recent call last):
            ...
            RuntimeError: arccos_eval(): arccos(infinity) encountered
            sage: SR(unsigned_infinity).arccos()
            Infinity
        """
        return new_Expression_from_GEx(self._parent,
                g_hold_wrapper(g_acos, self._gobj, hold))

    def arctan(self, hold=False):
        """
        Return the arc tangent of self.

        EXAMPLES::

            sage: x = var('x')
            sage: x.arctan()
            arctan(x)
            sage: SR(1).arctan()
            1/4*pi
            sage: SR(1/2).arctan()
            arctan(1/2)
            sage: SR(0.5).arctan()
            0.463647609000806
            sage: plot(lambda x: SR(x).arctan(), -20,20)
            Graphics object consisting of 1 graphics primitive

        To prevent automatic evaluation use the ``hold`` argument::

            sage: SR(1).arctan(hold=True)
            arctan(1)

        This also works using functional notation::

            sage: arctan(1,hold=True)
            arctan(1)
            sage: arctan(1)
            1/4*pi

        To then evaluate again, we use :meth:`unhold`::

            sage: a = SR(1).arctan(hold=True); a.unhold()
            1/4*pi

        TESTS::

            sage: SR(oo).arctan()
            1/2*pi
            sage: SR(-oo).arctan()
            -1/2*pi
            sage: SR(unsigned_infinity).arctan()
            Traceback (most recent call last):
            ...
            RuntimeError: arctan_eval(): arctan(unsigned_infinity) encountered
        """
        return new_Expression_from_GEx(self._parent,
                g_hold_wrapper(g_atan, self._gobj, hold))

    def arctan2(self, x, hold=False):
        """
        Return the inverse of the 2-variable tan function on self and x.

        EXAMPLES::

            sage: var('x,y')
            (x, y)
            sage: x.arctan2(y)
            arctan2(x, y)
            sage: SR(1/2).arctan2(1/2)
            1/4*pi
            sage: maxima.eval('atan2(1/2,1/2)')
            '%pi/4'

            sage: SR(-0.7).arctan2(SR(-0.6))
            -2.27942259892257

        To prevent automatic evaluation use the ``hold`` argument::

            sage: SR(1/2).arctan2(1/2, hold=True)
            arctan2(1/2, 1/2)

        This also works using functional notation::

            sage: arctan2(1,2,hold=True)
            arctan2(1, 2)
            sage: arctan2(1,2)
            arctan(1/2)

        To then evaluate again, we use :meth:`unhold`::

            sage: a = SR(1/2).arctan2(1/2, hold=True); a.unhold()
            1/4*pi

        TESTS:

        We compare a bunch of different evaluation points between
        Sage and Maxima::

            sage: float(SR(0.7).arctan2(0.6))
            0.8621700546672264
            sage: maxima('atan2(0.7,0.6)')
            0.862170054667226...
            sage: float(SR(0.7).arctan2(-0.6))
            2.279422598922567
            sage: maxima('atan2(0.7,-0.6)')
            2.279422598922567
            sage: float(SR(-0.7).arctan2(0.6))
            -0.8621700546672264
            sage: maxima('atan2(-0.7,0.6)')
            -0.862170054667226...
            sage: float(SR(-0.7).arctan2(-0.6))
            -2.279422598922567
            sage: maxima('atan2(-0.7,-0.6)')
            -2.279422598922567
            sage: float(SR(0).arctan2(-0.6))
            3.141592653589793
            sage: maxima('atan2(0,-0.6)')
            3.141592653589793
            sage: float(SR(0).arctan2(0.6))
            0.0
            sage: maxima('atan2(0,0.6)')
            0.0
            sage: SR(0).arctan2(0) # see trac ticket #21614
            NaN
            sage: SR(I).arctan2(1)
            arctan2(I, 1)
            sage: SR(CDF(0,1)).arctan2(1)
            Traceback (most recent call last):
            ...
            ValueError: power::eval(): division by zero
            sage: SR(1).arctan2(CDF(0,1))
            Traceback (most recent call last):
            ...
            ValueError: power::eval(): division by zero

            sage: arctan2(0,oo)
            0
            sage: SR(oo).arctan2(oo)
            1/4*pi
            sage: SR(oo).arctan2(0)
            1/2*pi
            sage: SR(-oo).arctan2(0)
            -1/2*pi
            sage: SR(-oo).arctan2(-2)
            pi
            sage: SR(unsigned_infinity).arctan2(2)
            Traceback (most recent call last):
            ...
            RuntimeError: arctan2_eval(): arctan2(x, unsigned_infinity) encountered
            sage: SR(2).arctan2(oo)
            1/2*pi
            sage: SR(2).arctan2(-oo)
            -1/2*pi
            sage: SR(2).arctan2(SR(unsigned_infinity))
            Traceback (most recent call last):
            ...
            RuntimeError: arctan2_eval(): arctan2(unsigned_infinity, x) encountered
        """
        cdef Expression nexp = self.coerce_in(x)
        return new_Expression_from_GEx(self._parent,
                g_hold2_wrapper(g_atan2, self._gobj, nexp._gobj, hold))

    def sinh(self, hold=False):
        r"""
        Return sinh of self.

        We have $\sinh(x) = (e^{x} - e^{-x})/2$.

        EXAMPLES::

            sage: x.sinh()
            sinh(x)
            sage: SR(1).sinh()
            sinh(1)
            sage: SR(0).sinh()
            0
            sage: SR(1.0).sinh()
            1.17520119364380
            sage: maxima('sinh(1.0)')
            1.17520119364380...

            sinh(1.0000000000000000000000000)
            sage: SR(1).sinh().n(90)
            1.1752011936438014568823819
            sage: SR(RIF(1)).sinh()
            1.175201193643802?

        To prevent automatic evaluation use the ``hold`` argument::

            sage: arccosh(x).sinh()
            sqrt(x + 1)*sqrt(x - 1)
            sage: arccosh(x).sinh(hold=True)
            sinh(arccosh(x))

        This also works using functional notation::

            sage: sinh(arccosh(x),hold=True)
            sinh(arccosh(x))
            sage: sinh(arccosh(x))
            sqrt(x + 1)*sqrt(x - 1)

        To then evaluate again, we use :meth:`unhold`::

            sage: a = arccosh(x).sinh(hold=True); a.simplify()
            sqrt(x + 1)*sqrt(x - 1)

        TESTS::

            sage: SR(oo).sinh()
            +Infinity
            sage: SR(-oo).sinh()
            -Infinity
            sage: SR(unsigned_infinity).sinh()
            Traceback (most recent call last):
            ...
            RuntimeError: sinh_eval(): sinh(unsigned_infinity) encountered
        """
        return new_Expression_from_GEx(self._parent,
                g_hold_wrapper(g_sinh, self._gobj, hold))

    def cosh(self, hold=False):
        r"""
        Return cosh of self.

        We have $\cosh(x) = (e^{x} + e^{-x})/2$.

        EXAMPLES::

            sage: x.cosh()
            cosh(x)
            sage: SR(1).cosh()
            cosh(1)
            sage: SR(0).cosh()
            1
            sage: SR(1.0).cosh()
            1.54308063481524
            sage: maxima('cosh(1.0)')
            1.54308063481524...
            sage: SR(1.00000000000000000000000000).cosh()
            1.5430806348152437784779056
            sage: SR(RIF(1)).cosh()
            1.543080634815244?

        To prevent automatic evaluation use the ``hold`` argument::

            sage: arcsinh(x).cosh()
            sqrt(x^2 + 1)
            sage: arcsinh(x).cosh(hold=True)
            cosh(arcsinh(x))

        This also works using functional notation::

            sage: cosh(arcsinh(x),hold=True)
            cosh(arcsinh(x))
            sage: cosh(arcsinh(x))
            sqrt(x^2 + 1)

        To then evaluate again, we use :meth:`unhold`::

            sage: a = arcsinh(x).cosh(hold=True); a.unhold()
            sqrt(x^2 + 1)

        TESTS::

            sage: SR(oo).cosh()
            +Infinity
            sage: SR(-oo).cosh()
            +Infinity
            sage: SR(unsigned_infinity).cosh()
            Traceback (most recent call last):
            ...
            RuntimeError: cosh_eval(): cosh(unsigned_infinity) encountered
        """
        return new_Expression_from_GEx(self._parent,
                g_hold_wrapper(g_cosh, self._gobj, hold))

    def tanh(self, hold=False):
        r"""
        Return tanh of self.

        We have $\tanh(x) = \sinh(x) / \cosh(x)$.

        EXAMPLES::

            sage: x.tanh()
            tanh(x)
            sage: SR(1).tanh()
            tanh(1)
            sage: SR(0).tanh()
            0
            sage: SR(1.0).tanh()
            0.761594155955765
            sage: maxima('tanh(1.0)')
            0.7615941559557649
            sage: plot(lambda x: SR(x).tanh(), -1, 1)
            Graphics object consisting of 1 graphics primitive

        To prevent automatic evaluation use the ``hold`` argument::

            sage: arcsinh(x).tanh()
            x/sqrt(x^2 + 1)
            sage: arcsinh(x).tanh(hold=True)
            tanh(arcsinh(x))

        This also works using functional notation::

            sage: tanh(arcsinh(x),hold=True)
            tanh(arcsinh(x))
            sage: tanh(arcsinh(x))
            x/sqrt(x^2 + 1)

        To then evaluate again, we use :meth:`unhold`::

            sage: a = arcsinh(x).tanh(hold=True); a.unhold()
            x/sqrt(x^2 + 1)

        TESTS::

            sage: SR(oo).tanh()
            1
            sage: SR(-oo).tanh()
            -1
            sage: SR(unsigned_infinity).tanh()
            Traceback (most recent call last):
            ...
            RuntimeError: tanh_eval(): tanh(unsigned_infinity) encountered
        """
        return new_Expression_from_GEx(self._parent,
                g_hold_wrapper(g_tanh, self._gobj, hold))

    def arcsinh(self, hold=False):
        """
        Return the inverse hyperbolic sine of self.

        EXAMPLES::

            sage: x.arcsinh()
            arcsinh(x)
            sage: SR(0).arcsinh()
            0
            sage: SR(1).arcsinh()
            arcsinh(1)
            sage: SR(1.0).arcsinh()
            0.881373587019543
            sage: maxima('asinh(2.0)')
            1.4436354751788...

        Sage automatically applies certain identities::

            sage: SR(3/2).arcsinh().cosh()
            1/2*sqrt(13)

        To prevent automatic evaluation use the ``hold`` argument::

            sage: SR(-2).arcsinh()
            -arcsinh(2)
            sage: SR(-2).arcsinh(hold=True)
            arcsinh(-2)

        This also works using functional notation::

            sage: arcsinh(-2,hold=True)
            arcsinh(-2)
            sage: arcsinh(-2)
            -arcsinh(2)

        To then evaluate again, we use :meth:`unhold`::

            sage: a = SR(-2).arcsinh(hold=True); a.unhold()
            -arcsinh(2)

        TESTS::

            sage: SR(oo).arcsinh()
            +Infinity
            sage: SR(-oo).arcsinh()
            -Infinity
            sage: SR(unsigned_infinity).arcsinh()
            Infinity
        """
        return new_Expression_from_GEx(self._parent,
                g_hold_wrapper(g_asinh, self._gobj, hold))

    def arccosh(self, hold=False):
        """
        Return the inverse hyperbolic cosine of self.

        EXAMPLES::

            sage: x.arccosh()
            arccosh(x)
            sage: SR(0).arccosh()
            1/2*I*pi
            sage: SR(1/2).arccosh()
            arccosh(1/2)
            sage: SR(CDF(1/2)).arccosh() #  rel tol 1e-15
            1.0471975511965976*I
            sage: maxima('acosh(0.5)')
            1.04719755119659...*%i

        To prevent automatic evaluation use the ``hold`` argument::

            sage: SR(-1).arccosh()
            I*pi
            sage: SR(-1).arccosh(hold=True)
            arccosh(-1)

        This also works using functional notation::

            sage: arccosh(-1,hold=True)
            arccosh(-1)
            sage: arccosh(-1)
            I*pi

        To then evaluate again, we use :meth:`unhold`::

            sage: a = SR(-1).arccosh(hold=True); a.unhold()
            I*pi

        TESTS::

            sage: SR(oo).arccosh()
            +Infinity
            sage: SR(-oo).arccosh()
            +Infinity
            sage: SR(unsigned_infinity).arccosh()
            +Infinity
        """
        return new_Expression_from_GEx(self._parent,
                g_hold_wrapper(g_acosh, self._gobj, hold))

    def arctanh(self, hold=False):
        """
        Return the inverse hyperbolic tangent of self.

        EXAMPLES::

            sage: x.arctanh()
            arctanh(x)
            sage: SR(0).arctanh()
            0
            sage: SR(1/2).arctanh()
            1/2*log(3)
            sage: SR(0.5).arctanh()
            0.549306144334055
            sage: SR(0.5).arctanh().tanh()
            0.500000000000000
            sage: maxima('atanh(0.5)')  # abs tol 2e-16
            0.5493061443340548

        To prevent automatic evaluation use the ``hold`` argument::

            sage: SR(-1/2).arctanh()
            -1/2*log(3)
            sage: SR(-1/2).arctanh(hold=True)
            arctanh(-1/2)

        This also works using functional notation::

            sage: arctanh(-1/2,hold=True)
            arctanh(-1/2)
            sage: arctanh(-1/2)
            -1/2*log(3)

        To then evaluate again, we use :meth:`unhold`::

            sage: a = SR(-1/2).arctanh(hold=True); a.unhold()
            -1/2*log(3)

        TESTS::

            sage: SR(1).arctanh()
            +Infinity
            sage: SR(-1).arctanh()
            -Infinity

            sage: SR(oo).arctanh()
            -1/2*I*pi
            sage: SR(-oo).arctanh()
            1/2*I*pi
            sage: SR(unsigned_infinity).arctanh()
            Traceback (most recent call last):
            ...
            RuntimeError: arctanh_eval(): arctanh(unsigned_infinity) encountered
        """
        return new_Expression_from_GEx(self._parent,
                g_hold_wrapper(g_atanh, self._gobj, hold))

    def exp(self, hold=False):
        """
        Return exponential function of self, i.e., e to the
        power of self.

        EXAMPLES::

            sage: x.exp()
            e^x
            sage: SR(0).exp()
            1
            sage: SR(1/2).exp()
            e^(1/2)
            sage: SR(0.5).exp()
            1.64872127070013
            sage: math.exp(0.5)
            1.6487212707001282

            sage: SR(0.5).exp().log()
            0.500000000000000
            sage: (pi*I).exp()
            -1

        To prevent automatic evaluation use the ``hold`` argument::

            sage: (pi*I).exp(hold=True)
            e^(I*pi)

        This also works using functional notation::

            sage: exp(I*pi,hold=True)
            e^(I*pi)
            sage: exp(I*pi)
            -1

        To then evaluate again, we use :meth:`unhold`::

            sage: a = (pi*I).exp(hold=True); a.unhold()
            -1

        TESTS:

        Test if :trac:`6377` is fixed::

            sage: SR(oo).exp()
            +Infinity
            sage: SR(-oo).exp()
            0
            sage: SR(unsigned_infinity).exp()
            Traceback (most recent call last):
            ...
            RuntimeError: exp_eval(): exp^(unsigned_infinity) encountered
        """
        return new_Expression_from_GEx(self._parent,
                g_hold_wrapper(g_exp, self._gobj, hold))

    def log(self, b=None, hold=False):
        """
        Return the logarithm of self.

        EXAMPLES::

            sage: x, y = var('x, y')
            sage: x.log()
            log(x)
            sage: (x^y + y^x).log()
            log(x^y + y^x)
            sage: SR(0).log()
            -Infinity
            sage: SR(-1).log()
            I*pi
            sage: SR(1).log()
            0
            sage: SR(1/2).log()
            log(1/2)
            sage: SR(0.5).log()
            -0.693147180559945
            sage: SR(0.5).log().exp()
            0.500000000000000
            sage: math.log(0.5)
            -0.6931471805599453
            sage: plot(lambda x: SR(x).log(), 0.1,10)
            Graphics object consisting of 1 graphics primitive

        To prevent automatic evaluation use the ``hold`` argument::

            sage: I.log()
            1/2*I*pi
            sage: I.log(hold=True)
            log(I)

        To then evaluate again, we use :meth:`unhold`::

            sage: a = I.log(hold=True); a.unhold()
            1/2*I*pi

        The ``hold`` parameter also works in functional notation::

            sage: log(-1,hold=True)
            log(-1)
            sage: log(-1)
            I*pi

        TESTS::

            sage: SR(oo).log()
            +Infinity
            sage: SR(-oo).log()
            +Infinity
            sage: SR(unsigned_infinity).log()
            +Infinity
        """
        res = new_Expression_from_GEx(self._parent,
                g_hold_wrapper(g_log, self._gobj, hold))
        if b is None:
            return res
        else:
            return res/self.coerce_in(b).log(hold=hold)

    def zeta(self, hold=False):
        """
        EXAMPLES::

            sage: x, y = var('x, y')
            sage: (x/y).zeta()
            zeta(x/y)
            sage: SR(2).zeta()
            1/6*pi^2
            sage: SR(3).zeta()
            zeta(3)
            sage: SR(CDF(0,1)).zeta()  # abs tol 1e-16
            0.003300223685324103 - 0.4181554491413217*I
            sage: CDF(0,1).zeta()  # abs tol 1e-16
            0.003300223685324103 - 0.4181554491413217*I
            sage: plot(lambda x: SR(x).zeta(), -10,10).show(ymin=-3,ymax=3)

        To prevent automatic evaluation use the ``hold`` argument::

            sage: SR(2).zeta(hold=True)
            zeta(2)

        This also works using functional notation::

            sage: zeta(2,hold=True)
            zeta(2)
            sage: zeta(2)
            1/6*pi^2

        To then evaluate again, we use :meth:`unhold`::

            sage: a = SR(2).zeta(hold=True); a.unhold()
            1/6*pi^2

        TESTS::

            sage: t = SR(1).zeta(); t
            Infinity
        """
        cdef GEx x = g_hold_wrapper(g_zeta, self._gobj, hold)
        return new_Expression_from_GEx(self._parent, x)

    def factorial(self, hold=False):
        """
        Return the factorial of self.

        OUTPUT:

        A symbolic expression.

        EXAMPLES::

            sage: var('x, y')
            (x, y)
            sage: SR(5).factorial()
            120
            sage: x.factorial()
            factorial(x)
            sage: (x^2+y^3).factorial()
            factorial(y^3 + x^2)

        To prevent automatic evaluation use the ``hold`` argument::

            sage: SR(5).factorial(hold=True)
            factorial(5)

        This also works using functional notation::

            sage: factorial(5,hold=True)
            factorial(5)
            sage: factorial(5)
            120

        To then evaluate again, we use :meth:`unhold`::

            sage: a = SR(5).factorial(hold=True); a.unhold()
            120
        """
        cdef GEx x
        sig_on()
        try:
            x = g_hold_wrapper(g_factorial, self._gobj, hold)
        finally:
            sig_off()
        return new_Expression_from_GEx(self._parent, x)

    def binomial(self, k, hold=False):
        """
        Return binomial coefficient "self choose k".

        OUTPUT:

        A symbolic expression.

        EXAMPLES::

            sage: var('x, y')
            (x, y)
            sage: SR(5).binomial(SR(3))
            10
            sage: x.binomial(SR(3))
            1/6*(x - 1)*(x - 2)*x
            sage: x.binomial(y)
            binomial(x, y)

        To prevent automatic evaluation use the ``hold`` argument::

            sage: x.binomial(3, hold=True)
            binomial(x, 3)
            sage: SR(5).binomial(3, hold=True)
            binomial(5, 3)

        To then evaluate again, we use :meth:`unhold`::

            sage: a = SR(5).binomial(3, hold=True); a.unhold()
            10

        The ``hold`` parameter is also supported in functional notation::

            sage: binomial(5,3, hold=True)
            binomial(5, 3)

        TESTS:

        Check if we handle zero correctly (:trac:`8561`)::

            sage: x.binomial(0)
            1
            sage: SR(0).binomial(0)
            1
        """
        cdef Expression nexp = self.coerce_in(k)
        cdef GEx x
        sig_on()
        try:
            x = g_hold2_wrapper(g_binomial, self._gobj, nexp._gobj, hold)
        finally:
            sig_off()
        return new_Expression_from_GEx(self._parent, x)

    def Order(self, hold=False):
        """
        Return the order of the expression, as in big oh notation.

        OUTPUT:

        A symbolic expression.

        EXAMPLES::

            sage: n = var('n')
            sage: t = (17*n^3).Order(); t
            Order(n^3)
            sage: t.derivative(n)
            Order(n^2)

        To prevent automatic evaluation use the ``hold`` argument::

            sage: (17*n^3).Order(hold=True)
            Order(17*n^3)
        """
        return new_Expression_from_GEx(self._parent,
                g_hold_wrapper(g_Order, self._gobj, hold))

    def gamma(self, *, hold=False):
        """
        Return the Gamma function evaluated at self.

        EXAMPLES::

            sage: x = var('x')
            sage: x.gamma()
            gamma(x)
            sage: SR(2).gamma()
            1
            sage: SR(10).gamma()
            362880
            sage: SR(10.0r).gamma()  # For ARM: rel tol 2e-15
            362880.0
            sage: SR(CDF(1,1)).gamma()
            0.49801566811835607 - 0.15494982830181067*I

        ::

            sage: gp('gamma(1+I)')
            0.4980156681183560427136911175 - 0.1549498283018106851249551305*I # 32-bit
            0.49801566811835604271369111746219809195 - 0.15494982830181068512495513048388660520*I # 64-bit

        We plot the familiar plot of this log-convex function::

            sage: plot(gamma(x), -6,4).show(ymin=-3,ymax=3)

        To prevent automatic evaluation use the ``hold`` argument::

            sage: SR(1/2).gamma()
            sqrt(pi)
            sage: SR(1/2).gamma(hold=True)
            gamma(1/2)

        This also works using functional notation::

            sage: gamma(1/2,hold=True)
            gamma(1/2)
            sage: gamma(1/2)
            sqrt(pi)

        To then evaluate again, we use :meth:`unhold`::

            sage: a = SR(1/2).gamma(hold=True); a.unhold()
            sqrt(pi)

        TESTS:

        Check that no confusion with the incomplete gamma function is
        possible::

            sage: x, y = SR.var('x,y')
            sage: x.gamma(y)
            Traceback (most recent call last):
            ...
            TypeError: gamma() takes exactly 0 positional arguments (1 given)
        """
        cdef GEx x
        sig_on()
        try:
            x = g_hold_wrapper(g_gamma, self._gobj, hold)
        finally:
            sig_off()
        return new_Expression_from_GEx(self._parent, x)

    def log_gamma(self, hold=False):
        """
        Return the log gamma function evaluated at self.
        This is the logarithm of gamma of self, where
        gamma is a complex function such that `gamma(n)`
        equals `factorial(n-1)`.

        EXAMPLES::

            sage: x = var('x')
            sage: x.log_gamma()
            log_gamma(x)
            sage: SR(2).log_gamma()
            0
            sage: SR(5).log_gamma()
            log(24)
            sage: a = SR(5).log_gamma(); a.n()
            3.17805383034795
            sage: SR(5-1).factorial().log()
            log(24)
            sage: from sage.misc.verbose import set_verbose
            sage: set_verbose(-1); plot(lambda x: SR(x).log_gamma(), -7,8, plot_points=1000).show()
            sage: math.exp(0.5)
            1.6487212707001282
            sage: plot(lambda x: (SR(x).exp() - SR(-x).exp())/2 - SR(x).sinh(), -1, 1)
            Graphics object consisting of 1 graphics primitive

        To prevent automatic evaluation use the ``hold`` argument::

            sage: SR(5).log_gamma(hold=True)
            log_gamma(5)

        To evaluate again, currently we must use numerical evaluation
        via :meth:`n`::

            sage: a = SR(5).log_gamma(hold=True); a.n()
            3.17805383034795
        """
        cdef GEx x
        sig_on()
        try:
            x = g_hold_wrapper(g_lgamma, self._gobj, hold)
        finally:
            sig_off()
        return new_Expression_from_GEx(self._parent, x)

    def default_variable(self):
        """
        Return the default variable, which is by definition the first
        variable in self, or `x` is there are no variables in self.
        The result is cached.

        EXAMPLES::

            sage: sqrt(2).default_variable()
            x
            sage: x, theta, a = var('x, theta, a')
            sage: f = x^2 + theta^3 - a^x
            sage: f.default_variable()
            a

        Note that this is the first *variable*, not the first *argument*::

            sage: f(theta, a, x) = a + theta^3
            sage: f.default_variable()
            a
            sage: f.variables()
            (a, theta)
            sage: f.arguments()
            (theta, a, x)
        """
        v = self.variables()
        if len(v) == 0:
            return self.parent().var('x')
        else:
            return v[0]

    def combine(self, bint deep=False):
        r"""
        Return a simplified version of this symbolic expression
        by combining all toplevel terms with the same denominator into
        a single term.

        Please use the keyword ``deep=True`` to apply the process
        recursively.

        EXAMPLES::

            sage: var('x, y, a, b, c')
            (x, y, a, b, c)
            sage: f = x*(x-1)/(x^2 - 7) + y^2/(x^2-7) + 1/(x+1) + b/a + c/a; f
            (x - 1)*x/(x^2 - 7) + y^2/(x^2 - 7) + b/a + c/a + 1/(x + 1)
            sage: f.combine()
            ((x - 1)*x + y^2)/(x^2 - 7) + (b + c)/a + 1/(x + 1)
            sage: (1/x + 1/x^2 + (x+1)/x).combine()
            (x + 2)/x + 1/x^2
            sage: ex = 1/x + ((x + 1)/x - 1/x)/x^2 + (x+1)/x; ex
            (x + 1)/x + 1/x + ((x + 1)/x - 1/x)/x^2
            sage: ex.combine()
            (x + 2)/x + ((x + 1)/x - 1/x)/x^2
            sage: ex.combine(deep=True)
            (x + 2)/x + 1/x^2
            sage: (1+sin((x + 1)/x - 1/x)).combine(deep=True)
            sin(1) + 1
        """
        cdef GEx r
        sig_on()
        try:
            r = self._gobj.combine_fractions(deep)
        finally:
            sig_off()
        return new_Expression_from_GEx(self._parent, r)

    def normalize(self):
        """
        Return this expression normalized as a fraction

        .. SEEALSO::

            :meth:`numerator`, :meth:`denominator`,
            :meth:`numerator_denominator`, :meth:`combine`

        EXAMPLES::

            sage: var('x, y, a, b, c')
            (x, y, a, b, c)
            sage: g = x + y/(x + 2)
            sage: g.normalize()
            (x^2 + 2*x + y)/(x + 2)

            sage: f = x*(x-1)/(x^2 - 7) + y^2/(x^2-7) + 1/(x+1) + b/a + c/a
            sage: f.normalize()
            (a*x^3 + b*x^3 + c*x^3 + a*x*y^2 + a*x^2 + b*x^2 + c*x^2 +
                    a*y^2 - a*x - 7*b*x - 7*c*x - 7*a - 7*b - 7*c)/((x^2 -
                        7)*a*(x + 1))

        TESTS:

        Check that :trac:`19775` is fixed::

            sage: a,b,c,d,e,y = var('a,b,c,d,e,y')
            sage: ((x - 2*y)^4/(x^2 - 4*y^2)^2).normalize()
            (x - 2*y)^2/(x + 2*y)^2
            sage: f = ((x - 2*y)^4/(x^2 - 4*y^2)^2 + 1)*(y + a)*(2*y + x) / (4*y^2 + x^2)
            sage: f.normalize()
            2*(a + y)/(x + 2*y)
            sage: (c/a - b*c^2/(a^2*(b*c/a-d)) + c*d/(a*(b*c/a-d))).normalize()
            0
            sage: (e + c/a - b*c^2/(a^2*(b*c/a-d)) + c*d/(a*(b*c/a-d))).normalize()
            e

        Check that :trac:`23861` is fixed::

            sage: (x^(2*pi) + x^(-2*pi) - 2).normalize()
            (x^(4*pi) - 2*x^(2*pi) + 1)/x^(2*pi)
            sage: (e^2 + e^(-2) - 2).normalize()
            (e^4 - 2*e^2 + 1)/e^2
            sage: (e^(2*pi) - e^(-2*pi)).normalize()
            (e^(4*pi) - 1)/e^(2*pi)

        ALGORITHM: Uses GiNaC.

        """
        cdef GEx r
        sig_on()
        try:
            r = self._gobj.normal(0, False, True)
        finally:
            sig_off()
        return new_Expression_from_GEx(self._parent, r)

    def numerator(self, bint normalize = True):
        """
        Return the numerator of this symbolic expression

        INPUT:

        - ``normalize`` -- (default: ``True``) a boolean.

        If ``normalize`` is ``True``, the expression is first normalized to
        have it as a fraction before getting the numerator.

        If ``normalize`` is ``False``, the expression is kept and if it is not
        a quotient, then this will return the expression itself.

        .. SEEALSO::

            :meth:`normalize`, :meth:`denominator`,
            :meth:`numerator_denominator`, :meth:`combine`

        EXAMPLES::

            sage: a, x, y = var('a,x,y')
            sage: f = x*(x-a)/((x^2 - y)*(x-a)); f
            x/(x^2 - y)
            sage: f.numerator()
            x
            sage: f.denominator()
            x^2 - y
            sage: f.numerator(normalize=False)
            x
            sage: f.denominator(normalize=False)
            x^2 - y

            sage: y = var('y')
            sage: g = x + y/(x + 2); g
            x + y/(x + 2)
            sage: g.numerator()
            x^2 + 2*x + y
            sage: g.denominator()
            x + 2
            sage: g.numerator(normalize=False)
            x + y/(x + 2)
            sage: g.denominator(normalize=False)
            1

        TESTS::

            sage: ((x+y)^2/(x-y)^3*x^3).numerator(normalize=False)
            (x + y)^2*x^3
            sage: ((x+y)^2*x^3).numerator(normalize=False)
            (x + y)^2*x^3
            sage: (y/x^3).numerator(normalize=False)
            y
            sage: t = y/x^3/(x+y)^(1/2); t
            y/(sqrt(x + y)*x^3)
            sage: t.numerator(normalize=False)
            y
            sage: (1/x^3).numerator(normalize=False)
            1
            sage: (x^3).numerator(normalize=False)
            x^3
            sage: (y*x^sin(x)).numerator(normalize=False)
            Traceback (most recent call last):
            ...
            TypeError: self is not a rational expression
        """
        cdef GExVector vec
        cdef GEx oper, power, ex
        if normalize:
            sig_on()
            try:
                ex = self._gobj.numer()
            finally:
                sig_off()
            return new_Expression_from_GEx(self._parent, ex)
        elif is_a_mul(self._gobj):
            for i from 0 <= i < self._gobj.nops():
                oper = self._gobj.op(i)
                if not is_a_power(oper):
                    vec.push_back(oper)
                else:
                    power = oper.op(1)
                    if not is_a_numeric(power):
                        raise TypeError("self is not a rational expression")
                    elif ex_to_numeric(power).is_positive():
                        vec.push_back(oper)
            return new_Expression_from_GEx(self._parent,
                                           g_mul_construct(vec, True))
        elif is_a_power(self._gobj):
            power = self._gobj.op(1)
            if is_a_numeric(power) and ex_to_numeric(power).is_negative():
                return self._parent.one()
        return self

    def denominator(self, bint normalize=True):
        """
        Return the denominator of this symbolic expression

        INPUT:

        - ``normalize`` -- (default: ``True``) a boolean.

        If ``normalize`` is ``True``, the expression is first normalized to
        have it as a fraction before getting the denominator.

        If ``normalize`` is ``False``, the expression is kept and if it is not
        a quotient, then this will just return 1.

        .. SEEALSO::

            :meth:`normalize`, :meth:`numerator`,
            :meth:`numerator_denominator`, :meth:`combine`

        EXAMPLES::

            sage: x, y, z, theta = var('x, y, z, theta')
            sage: f = (sqrt(x) + sqrt(y) + sqrt(z))/(x^10 - y^10 - sqrt(theta))
            sage: f.numerator()
            sqrt(x) + sqrt(y) + sqrt(z)
            sage: f.denominator()
            x^10 - y^10 - sqrt(theta)

            sage: f.numerator(normalize=False)
            (sqrt(x) + sqrt(y) + sqrt(z))
            sage: f.denominator(normalize=False)
            x^10 - y^10 - sqrt(theta)

            sage: y = var('y')
            sage: g = x + y/(x + 2); g
            x + y/(x + 2)
            sage: g.numerator(normalize=False)
            x + y/(x + 2)
            sage: g.denominator(normalize=False)
            1

        TESTS::

            sage: ((x+y)^2/(x-y)^3*x^3).denominator(normalize=False)
            (x - y)^3
            sage: ((x+y)^2*x^3).denominator(normalize=False)
            1
            sage: (y/x^3).denominator(normalize=False)
            x^3
            sage: t = y/x^3/(x+y)^(1/2); t
            y/(sqrt(x + y)*x^3)
            sage: t.denominator(normalize=False)
            sqrt(x + y)*x^3
            sage: (1/x^3).denominator(normalize=False)
            x^3
            sage: (x^3).denominator(normalize=False)
            1
            sage: (y*x^sin(x)).denominator(normalize=False)
            Traceback (most recent call last):
            ...
            TypeError: self is not a rational expression
        """
        cdef GExVector vec
        cdef GEx oper, ex, power
        if normalize:
            sig_on()
            try:
                ex = self._gobj.denom()
            finally:
                sig_off()
            return new_Expression_from_GEx(self._parent, ex)
        elif is_a_mul(self._gobj):
            for i from 0 <= i < self._gobj.nops():
                oper = self._gobj.op(i)
                if is_a_power(oper):
                    ex = oper.op(0)
                    power = oper.op(1)
                    if not is_a_numeric(power):
                        raise TypeError("self is not a rational expression")
                    elif ex_to_numeric(power).is_negative():
                        vec.push_back(g_pow(ex, g_abs(power)))
            return new_Expression_from_GEx(self._parent,
                                           g_mul_construct(vec, False))
        elif is_a_power(self._gobj):
            power = self._gobj.op(1)
            if is_a_numeric(power) and ex_to_numeric(power).is_negative():
                return new_Expression_from_GEx(self._parent,
                        g_pow(self._gobj.op(0), g_abs(power)))

        return self._parent.one()

    def numerator_denominator(self, bint normalize=True):
        """
        Return the numerator and the denominator of this symbolic expression

        INPUT:

        - ``normalize`` -- (default: ``True``) a boolean.

        If ``normalize`` is ``True``, the expression is first normalized to
        have it as a fraction before getting the numerator and denominator.

        If ``normalize`` is ``False``, the expression is kept and if it is not
        a quotient, then this will return the expression itself together with
        1.

        .. SEEALSO::

            :meth:`normalize`, :meth:`numerator`, :meth:`denominator`,
            :meth:`combine`

        EXAMPLES::

            sage: x, y, a = var("x y a")
            sage: ((x+y)^2/(x-y)^3*x^3).numerator_denominator()
            ((x + y)^2*x^3, (x - y)^3)

            sage: ((x+y)^2/(x-y)^3*x^3).numerator_denominator(False)
            ((x + y)^2*x^3, (x - y)^3)

            sage: g = x + y/(x + 2)
            sage: g.numerator_denominator()
            (x^2 + 2*x + y, x + 2)
            sage: g.numerator_denominator(normalize=False)
            (x + y/(x + 2), 1)

            sage: g = x^2*(x + 2)
            sage: g.numerator_denominator()
            ((x + 2)*x^2, 1)
            sage: g.numerator_denominator(normalize=False)
            ((x + 2)*x^2, 1)

        TESTS::

            sage: ((x+y)^2/(x-y)^3*x^3).numerator_denominator(normalize=False)
            ((x + y)^2*x^3, (x - y)^3)
            sage: ((x+y)^2*x^3).numerator_denominator(normalize=False)
            ((x + y)^2*x^3, 1)
            sage: (y/x^3).numerator_denominator(normalize=False)
            (y, x^3)
            sage: t = y/x^3/(x+y)^(1/2); t
            y/(sqrt(x + y)*x^3)
            sage: t.numerator_denominator(normalize=False)
            (y, sqrt(x + y)*x^3)
            sage: (1/x^3).numerator_denominator(normalize=False)
            (1, x^3)
            sage: (x^3).numerator_denominator(normalize=False)
            (x^3, 1)
            sage: (y*x^sin(x)).numerator_denominator(normalize=False)
            Traceback (most recent call last):
            ...
            TypeError: self is not a rational expression
        """
        cdef GExVector vecnumer, vecdenom
        cdef GEx oper, ex, power
        cdef GNumeric power_num
        if normalize:
            sig_on()
            try:
                ex = self._gobj.numer_denom()
            finally:
                sig_off()
            return (new_Expression_from_GEx(self._parent, ex.op(0)),
                    new_Expression_from_GEx(self._parent, ex.op(1)))
        elif is_a_mul(self._gobj):
            for i from 0 <= i < self._gobj.nops():
                oper = self._gobj.op(i)
                if is_a_power(oper):   # oper = ex^power
                    ex = oper.op(0)
                    power = oper.op(1)
                    if not is_a_numeric(power):
                        raise TypeError("self is not a rational expression")
                    elif is_a_numeric(power):
                        power_num = ex_to_numeric(power)
                        if power_num.is_positive():
                            vecnumer.push_back(oper)
                        else:
                            vecdenom.push_back(g_pow(ex, g_abs(power)))
                else:
                    vecnumer.push_back(oper)
            return (new_Expression_from_GEx(self._parent,
                                            g_mul_construct(vecnumer, False)),
                    new_Expression_from_GEx(self._parent,
                                            g_mul_construct(vecdenom, False)))
        elif is_a_power(self._gobj):
            power = self._gobj.op(1)
            if is_a_numeric(power) and ex_to_numeric(power).is_positive():
                return (self, self._parent.one())
            else:
                return (self._parent.one(),
                        new_Expression_from_GEx(self._parent,
                               g_pow(self._gobj.op(0), g_abs(power))))
        else:
            return (self, self._parent.one())

    def partial_fraction(self, var=None):
        r"""
        Return the partial fraction expansion of ``self`` with
        respect to the given variable.

        INPUT:

        -  ``var`` -- variable name or string (default: first variable)

        OUTPUT:

        A symbolic expression

        .. SEEALSO:: :meth:`partial_fraction_decomposition`

        EXAMPLES::

            sage: f = x^2/(x+1)^3
            sage: f.partial_fraction()
            1/(x + 1) - 2/(x + 1)^2 + 1/(x + 1)^3

        Notice that the first variable in the expression is used by
        default::

            sage: y = var('y')
            sage: f = y^2/(y+1)^3
            sage: f.partial_fraction()
            1/(y + 1) - 2/(y + 1)^2 + 1/(y + 1)^3

            sage: f = y^2/(y+1)^3 + x/(x-1)^3
            sage: f.partial_fraction()
            y^2/(y^3 + 3*y^2 + 3*y + 1) + 1/(x - 1)^2 + 1/(x - 1)^3

        You can explicitly specify which variable is used::

            sage: f.partial_fraction(y)
            x/(x^3 - 3*x^2 + 3*x - 1) + 1/(y + 1) - 2/(y + 1)^2 + 1/(y + 1)^3
        """
        if var is None:
            var = self.default_variable()
        return self.parent()(self._maxima_().partfrac(var))

    def partial_fraction_decomposition(self, var=None):
        r"""
        Return the partial fraction decomposition of ``self`` with
        respect to the given variable.

        INPUT:

        -  ``var`` -- variable name or string (default: first variable)

        OUTPUT:

        A list of symbolic expressions

        .. SEEALSO:: :meth:`partial_fraction`

        EXAMPLES::

            sage: f = x^2/(x+1)^3
            sage: f.partial_fraction_decomposition()
            [1/(x + 1), -2/(x + 1)^2, (x + 1)^(-3)]
            sage: (4+f).partial_fraction_decomposition()
            [1/(x + 1), -2/(x + 1)^2, (x + 1)^(-3), 4]

        Notice that the first variable in the expression is used by
        default::

            sage: y = var('y')
            sage: f = y^2/(y+1)^3
            sage: f.partial_fraction_decomposition()
            [1/(y + 1), -2/(y + 1)^2, (y + 1)^(-3)]

            sage: f = y^2/(y+1)^3 + x/(x-1)^3
            sage: f.partial_fraction_decomposition()
            [y^2/(y^3 + 3*y^2 + 3*y + 1), (x - 1)^(-2), (x - 1)^(-3)]

        You can explicitly specify which variable is used::

            sage: f.partial_fraction_decomposition(y)
            [1/(y + 1), -2/(y + 1)^2, (y + 1)^(-3), x/(x^3 - 3*x^2 + 3*x - 1)]
        """
        if var is None:
            var = self.default_variable()
        return [self.parent()(ex)
                for ex in self._maxima_().partfrac(var).args()]

    def maxima_methods(self):
        """
        Provide easy access to maxima methods, converting the result to a
        Sage expression automatically.

        EXAMPLES::

            sage: t = log(sqrt(2) - 1) + log(sqrt(2) + 1); t
            log(sqrt(2) + 1) + log(sqrt(2) - 1)
            sage: res = t.maxima_methods().logcontract(); res
            log((sqrt(2) + 1)*(sqrt(2) - 1))
            sage: type(res)
            <type 'sage.symbolic.expression.Expression'>
        """
        from sage.symbolic.maxima_wrapper import MaximaWrapper
        return MaximaWrapper(self)

    def rectform(self):
        r"""
        Convert this symbolic expression to rectangular form; that
        is, the form `a + bi` where `a` and `b` are real numbers and
        `i` is the imaginary unit.

        .. NOTE::

           The name \"rectangular\" comes from the fact that, in the
           complex plane, `a` and `bi` are perpendicular.

        INPUT:

        - ``self`` -- the expression to convert.

        OUTPUT:

        A new expression, equivalent to the original, but expressed in
        the form `a + bi`.

        ALGORITHM:

        We call Maxima's ``rectform()`` and return the result unmodified.

        EXAMPLES:

        The exponential form of `\sin(x)`::

            sage: f = (e^(I*x) - e^(-I*x)) / (2*I)
            sage: f.rectform()
            sin(x)

        And `\cos(x)`::

            sage: f = (e^(I*x) + e^(-I*x)) / 2
            sage: f.rectform()
            cos(x)

        In some cases, this will simplify the given expression. For
        example, here, `e^{ik\pi}`, `\sin(k\pi)=0` should cancel
        leaving only `\cos(k\pi)` which can then be simplified::

            sage: k = var('k')
            sage: assume(k, 'integer')
            sage: f = e^(I*pi*k)
            sage: f.rectform()
            (-1)^k

        However, in general, the resulting expression may be more
        complicated than the original::

            sage: f = e^(I*x)
            sage: f.rectform()
            cos(x) + I*sin(x)

        TESTS:

        If the expression is already in rectangular form, it should be
        left alone::

            sage: a,b = var('a,b')
            sage: assume((a, 'real'), (b, 'real'))
            sage: f = a + b*I
            sage: f.rectform()
            a + I*b
            sage: forget()

        We can check with specific real numbers::

            sage: a = RR.random_element()
            sage: b = RR.random_element()
            sage: f = SR(a + b*I)
            sage: bool(f.rectform() == a + b*I)
            True

        If we decompose a complex number into its real and imaginary
        parts, they should correspond to the real and imaginary terms
        of the rectangular form::

            sage: z = CC.random_element()
            sage: a = z.real_part()
            sage: b = z.imag_part()
            sage: bool(SR(z).rectform() == a + b*I)
            True

        """
        return self.maxima_methods().rectform()

    def unhold(self, exclude=None):
        """
        Evaluates any held operations (with the ``hold`` keyword) in the
        expression

        INPUT:

        - ``self`` -- an expression with held operations
        - ``exclude`` -- (default: None) a list of operators to exclude from
          evaluation. Excluding arithmetic operators does not yet work (see
          :trac:`10169`).

        OUTPUT:

        A new expression with held operations, except those in ``exclude``,
        evaluated

        EXAMPLES::

            sage: a = exp(I * pi, hold=True)
            sage: a
            e^(I*pi)
            sage: a.unhold()
            -1
            sage: b = x.add(x, hold=True)
            sage: b
            x + x
            sage: b.unhold()
            2*x
            sage: (a + b).unhold()
            2*x - 1
            sage: c = (x.mul(x, hold=True)).add(x.mul(x, hold=True), hold=True)
            sage: c
            x*x + x*x
            sage: c.unhold()
            2*x^2
            sage: sin(tan(0, hold=True), hold=True).unhold()
            0
            sage: sin(tan(0, hold=True), hold=True).unhold(exclude=[sin])
            sin(0)
            sage: (e^sgn(0, hold=True)).unhold()
            1
            sage: (e^sgn(0, hold=True)).unhold(exclude=[exp])
            e^0
            sage: log(3).unhold()
            log(3)
        """
        if self.operator():
            from sage.symbolic.expression_conversions import HoldRemover
            h = HoldRemover(self, exclude)
            return h()
        else:
            return self

    def simplify(self):
        """
        Return a simplified version of this symbolic expression.

        .. NOTE::

           Currently, this just sends the expression to Maxima
           and converts it back to Sage.

        .. SEEALSO::

           :meth:`simplify_full`, :meth:`simplify_trig`,
           :meth:`simplify_rational`, :meth:`simplify_rectform`
           :meth:`simplify_factorial`, :meth:`simplify_log`,
           :meth:`simplify_real`, :meth:`simplify_hypergeometric`,
           :meth:`canonicalize_radical`

        EXAMPLES::

            sage: a = var('a'); f = x*sin(2)/(x^a); f
            x*sin(2)/x^a
            sage: f.simplify()
            x^(-a + 1)*sin(2)

        TESTS:

        Check that :trac:`14637` is fixed::

            sage: assume(x > 0, x < pi/2)
            sage: acos(cos(x)).simplify()
            x
            sage: forget()
        """
        return self._parent(self._maxima_())

    def simplify_full(self):
        """
        Apply :meth:`simplify_factorial`, :meth:`simplify_rectform`,
        :meth:`simplify_trig`, :meth:`simplify_rational`, and
        then :meth:`expand_sum` to self (in that order).

        ALIAS: ``simplify_full`` and ``full_simplify`` are the same.

        EXAMPLES::

            sage: f = sin(x)^2 + cos(x)^2
            sage: f.simplify_full()
            1

        ::

            sage: f = sin(x/(x^2 + x))
            sage: f.simplify_full()
            sin(1/(x + 1))

        ::

            sage: var('n,k')
            (n, k)
            sage: f = binomial(n,k)*factorial(k)*factorial(n-k)
            sage: f.simplify_full()
            factorial(n)

        TESTS:

        There are two square roots of `(x + 1)^2`, so this should
        not be simplified to `x + 1`, see :trac:`12737`::

            sage: f = sqrt((x + 1)^2)
            sage: f.simplify_full()
            sqrt(x^2 + 2*x + 1)

        The imaginary part of an expression should not change under
        simplification; :trac:`11934`::

            sage: f = sqrt(-8*(4*sqrt(2) - 7)*x^4 + 16*(3*sqrt(2) - 5)*x^3)
            sage: original = f.imag_part()
            sage: simplified = f.full_simplify().imag_part()
            sage: original - simplified
            0

        The invalid simplification from :trac:`12322` should not occur
        after :trac:`12737`::

            sage: t = var('t')
            sage: assume(t, 'complex')
            sage: assumptions()
            [t is complex]
            sage: f = (1/2)*log(2*t) + (1/2)*log(1/t)
            sage: f.simplify_full()
            1/2*log(2*t) - 1/2*log(t)
            sage: forget()

        Complex logs are not contracted, :trac:`17556`::

            sage: x,y = SR.var('x,y')
            sage: assume(y, 'complex')
            sage: f = log(x*y) - (log(x) + log(y))
            sage: f.simplify_full()
            log(x*y) - log(x) - log(y)
            sage: forget()

        The simplifications from :meth:`simplify_rectform` are
        performed, :trac:`17556`::

            sage: f = ( e^(I*x) - e^(-I*x) ) / ( I*e^(I*x) + I*e^(-I*x) )
            sage: f.simplify_full()
            sin(x)/cos(x)

        """
        x = self
        x = x.simplify_factorial()
        x = x.simplify_rectform()
        x = x.simplify_trig()
        x = x.simplify_rational()
        x = x.expand_sum()
        return x

    full_simplify = simplify_full


    def simplify_hypergeometric(self, algorithm='maxima'):
        """
        Simplify an expression containing hypergeometric or confluent
        hypergeometric functions.

        INPUT:

        - ``algorithm`` -- (default: ``'maxima'``) the algorithm to use for
          for simplification. Implemented are ``'maxima'``, which uses Maxima's
          ``hgfred`` function, and ``'sage'``, which uses an algorithm
          implemented in the hypergeometric module

        ALIAS: :meth:`hypergeometric_simplify` and
        :meth:`simplify_hypergeometric` are the same

        EXAMPLES::

            sage: hypergeometric((5, 4), (4, 1, 2, 3),
            ....:                x).simplify_hypergeometric()
            1/144*x^2*hypergeometric((), (3, 4), x) +...
            1/3*x*hypergeometric((), (2, 3), x) + hypergeometric((), (1, 2), x)
            sage: (2*hypergeometric((), (), x)).simplify_hypergeometric()
            2*e^x
            sage: (nest(lambda y: hypergeometric([y], [1], x), 3, 1)
            ....:  .simplify_hypergeometric())
            laguerre(-laguerre(-e^x, x), x)
            sage: (nest(lambda y: hypergeometric([y], [1], x), 3, 1)
            ....:  .simplify_hypergeometric(algorithm='sage'))
            hypergeometric((hypergeometric((e^x,), (1,), x),), (1,), x)
            sage: hypergeometric_M(1, 3, x).simplify_hypergeometric()
            -2*((x + 1)*e^(-x) - 1)*e^x/x^2
            sage: (2 * hypergeometric_U(1, 3, x)).simplify_hypergeometric()
            2*(x + 1)/x^2

        """
        from sage.functions.hypergeometric import (hypergeometric,
                                                   hypergeometric_M,
                                                   hypergeometric_U,
                                                   closed_form)
        from sage.calculus.calculus import maxima
        try:
            op = self.operator()
        except RuntimeError:
            return self
        ops = self.operands()

        if op == hypergeometric_M or op == hypergeometric_U:
            return self.generalized().simplify_hypergeometric(algorithm)

        if algorithm not in ('maxima', 'sage'):
            raise NotImplementedError(
                    "unknown algorithm: '{}'".format(algorithm))

        simplify = lambda o: o.simplify_hypergeometric(algorithm)

        if op == hypergeometric:
            a = [simplify(o) for o in ops[0].operands()]
            b = [simplify(o) for o in ops[1].operands()]
            t = simplify(ops[2])

            if algorithm == 'maxima':
                R = self.parent()
                return R(maxima.hgfred(a, b, t))
            elif algorithm == 'sage':
                return closed_form(hypergeometric(a, b, t))

        if not op:
            return self

        return op(*(simplify(o) for o in ops))

    hypergeometric_simplify = simplify_hypergeometric


    def simplify_rectform(self, complexity_measure = string_length):
        r"""
        Attempt to simplify this expression by expressing it in the
        form `a + bi` where both `a` and `b` are real. This
        transformation is generally not a simplification, so we use
        the given ``complexity_measure`` to discard
        non-simplifications.

        INPUT:

        - ``self`` -- the expression to simplify.

        - ``complexity_measure`` -- (default:
          ``sage.symbolic.complexity_measures.string_length``) a
          function taking a symbolic expression as an argument and
          returning a measure of that expressions complexity. If
          ``None`` is supplied, the simplification will be performed
          regardless of the result.

        OUTPUT:

        If the transformation produces a simpler expression (according
        to ``complexity_measure``) then that simpler expression is
        returned. Otherwise, the original expression is returned.

        ALGORITHM:

        We first call :meth:`rectform()` on the given
        expression. Then, the supplied complexity measure is used to
        determine whether or not the result is simpler than the
        original expression.

        EXAMPLES:

        The exponential form of `\tan(x)`::

            sage: f = ( e^(I*x) - e^(-I*x) ) / ( I*e^(I*x) + I*e^(-I*x) )
            sage: f.simplify_rectform()
            sin(x)/cos(x)

        This should not be expanded with Euler's formula since the
        resulting expression is longer when considered as a string,
        and the default ``complexity_measure`` uses string length to
        determine which expression is simpler::

            sage: f = e^(I*x)
            sage: f.simplify_rectform()
            e^(I*x)

        However, if we pass ``None`` as our complexity measure, it
        is::

            sage: f = e^(I*x)
            sage: f.simplify_rectform(complexity_measure = None)
            cos(x) + I*sin(x)

        TESTS:

        When given ``None``, we should always call :meth:`rectform()`
        and return the result::

            sage: polynomials = QQ['x']
            sage: f = SR(polynomials.random_element())
            sage: g = f.simplify_rectform(complexity_measure = None)
            sage: bool(g == f.rectform())
            True

        """
        simplified_expr = self.rectform()

        if complexity_measure is None:
            return simplified_expr

        if complexity_measure(simplified_expr) < complexity_measure(self):
            return simplified_expr
        else:
            return self

    def simplify_real(self):
        r"""
        Simplify the given expression over the real numbers. This allows
        the simplification of `\sqrt{x^{2}}` into `\left|x\right|` and
        the contraction of `\log(x) + \log(y)` into `\log(xy)`.

        INPUT:

        - ``self`` -- the expression to convert.

        OUTPUT:

        A new expression, equivalent to the original one under the
        assumption that the variables involved are real.

        EXAMPLES::

            sage: f = sqrt(x^2)
            sage: f.simplify_real()
            abs(x)

        ::

            sage: y = SR.var('y')
            sage: f = log(x) + 2*log(y)
            sage: f.simplify_real()
            log(x*y^2)

        TESTS:

        We set the Maxima ``domain`` variable to 'real' before we call
        out to Maxima. When we return, however, we should set the
        ``domain`` back to what it was, rather than assuming that it
        was 'complex'::

            sage: from sage.calculus.calculus import maxima
            sage: maxima('domain: real;')
            real
            sage: x.simplify_real()
            x
            sage: maxima('domain;')
            real
            sage: maxima('domain: complex;')
            complex

        We forget the assumptions that our variables are real after
        simplification; make sure we don't forget an assumption that
        existed before we were called::

            sage: assume(x, 'real')
            sage: x.simplify_real()
            x
            sage: assumptions()
            [x is real]
            sage: forget()

        We also want to be sure that we don't forget assumptions on
        other variables::

            sage: x,y,z = SR.var('x,y,z')
            sage: assume(y, 'integer')
            sage: assume(z, 'antisymmetric')
            sage: x.simplify_real()
            x
            sage: assumptions()
            [y is integer, z is antisymmetric]
            sage: forget()

        No new assumptions should exist after the call::

            sage: assumptions()
            []
            sage: x.simplify_real()
            x
            sage: assumptions()
            []

        """
        from sage.symbolic.assumptions import assume, assumptions, forget
        from sage.calculus.calculus import maxima
        original_domain = maxima.eval('domain')
        original_assumptions = assumptions()

        maxima.eval('domain: real$')

        # We might as well go all the way and tell Maxima to assume
        # that all variables are real. Since we're setting the
        # simplification domain (and it's indiscriminate), you'd
        # better not call this unless your variables really are real
        # anyway.
        for v in self.variables():
            assume(v, 'real')

        # This will round trip through Maxima, essentially performing
        # self.simplify() in the process.
        result = self.simplify_log()

        # Set the domain back to what it was before we were called.
        maxima.eval('domain: %s$' % original_domain)

        # Forget all assumptions, and restore the ones that existed
        # when we were called. This is much simpler than the bookkeeping
        # necessary otherwise.
        forget()
        for assumption in original_assumptions:
            assume(assumption);

        return result


    def simplify_trig(self,expand=True):
        r"""
        Optionally expand and then employ identities such as
        `\sin(x)^2 + \cos(x)^2 = 1`, `\cosh(x)^2 - \sinh(x)^2 = 1`,
        `\sin(x)\csc(x) = 1`, or `\tanh(x)=\sinh(x)/\cosh(x)`
        to simplify expressions containing tan, sec, etc., to sin,
        cos, sinh, cosh.

        INPUT:

        - ``self`` - symbolic expression

        - ``expand`` - (default:True) if True, expands trigonometric
          and hyperbolic functions of sums of angles and of multiple
          angles occurring in ``self`` first. For best results,
          ``self`` should be expanded. See also :meth:`expand_trig` to
          get more controls on this expansion.

        ALIAS: :meth:`trig_simplify` and :meth:`simplify_trig` are the same

        EXAMPLES::

            sage: f = sin(x)^2 + cos(x)^2; f
            cos(x)^2 + sin(x)^2
            sage: f.simplify()
            cos(x)^2 + sin(x)^2
            sage: f.simplify_trig()
            1
            sage: h = sin(x)*csc(x)
            sage: h.simplify_trig()
            1
            sage: k = tanh(x)*cosh(2*x)
            sage: k.simplify_trig()
            (2*sinh(x)^3 + sinh(x))/cosh(x)

        In some cases we do not want to expand::

            sage: f=tan(3*x)
            sage: f.simplify_trig()
            -(4*cos(x)^2 - 1)*sin(x)/(4*cos(x)*sin(x)^2 - cos(x))
            sage: f.simplify_trig(False)
            sin(3*x)/cos(3*x)

        """
        # much better to expand first, since it often doesn't work
        # right otherwise!
        if expand:
            return self.parent()(self._maxima_().trigexpand().trigsimp())
        else:
            return self.parent()(self._maxima_().trigsimp())

    trig_simplify = simplify_trig

    def simplify_rational(self,algorithm='full', map=False):
        r"""
        Simplify rational expressions.

        INPUT:

        - ``self`` - symbolic expression

        - ``algorithm`` - (default: 'full') string which switches the
          algorithm for simplifications. Possible values are

          - 'simple' (simplify rational functions into quotient of two
            polynomials),

          - 'full' (apply repeatedly, if necessary)

          - 'noexpand' (convert to common denominator and add)

        - ``map`` - (default: ``False``) if ``True``, the result is an
          expression whose leading operator is the same as that of the
          expression ``self`` but whose subparts are the results of
          applying simplification rules to the corresponding subparts
          of the expressions.

        ALIAS: :meth:`rational_simplify` and :meth:`simplify_rational`
        are the same

        DETAILS: We call Maxima functions ratsimp, fullratsimp and
        xthru. If each part of the expression has to be simplified
        separately, we use Maxima function map.

        EXAMPLES::

            sage: f = sin(x/(x^2 + x))
            sage: f
            sin(x/(x^2 + x))
            sage: f.simplify_rational()
            sin(1/(x + 1))

        ::

            sage: f = ((x - 1)^(3/2) - (x + 1)*sqrt(x - 1))/sqrt((x - 1)*(x + 1)); f
            -((x + 1)*sqrt(x - 1) - (x - 1)^(3/2))/sqrt((x + 1)*(x - 1))
            sage: f.simplify_rational()
            -2*sqrt(x - 1)/sqrt(x^2 - 1)

        With ``map=True`` each term in a sum is simplified separately
        and thus the results are shorter for functions which are
        combination of rational and nonrational functions. In the
        following example, we use this option if we want not to
        combine logarithm and the rational function into one
        fraction::

            sage: f=(x^2-1)/(x+1)-ln(x)/(x+2)
            sage: f.simplify_rational()
            (x^2 + x - log(x) - 2)/(x + 2)
            sage: f.simplify_rational(map=True)
            x - log(x)/(x + 2) - 1

        Here is an example from the Maxima documentation of where
        ``algorithm='simple'`` produces an (possibly useful) intermediate
        step::

            sage: y = var('y')
            sage: g = (x^(y/2) + 1)^2*(x^(y/2) - 1)^2/(x^y - 1)
            sage: g.simplify_rational(algorithm='simple')
            (x^(2*y) - 2*x^y + 1)/(x^y - 1)
            sage: g.simplify_rational()
            x^y - 1

        With option ``algorithm='noexpand'`` we only convert to common
        denominators and add. No expansion of products is performed::

            sage: f=1/(x+1)+x/(x+2)^2
            sage: f.simplify_rational()
            (2*x^2 + 5*x + 4)/(x^3 + 5*x^2 + 8*x + 4)
            sage: f.simplify_rational(algorithm='noexpand')
            ((x + 2)^2 + (x + 1)*x)/((x + 2)^2*(x + 1))
        """
        self_m = self._maxima_()
        if algorithm == 'full':
            maxima_method = 'fullratsimp'
        elif algorithm == 'simple':
            maxima_method = 'ratsimp'
        elif algorithm == 'noexpand':
            maxima_method = 'xthru'
        else:
            raise NotImplementedError("unknown algorithm, see the help for available algorithms")
        P = self_m.parent()
        self_str = self_m.str()
        if map:
            cmd = "if atom(%s) then %s(%s) else map(%s,%s)"%(self_str,maxima_method,self_str,maxima_method,self_str)
        else:
            cmd = "%s(%s)"%(maxima_method,self_m.str())
        res = P(cmd)
        return self.parent()(res)

    rational_simplify = simplify_rational

    def simplify_factorial(self):
        """
        Simplify by combining expressions with factorials, and by
        expanding binomials into factorials.

        ALIAS: factorial_simplify and simplify_factorial are the same

        EXAMPLES:

        Some examples are relatively clear::

            sage: var('n,k')
            (n, k)
            sage: f = factorial(n+1)/factorial(n); f
            factorial(n + 1)/factorial(n)
            sage: f.simplify_factorial()
            n + 1

        ::

            sage: f = factorial(n)*(n+1); f
            (n + 1)*factorial(n)
            sage: simplify(f)
            (n + 1)*factorial(n)
            sage: f.simplify_factorial()
            factorial(n + 1)

        ::

            sage: f = binomial(n, k)*factorial(k)*factorial(n-k); f
            binomial(n, k)*factorial(k)*factorial(-k + n)
            sage: f.simplify_factorial()
            factorial(n)

        A more complicated example, which needs further processing::

            sage: f = factorial(x)/factorial(x-2)/2 + factorial(x+1)/factorial(x)/2; f
            1/2*factorial(x + 1)/factorial(x) + 1/2*factorial(x)/factorial(x - 2)
            sage: g = f.simplify_factorial(); g
            1/2*(x - 1)*x + 1/2*x + 1/2
            sage: g.simplify_rational()
            1/2*x^2 + 1/2


        TESTS:

        Check that the problem with applying ``full_simplify()`` to gamma
        functions (:trac:`9240`) has been fixed::

            sage: gamma(1/3)
            gamma(1/3)
            sage: gamma(1/3).full_simplify()
            gamma(1/3)
            sage: gamma(4/3)
            gamma(4/3)
            sage: gamma(4/3).full_simplify()
            1/3*gamma(1/3)

        """
        return self.parent()(self._maxima_().makefact().factcomb().minfactorial())

    factorial_simplify = simplify_factorial

    def to_gamma(self):
        """
        Convert factorial, binomial, and Pochhammer symbol
        expressions to their gamma function equivalents.

        EXAMPLES::

            sage: m,n = var('m n', domain='integer')
            sage: factorial(n).to_gamma()
            gamma(n + 1)
            sage: binomial(m,n).to_gamma()
            gamma(m + 1)/(gamma(m - n + 1)*gamma(n + 1))
        """
        cdef GEx x
        sig_on()
        try:
            x = to_gamma(self._gobj)
        finally:
            sig_off()
        return new_Expression_from_GEx(self._parent, x)

    def gamma_normalize(self):
        """
        Return the expression with any gamma functions that have
        a common base converted to that base.

        Additionally the expression is normalized so any fractions
        can be simplified through cancellation.

        EXAMPLES::

            sage: m,n = var('m n', domain='integer')
            sage: (gamma(n+2)/gamma(n)).gamma_normalize()
            (n + 1)*n
            sage: (gamma(n+2)*gamma(n)).gamma_normalize()
            (n + 1)*n*gamma(n)^2
            sage: (gamma(n+2)*gamma(m-1)/gamma(n)/gamma(m+1)).gamma_normalize()
            (n + 1)*n/((m - 1)*m)

        Check that :trac:`22826` is fixed::

            sage: _ = var('n')
            sage: (n-1).gcd(n+1)
            1
            sage: ex = (n-1)^2*gamma(2*n+5)/gamma(n+3) + gamma(2*n+3)/gamma(n+1)
            sage: ex.gamma_normalize()
            (4*n^3 - 2*n^2 - 7*n + 7)*gamma(2*n + 3)/((n + 1)*gamma(n + 1))
        """
        cdef GEx x
        sig_on()
        try:
            x = gamma_normalize(self._gobj)
        finally:
            sig_off()
        return new_Expression_from_GEx(self._parent, x)

    def expand_sum(self):
        r"""
        For every symbolic sum in the given expression, try to expand it,
        symbolically or numerically.

        While symbolic sum expressions with constant limits are evaluated
        immediately on the command line, unevaluated sums of this kind can
        result from, e.g., substitution of limit variables.

        INPUT:

        - ``self`` - symbolic expression

        EXAMPLES::

            sage: (k,n) = var('k,n')
            sage: ex = sum(abs(-k*k+n),k,1,n)(n=8); ex
            sum(abs(-k^2 + 8), k, 1, 8)
            sage: ex.expand_sum()
            162
            sage: f(x,k) = sum((2/n)*(sin(n*x)*(-1)^(n+1)), n, 1, k)
            sage: f(x,2)
            -2*sum((-1)^n*sin(n*x)/n, n, 1, 2)
            sage: f(x,2).expand_sum()
            -sin(2*x) + 2*sin(x)

        We can use this to do floating-point approximation as well::

            sage: (k,n) = var('k,n')
            sage: f(n)=sum(sqrt(abs(-k*k+n)),k,1,n)
            sage: f(n=8)
            sum(sqrt(abs(-k^2 + 8)), k, 1, 8)
            sage: f(8).expand_sum()
            sqrt(41) + sqrt(17) + 2*sqrt(14) + 3*sqrt(7) + 2*sqrt(2) + 3
            sage: f(8).expand_sum().n()
            31.7752256945384

        See :trac:`9424` for making the following no longer raise
        an error::

            sage: f(8).n()
            31.7752256945384
        """
        return self.parent()(self._maxima_().simplify_sum())

    def canonicalize_radical(self):
        r"""
        Choose a canonical branch of the given expression. The square
        root, cube root, natural log, etc. functions are multi-valued. The
        ``canonicalize_radical()`` method will choose *one* of these values
        based on a heuristic.

        For example, ``sqrt(x^2)`` has two values: ``x``, and
        ``-x``. The ``canonicalize_radical()`` function will choose
        *one* of them, consistently, based on the behavior of the
        expression as ``x`` tends to positive infinity. The solution
        chosen is the one which exhibits this same behavior. Since
        ``sqrt(x^2)`` approaches positive infinity as ``x`` does, the
        solution chosen is ``x`` (which also tends to positive
        infinity).

        .. WARNING::

            As shown in the examples below, a canonical form is not always
            returned, i.e., two mathematically identical expressions might
            be converted to different expressions.

            Assumptions are not taken into account during the
            transformation. This may result in a branch choice
            inconsistent with your assumptions.

        ALGORITHM:

        This uses the Maxima ``radcan()`` command. From the Maxima
        documentation:

        .. pull-quote::

            Simplifies an expression, which can contain logs,
            exponentials, and radicals, by converting it into a form
            which is canonical over a large class of expressions and a
            given ordering of variables; that is, all functionally
            equivalent forms are mapped into a unique form. For a
            somewhat larger class of expressions, radcan produces a
            regular form. Two equivalent expressions in this class do
            not necessarily have the same appearance, but their
            difference can be simplified by radcan to zero.

            For some expressions radcan is quite time consuming. This
            is the cost of exploring certain relationships among the
            components of the expression for simplifications based on
            factoring and partial fraction expansions of exponents.

        EXAMPLES:

        ``canonicalize_radical()`` can perform some of the same
        manipulations as :meth:`log_expand`::

            sage: y = SR.symbol('y')
            sage: f = log(x*y)
            sage: f.log_expand()
            log(x) + log(y)
            sage: f.canonicalize_radical()
            log(x) + log(y)

        And also handles some exponential functions::

            sage: f = (e^x-1)/(1+e^(x/2))
            sage: f.canonicalize_radical()
            e^(1/2*x) - 1

        It can also be used to change the base of a logarithm when the
        arguments to ``log()`` are positive real numbers::

            sage: f = log(8)/log(2)
            sage: f.canonicalize_radical()
            3

        ::

            sage: a = SR.symbol('a')
            sage: f = (log(x+x^2)-log(x))^a/log(1+x)^(a/2)
            sage: f.canonicalize_radical()
            log(x + 1)^(1/2*a)

        The simplest example of counter-intuitive behavior is what
        happens when we take the square root of a square::

            sage: sqrt(x^2).canonicalize_radical()
            x

        If you don't want this kind of "simplification," don't use
        ``canonicalize_radical()``.

        This behavior can also be triggered when the expression under
        the radical is not given explicitly as a square::

            sage: sqrt(x^2 - 2*x + 1).canonicalize_radical()
            x - 1

        Another place where this can become confusing is with
        logarithms of complex numbers. Suppose ``x`` is complex with
        ``x == r*e^(I*t)`` (``r`` real). Then ``log(x)`` is
        ``log(r) + I*(t + 2*k*pi)`` for some integer ``k``.

        Calling ``canonicalize_radical()`` will choose a branch,
        eliminating the solutions for all choices of ``k`` but
        one. Simplified by hand, the expression below is
        ``(1/2)*log(2) + I*pi*k`` for integer ``k``. However,
        ``canonicalize_radical()`` will take each log expression, and
        choose one particular solution, dropping the other. When the
        results are subtracted, we're left with no imaginary part::

            sage: f = (1/2)*log(2*x) + (1/2)*log(1/x)
            sage: f.canonicalize_radical()
            1/2*log(2)

        Naturally the result is wrong for some choices of ``x``::

            sage: f(x = -1)
            I*pi + 1/2*log(2)

        The example below shows two expressions e1 and e2 which are
        "simplified" to different expressions, while their difference
        is "simplified" to zero; thus ``canonicalize_radical()`` does
        not return a canonical form::

            sage: e1 = 1/(sqrt(5)+sqrt(2))
            sage: e2 = (sqrt(5)-sqrt(2))/3
            sage: e1.canonicalize_radical()
            1/(sqrt(5) + sqrt(2))
            sage: e2.canonicalize_radical()
            1/3*sqrt(5) - 1/3*sqrt(2)
            sage: (e1-e2).canonicalize_radical()
            0

        The issue reported in :trac:`3520` is a case where
        ``canonicalize_radical()`` causes a numerical integral to be
        calculated incorrectly::

            sage: f1 = sqrt(25 - x) * sqrt( 1 + 1/(4*(25-x)) )
            sage: f2 = f1.canonicalize_radical()
            sage: numerical_integral(f1.real(), 0, 1)[0] # abs tol 1e-10
            4.974852579915647
            sage: numerical_integral(f2.real(), 0, 1)[0] # abs tol 1e-10
            -4.974852579915647

        TESTS:

        This tests that :trac:`11668` has been fixed (by :trac:`12780`)::

            sage: a,b = var('a b', domain='real')
            sage: A = abs((a+I*b))^2
            sage: imag(A)
            0
            sage: A.canonicalize_radical() # not implemented
            a^2 + b^2
            sage: imag(A.canonicalize_radical())
            0
        """
        from sage.calculus.calculus import maxima
        return self.parent()(self._maxima_().radcan())

    def simplify_log(self, algorithm=None):
        r"""
        Simplify a (real) symbolic expression that contains logarithms.

        The given expression is scanned recursively, transforming
        subexpressions of the form `a \log(b) + c \log(d)` into
        `\log(b^{a} d^{c})` before simplifying within the ``log()``.

        The user can specify conditions that `a` and `c` must satisfy
        before this transformation will be performed using the optional
        parameter ``algorithm``.

        .. WARNING::

            This is only safe to call if every variable in the given
            expression is assumed to be real. The simplification it performs
            is in general not valid over the complex numbers. For example::

                sage: x,y = SR.var('x,y')
                sage: f = log(x*y) - (log(x) + log(y))
                sage: f(x=-1, y=i)
                -2*I*pi
                sage: f.simplify_log()
                0

        INPUT:

        - ``self`` - expression to be simplified

        - ``algorithm`` - (default: None) optional, governs the condition
          on `a` and `c` which must be satisfied to contract expression
          `a \log(b) + c \log(d)`. Values are

          - ``None`` (use Maxima default, integers),

          - ``'one'`` (1 and -1),

          - ``'ratios'`` (rational numbers),

          - ``'constants'`` (constants),

          - ``'all'`` (all expressions).

        ALGORITHM:

        This uses the Maxima ``logcontract()`` command.

        ALIAS:

        :meth:`log_simplify` and :meth:`simplify_log` are the same.

        EXAMPLES::

            sage: x,y,t=var('x y t')

        Only two first terms are contracted in the following example;
        the logarithm with coefficient `\frac{1}{2}` is not contracted::

            sage: f = log(x)+2*log(y)+1/2*log(t)
            sage: f.simplify_log()
            log(x*y^2) + 1/2*log(t)

        To contract all terms in the previous example, we use the
        ``'ratios'`` ``algorithm``::

            sage: f.simplify_log(algorithm='ratios')
            log(sqrt(t)*x*y^2)

        To contract terms with no coefficient (more precisely, with
        coefficients `1` and `-1`), we use the ``'one'``
        ``algorithm``::

            sage: f = log(x)+2*log(y)-log(t)
            sage: f.simplify_log('one')
            2*log(y) + log(x/t)

        ::

            sage: f = log(x)+log(y)-1/3*log((x+1))
            sage: f.simplify_log()
            log(x*y) - 1/3*log(x + 1)

            sage: f.simplify_log('ratios')
            log(x*y/(x + 1)^(1/3))

        `\pi` is an irrational number; to contract logarithms in the
        following example we have to set ``algorithm`` to ``'constants'``
        or ``'all'``::

            sage: f = log(x)+log(y)-pi*log((x+1))
            sage: f.simplify_log('constants')
            log(x*y/(x + 1)^pi)

        ``x*log(9)`` is contracted only if ``algorithm`` is ``'all'``::

            sage: (x*log(9)).simplify_log()
            2*x*log(3)
            sage: (x*log(9)).simplify_log('all')
            log(3^(2*x))

        TESTS:

        Ensure that the option ``algorithm`` from one call has no
        influence upon future calls (a Maxima flag was set, and we have
        to ensure that its value has been restored)::

            sage: f = log(x)+2*log(y)+1/2*log(t)
            sage: f.simplify_log('one')
            1/2*log(t) + log(x) + 2*log(y)

            sage: f.simplify_log('ratios')
            log(sqrt(t)*x*y^2)

            sage: f.simplify_log()
            log(x*y^2) + 1/2*log(t)

        This shows that the issue at :trac:`7334` is fixed. Maxima
        intentionally keeps the expression inside the log factored::

            sage: log_expr = (log(sqrt(2)-1)+log(sqrt(2)+1))
            sage: log_expr.simplify_log('all')
            log((sqrt(2) + 1)*(sqrt(2) - 1))
            sage: _.simplify_rational()
            0

        We should use the current simplification domain rather than
        set it to 'real' explicitly (:trac:`12780`)::

            sage: f = sqrt(x^2)
            sage: f.simplify_log()
            sqrt(x^2)
            sage: from sage.calculus.calculus import maxima
            sage: maxima('domain: real;')
            real
            sage: f.simplify_log()
            abs(x)
            sage: maxima('domain: complex;')
            complex

        AUTHORS:

        - Robert Marik (11-2009)
        """
        from sage.calculus.calculus import maxima
        maxima.eval('savelogexpand:logexpand$ logexpand:false$')
        if algorithm is not None:
            maxima.eval('logconcoeffp:\'logconfun$')
        if algorithm == 'ratios':
            maxima.eval('logconfun(m):= featurep(m,integer) or ratnump(m)$')
        elif algorithm == 'one':
            maxima.eval('logconfun(m):= is(m=1) or is(m=-1)$')
        elif algorithm == 'constants':
            maxima.eval('logconfun(m):= constantp(m)$')
        elif algorithm == 'all':
            maxima.eval('logconfun(m):= true$')
        elif algorithm is not None:
            raise NotImplementedError("unknown algorithm, see the help for available algorithms")
        res = self.parent()(self._maxima_().logcontract())
        if algorithm is not None:
            maxima.eval('logconcoeffp:false$')
        maxima.eval('logexpand:savelogexpand$')
        return res

    log_simplify = simplify_log

    def expand_log(self,algorithm='products'):
        r"""
        Simplify symbolic expression, which can contain logs.

        Expands logarithms of powers, logarithms of products and
        logarithms of quotients.  The option ``algorithm`` specifies
        which expression types should be expanded.

        INPUT:

        - ``self`` - expression to be simplified

        - ``algorithm`` - (default: 'products') optional, governs which
          expression is expanded. Possible values are

          - 'nothing' (no expansion),

          - 'powers' (log(a^r) is expanded),

          - 'products' (like 'powers' and also log(a*b) are expanded),

          - 'all' (all possible expansion).

          See also examples below.

        DETAILS: This uses the Maxima simplifier and sets
        ``logexpand`` option for this simplifier. From the Maxima
        documentation: "Logexpand:true causes log(a^b) to become
        b*log(a). If it is set to all, log(a*b) will also simplify to
        log(a)+log(b). If it is set to super, then log(a/b) will also
        simplify to log(a)-log(b) for rational numbers a/b,
        a#1. (log(1/b), for integer b, always simplifies.) If it is
        set to false, all of these simplifications will be turned
        off. "

        ALIAS: :meth:`log_expand` and :meth:`expand_log` are the same

        EXAMPLES:

        By default powers and products (and quotients) are expanded,
        but not quotients of integers::

            sage: (log(3/4*x^pi)).log_expand()
            pi*log(x) + log(3/4)

        To expand also log(3/4) use ``algorithm='all'``::

            sage: (log(3/4*x^pi)).log_expand('all')
            pi*log(x) + log(3) - 2*log(2)

        To expand only the power use ``algorithm='powers'``.::

            sage: (log(x^6)).log_expand('powers')
            6*log(x)

        The expression ``log((3*x)^6)`` is not expanded with
        ``algorithm='powers'``, since it is converted into product
        first::

            sage: (log((3*x)^6)).log_expand('powers')
            log(729*x^6)

        This shows that the option ``algorithm`` from the previous call
        has no influence to future calls (we changed some default
        Maxima flag, and have to ensure that this flag has been
        restored)::

            sage: (log(3/4*x^pi)).log_expand()
            pi*log(x) + log(3/4)

            sage: (log(3/4*x^pi)).log_expand('all')
            pi*log(x) + log(3) - 2*log(2)

            sage: (log(3/4*x^pi)).log_expand()
            pi*log(x) + log(3/4)

        TESTS:

        Most of these log expansions only make sense over the
        reals. So, we should set the Maxima ``domain`` variable to
        'real' before we call out to Maxima. When we return, however, we
        should set the ``domain`` back to what it was, rather than
        assuming that it was 'complex'. See :trac:`12780`::

            sage: from sage.calculus.calculus import maxima
            sage: maxima('domain: real;')
            real
            sage: x.expand_log()
            x
            sage: maxima('domain;')
            real
            sage: maxima('domain: complex;')
            complex

        AUTHORS:

        - Robert Marik (11-2009)
        """
        from sage.calculus.calculus import maxima
        original_domain = maxima.eval('domain')
        maxima.eval('domain: real$ savelogexpand:logexpand$')
        if algorithm == 'nothing':
            maxima_method='false'
        elif algorithm == 'powers':
            maxima_method='true'
        elif algorithm == 'products':
            maxima_method='all'
        elif algorithm == 'all':
            maxima_method='super'
        else:
            raise NotImplementedError("unknown algorithm, see the help for available algorithms")
        maxima.eval('logexpand:%s'%maxima_method)
        res = self._maxima_()
        res = res.sage()
        # Set the domain back to what it was before expand_log() was called.
        maxima.eval('domain: %s$ logexpand:savelogexpand$' % original_domain)
        return res

    log_expand = expand_log

    def distribute(self, recursive=True):
        """
        Distribute some indexed operators over similar operators in
        order to allow further groupings or simplifications.

        Implemented cases (so far):

        - Symbolic sum of a sum ==> sum of symbolic sums

        - Integral (definite or not) of a sum ==> sum of integrals.

        - Symbolic product of a product ==> product of symbolic products.

        INPUT:

        - ``recursive`` -- (default : True) the distribution proceeds
          along the subtrees of the expression.

        TESTS:

            sage: var("j,k,p,q", domain="integer")
            (j, k, p, q)
            sage: X,Y,Z,f,g=function("X,Y,Z,f,g")
            sage: var("x,a,b")
            (x, a, b)
            sage: sum(X(j)+Y(j),j,1,p)
            sum(X(j) + Y(j), j, 1, p)
            sage: sum(X(j)+Y(j),j,1,p).distribute()
            sum(X(j), j, 1, p) + sum(Y(j), j, 1, p)
            sage: integrate(f(x)+g(x),x)
            integrate(f(x) + g(x), x)
            sage: integrate(f(x)+g(x),x).distribute()
            integrate(f(x), x) + integrate(g(x), x)
            sage: integrate(f(x)+g(x),x,a,b)
            integrate(f(x) + g(x), x, a, b)
            sage: integrate(f(x)+g(x),x,a,b).distribute()
            integrate(f(x), x, a, b) + integrate(g(x), x, a, b)
            sage: sum(X(j)+sum(Y(k)+Z(k),k,1,q),j,1,p)
            sum(X(j) + sum(Y(k) + Z(k), k, 1, q), j, 1, p)
            sage: sum(X(j)+sum(Y(k)+Z(k),k,1,q),j,1,p).distribute()
            sum(sum(Y(k), k, 1, q) + sum(Z(k), k, 1, q), j, 1, p) + sum(X(j), j, 1, p)
            sage: sum(X(j)+sum(Y(k)+Z(k),k,1,q),j,1,p).distribute(recursive=False)
            sum(X(j), j, 1, p) + sum(sum(Y(k) + Z(k), k, 1, q), j, 1, p)
            sage: maxima("product(X(j)*Y(j),j,1,p)").sage()
            product(X(j)*Y(j), j, 1, p)
            sage: maxima("product(X(j)*Y(j),j,1,p)").sage().distribute()
            product(X(j), j, 1, p)*product(Y(j), j, 1, p)


        AUTHORS:

        - Emmanuel Charpentier, Ralf Stephan (05-2017)
        """
        from sage.functions.other import symbolic_sum as opsum, \
            symbolic_product as opprod
        from sage.symbolic.integration.integral \
            import indefinite_integral as opii, definite_integral as opdi
        from sage.symbolic.operators import add_vararg as opadd, \
            mul_vararg as opmul
        from sage.misc.misc_c import prod

        def treat_term(op, term, args):
            l = sage.all.copy(args)
            l.insert(0, term)
            return op(*l)

        if self.parent() is not sage.all.SR:
            return self

        op = self.operator()
        if op is None:
            return self

        if op in {opsum, opdi, opii}:
            sa = self.operands()[0].expand()
            op1 = sa.operator()
            if op1 is opadd:
                la = self.operands()[1:]
                aa = sa.operands()
                if recursive:
                    return sum(treat_term(op, t.distribute(), la) for t in aa)
                return sum(treat_term(op, t, la) for t in aa)
            return self
        if op is opprod:
            sa = self.operands()[0].expand()
            op1 = sa.operator()
            if op1 is opmul:
                la = self.operands()[1:]
                aa = sa.operands()
                if recursive:
                    return prod(treat_term(op, t.distribute(), la) for t in aa)
                return prod(treat_term(op, t, la) for t in aa)
            return self

        if recursive:
            done = [t.distribute() for t in self.operands()]
            return op(*done)
        return self

    def factor(self, dontfactor=[]):
        """
        Factor the expression, containing any number of variables or functions, into
        factors irreducible over the integers.

        INPUT:


        -  ``self`` - a symbolic expression

        -  ``dontfactor`` - list (default: []), a list of
           variables with respect to which factoring is not to occur.
           Factoring also will not take place with respect to any variables
           which are less important (using the variable ordering assumed for
           CRE form) than those on the 'dontfactor' list.


        EXAMPLES::

            sage: x,y,z = var('x, y, z')
            sage: (x^3-y^3).factor()
            (x^2 + x*y + y^2)*(x - y)
            sage: factor(-8*y - 4*x + z^2*(2*y + x))
            (x + 2*y)*(z + 2)*(z - 2)
            sage: f = -1 - 2*x - x^2 + y^2 + 2*x*y^2 + x^2*y^2
            sage: F = factor(f/(36*(1 + 2*y + y^2)), dontfactor=[x]); F
            1/36*(x^2 + 2*x + 1)*(y - 1)/(y + 1)

        If you are factoring a polynomial with rational coefficients (and
        dontfactor is empty) the factorization is done using Singular
        instead of Maxima, so the following is very fast instead of
        dreadfully slow::

            sage: var('x,y')
            (x, y)
            sage: (x^99 + y^99).factor()
            (x^60 + x^57*y^3 - x^51*y^9 - x^48*y^12 + x^42*y^18 + x^39*y^21 -
            x^33*y^27 - x^30*y^30 - x^27*y^33 + x^21*y^39 + x^18*y^42 -
            x^12*y^48 - x^9*y^51 + x^3*y^57 + y^60)*(x^20 + x^19*y -
            x^17*y^3 - x^16*y^4 + x^14*y^6 + x^13*y^7 - x^11*y^9 -
            x^10*y^10 - x^9*y^11 + x^7*y^13 + x^6*y^14 - x^4*y^16 -
            x^3*y^17 + x*y^19 + y^20)*(x^10 - x^9*y + x^8*y^2 - x^7*y^3 +
            x^6*y^4 - x^5*y^5 + x^4*y^6 - x^3*y^7 + x^2*y^8 - x*y^9 +
            y^10)*(x^6 - x^3*y^3 + y^6)*(x^2 - x*y + y^2)*(x + y)

        TESTS:

        Check that :trac:`21529` is fixed::

            sage: f(x) = function('f')(x)
            sage: (f(x).diff(x)^2-1).factor()
            (diff(f(x), x) + 1)*(diff(f(x), x) - 1)

        Check that :trac:`27304` is fixed::

            sage: factor(2*exp(x) + exp(-x))
            (2*e^(2*x) + 1)*e^(-x)
            sage: factor(x*exp(-x) + exp(-x))
            (x + 1)*e^(-x)
            sage: factor(x + sqrt(x))
            x + sqrt(x)
            sage: factor((x + sqrt(x))/(x - sqrt(x)))
            (x + sqrt(x))/(x - sqrt(x))
        """
        from sage.calculus.calculus import symbolic_expression_from_maxima_string
        cdef GEx x
        cdef bint b
        if dontfactor or not self.is_rational_expression():
            m = self._maxima_()
            name = m.name()
            varstr = ','.join('_SAGE_VAR_' + str(v) for v in dontfactor)
            cmd = 'block([dontfactor:[%s]],factor(%s))' % (varstr, name)
            return symbolic_expression_from_maxima_string(cmd)
        sig_on()
        try:
            b = g_factor(self._gobj, x)
        finally:
            sig_off()
        if b:
            return new_Expression_from_GEx(self._parent, x)
        else:
            return self

    def factor_list(self, dontfactor=[]):
        """
        Return a list of the factors of self, as computed by the
        factor command.

        INPUT:

        -  ``self`` - a symbolic expression

        -  ``dontfactor`` - see docs for :meth:`factor`

        .. NOTE::

           If you already have a factored expression and just want to
           get at the individual factors, use the ``_factor_list`` method
           instead.

        EXAMPLES::

            sage: var('x, y, z')
            (x, y, z)
            sage: f = x^3-y^3
            sage: f.factor()
            (x^2 + x*y + y^2)*(x - y)

        Notice that the -1 factor is separated out::

            sage: f.factor_list()
            [(x^2 + x*y + y^2, 1), (x - y, 1)]

        We factor a fairly straightforward expression::

            sage: factor(-8*y - 4*x + z^2*(2*y + x)).factor_list()
            [(x + 2*y, 1), (z + 2, 1), (z - 2, 1)]

        A more complicated example::

            sage: var('x, u, v')
            (x, u, v)
            sage: f = expand((2*u*v^2-v^2-4*u^3)^2 * (-u)^3 * (x-sin(x))^3)
            sage: f.factor()
            -(4*u^3 - 2*u*v^2 + v^2)^2*u^3*(x - sin(x))^3
            sage: g = f.factor_list(); g
            [(4*u^3 - 2*u*v^2 + v^2, 2), (u, 3), (x - sin(x), 3), (-1, 1)]

        This function also works for quotients::

            sage: f = -1 - 2*x - x^2 + y^2 + 2*x*y^2 + x^2*y^2
            sage: g = f/(36*(1 + 2*y + y^2)); g
            1/36*(x^2*y^2 + 2*x*y^2 - x^2 + y^2 - 2*x - 1)/(y^2 + 2*y + 1)
            sage: g.factor(dontfactor=[x])
            1/36*(x^2 + 2*x + 1)*(y - 1)/(y + 1)
            sage: g.factor_list(dontfactor=[x])
            [(x^2 + 2*x + 1, 1), (y + 1, -1), (y - 1, 1), (1/36, 1)]

        This example also illustrates that the exponents do not have to be
        integers::

            sage: f = x^(2*sin(x)) * (x-1)^(sqrt(2)*x); f
            (x - 1)^(sqrt(2)*x)*x^(2*sin(x))
            sage: f.factor_list()
            [(x - 1, sqrt(2)*x), (x, 2*sin(x))]
        """
        return self.factor(dontfactor=dontfactor)._factor_list()

    def _factor_list(self):
        r"""
        Turn an expression already in factored form into a list of (prime,
        power) pairs.

        This is used, e.g., internally by the :meth:`factor_list`
        command.

        EXAMPLES::

            sage: g = factor(x^3 - 1); g
            (x^2 + x + 1)*(x - 1)
            sage: v = g._factor_list(); v
            [(x^2 + x + 1, 1), (x - 1, 1)]
            sage: type(v)
            <... 'list'>
        """
        op = self.operator()
        if op is mul_vararg:
            return sum([f._factor_list() for f in self.operands()], [])
        elif op is operator.pow:
            return [tuple(self.operands())]
        else:
            return [(self, 1)]

    ###################################################################
    # Units
    ###################################################################
    def convert(self, target=None):
        """
        Call the convert function in the units package. For symbolic
        variables that are not units, this function just returns the
        variable.

        INPUT:

        - ``self`` -- the symbolic expression converting from
        - ``target`` -- (default None) the symbolic expression
          converting to

        OUTPUT:

        A symbolic expression.

        EXAMPLES::

            sage: units.length.foot.convert()
            381/1250*meter
            sage: units.mass.kilogram.convert(units.mass.pound)
            100000000/45359237*pound

        We do not get anything new by converting an ordinary symbolic variable::

            sage: a = var('a')
            sage: a - a.convert()
            0

        Raises ValueError if self and target are not convertible::

            sage: units.mass.kilogram.convert(units.length.foot)
            Traceback (most recent call last):
            ...
            ValueError: Incompatible units
            sage: (units.length.meter^2).convert(units.length.foot)
            Traceback (most recent call last):
            ...
            ValueError: Incompatible units

        Recognizes derived unit relationships to base units and other
        derived units::

            sage: (units.length.foot/units.time.second^2).convert(units.acceleration.galileo)
            762/25*galileo
            sage: (units.mass.kilogram*units.length.meter/units.time.second^2).convert(units.force.newton)
            newton
            sage: (units.length.foot^3).convert(units.area.acre*units.length.inch)
            1/3630*(acre*inch)
            sage: (units.charge.coulomb).convert(units.current.ampere*units.time.second)
            (ampere*second)
            sage: (units.pressure.pascal*units.si_prefixes.kilo).convert(units.pressure.pounds_per_square_inch)
            1290320000000/8896443230521*pounds_per_square_inch

        For decimal answers multiply by 1.0::

            sage: (units.pressure.pascal*units.si_prefixes.kilo).convert(units.pressure.pounds_per_square_inch)*1.0
            0.145037737730209*pounds_per_square_inch

        Converting temperatures works as well::

            sage: s = 68*units.temperature.fahrenheit
            sage: s.convert(units.temperature.celsius)
            20*celsius
            sage: s.convert()
            293.150000000000*kelvin

        Trying to multiply temperatures by another unit then converting
        raises a ValueError::

            sage: wrong = 50*units.temperature.celsius*units.length.foot
            sage: wrong.convert()
            Traceback (most recent call last):
            ...
            ValueError: Cannot convert
        """
        from . import units
        return units.convert(self, target)

    ###################################################################
    # solve
    ###################################################################
    def roots(self, x=None, explicit_solutions=True, multiplicities=True, ring=None):
        r"""
        Return roots of ``self`` that can be found exactly,
        possibly with multiplicities.  Not all roots are guaranteed to
        be found.

        .. warning::

           This is *not* a numerical solver - use ``find_root`` to
           solve for self == 0 numerically on an interval.

        INPUT:

        - ``x`` - variable to view the function in terms of
          (use default variable if not given)

        - ``explicit_solutions`` - bool (default True); require that
          roots be explicit rather than implicit

        - ``multiplicities`` - bool (default True); when True, return
          multiplicities

        - ``ring`` - a ring (default None): if not None, convert
          self to a polynomial over ring and find roots over ring

        OUTPUT:

        A list of pairs ``(root, multiplicity)`` or list of roots.

        If there are infinitely many roots, e.g., a function like
        `\sin(x)`, only one is returned.

        EXAMPLES::

            sage: var('x, a')
            (x, a)

        A simple example::

            sage: ((x^2-1)^2).roots()
            [(-1, 2), (1, 2)]
            sage: ((x^2-1)^2).roots(multiplicities=False)
            [-1, 1]

        A complicated example::

            sage: f = expand((x^2 - 1)^3*(x^2 + 1)*(x-a)); f
            -a*x^8 + x^9 + 2*a*x^6 - 2*x^7 - 2*a*x^2 + 2*x^3 + a - x

        The default variable is `a`, since it is the first in
        alphabetical order::

            sage: f.roots()
            [(x, 1)]

        As a polynomial in `a`, `x` is indeed a root::

            sage: f.poly(a)
            x^9 - 2*x^7 + 2*x^3 - (x^8 - 2*x^6 + 2*x^2 - 1)*a - x
            sage: f(a=x)
            0

        The roots in terms of `x` are what we expect::

            sage: f.roots(x)
            [(a, 1), (-I, 1), (I, 1), (1, 3), (-1, 3)]

        Only one root of `\sin(x) = 0` is given::

            sage: f = sin(x)
            sage: f.roots(x)
            [(0, 1)]

        .. NOTE::

            It is possible to solve a greater variety of equations
            using ``solve()`` and the keyword ``to_poly_solve``,
            but only at the price of possibly encountering
            approximate solutions.  See documentation for f.solve
            for more details.

        We derive the roots of a general quadratic polynomial::

            sage: var('a,b,c,x')
            (a, b, c, x)
            sage: (a*x^2 + b*x + c).roots(x)
            [(-1/2*(b + sqrt(b^2 - 4*a*c))/a, 1), (-1/2*(b - sqrt(b^2 - 4*a*c))/a, 1)]

        By default, all the roots are required to be explicit rather than
        implicit. To get implicit roots, pass ``explicit_solutions=False``
        to ``.roots()`` ::

            sage: var('x')
            x
            sage: f = x^(1/9) + (2^(8/9) - 2^(1/9))*(x - 1) - x^(8/9)
            sage: f.roots()
            Traceback (most recent call last):
            ...
            RuntimeError: no explicit roots found
            sage: f.roots(explicit_solutions=False)
            [((2^(8/9) + x^(8/9) - 2^(1/9) - x^(1/9))/(2^(8/9) - 2^(1/9)), 1)]

        Another example, but involving a degree 5 poly whose roots do not
        get computed explicitly::

            sage: f = x^5 + x^3 + 17*x + 1
            sage: f.roots()
            Traceback (most recent call last):
            ...
            RuntimeError: no explicit roots found
            sage: f.roots(explicit_solutions=False)
            [(x^5 + x^3 + 17*x + 1, 1)]
            sage: f.roots(explicit_solutions=False, multiplicities=False)
            [x^5 + x^3 + 17*x + 1]

        Now let us find some roots over different rings::

            sage: f.roots(ring=CC)
            [(-0.0588115223184..., 1), (-1.331099917875... - 1.52241655183732*I, 1), (-1.331099917875... + 1.52241655183732*I, 1), (1.36050567903502 - 1.51880872209965*I, 1), (1.36050567903502 + 1.51880872209965*I, 1)]
            sage: (2.5*f).roots(ring=RR)
            [(-0.058811522318449..., 1)]
            sage: f.roots(ring=CC, multiplicities=False)
            [-0.05881152231844..., -1.331099917875... - 1.52241655183732*I, -1.331099917875... + 1.52241655183732*I, 1.36050567903502 - 1.51880872209965*I, 1.36050567903502 + 1.51880872209965*I]
            sage: f.roots(ring=QQ)
            []
            sage: f.roots(ring=QQbar, multiplicities=False)
            [-0.05881152231844944?, -1.331099917875796? - 1.522416551837318?*I, -1.331099917875796? + 1.522416551837318?*I, 1.360505679035020? - 1.518808722099650?*I, 1.360505679035020? + 1.518808722099650?*I]

        Root finding over finite fields::

            sage: f.roots(ring=GF(7^2, 'a'))
            [(3, 1), (4*a + 6, 2), (3*a + 3, 2)]

        TESTS::

            sage: (sqrt(3) * f).roots(ring=QQ)
            Traceback (most recent call last):
            ...
            TypeError: unable to convert sqrt(3) to a rational

        Check if :trac:`9538` is fixed::

            sage: var('f6,f5,f4,x')
            (f6, f5, f4, x)
            sage: e=15*f6*x^2 + 5*f5*x + f4
            sage: res = e.roots(x); res
            [(-1/30*(5*f5 + sqrt(25*f5^2 - 60*f4*f6))/f6, 1), (-1/30*(5*f5 - sqrt(25*f5^2 - 60*f4*f6))/f6, 1)]
            sage: e.subs(x=res[0][0]).is_zero()
            True
        """
        if x is None:
            x = self.default_variable()
        if ring is not None:
            p = self.polynomial(ring)
            return p.roots(ring=ring, multiplicities=multiplicities)

        S, mul = self.solve(x, multiplicities=True, explicit_solutions=explicit_solutions)
        if len(mul) == 0 and explicit_solutions:
            raise RuntimeError("no explicit roots found")
        else:
            rt_muls = [(S[i].rhs(), mul[i]) for i in range(len(mul))]
        if multiplicities:
            return rt_muls
        else:
            return [ rt for rt, mul in rt_muls ]

    def solve(self, x, multiplicities=False, solution_dict=False, explicit_solutions=False, to_poly_solve=False, algorithm=None, domain=None):
        r"""
        Analytically solve the equation ``self == 0`` or a univariate
        inequality for the variable `x`.

        .. warning::

           This is not a numerical solver - use ``find_root`` to solve
           for self == 0 numerically on an interval.

        INPUT:

        -  ``x`` - variable(s) to solve for

        -  ``multiplicities`` - bool (default: False); if True,
           return corresponding multiplicities.  This keyword is
           incompatible with ``to_poly_solve=True`` and does not make
           any sense when solving an inequality.

        -  ``solution_dict`` - bool (default: False); if True or non-zero,
           return a list of dictionaries containing solutions. Not used
           when solving an inequality.

        -  ``explicit_solutions`` - bool (default: False); require that
           all roots be explicit rather than implicit. Not used
           when solving an inequality.

        -  ``to_poly_solve`` - bool (default: False) or string; use
           Maxima's ``to_poly_solver`` package to search for more possible
           solutions, but possibly encounter approximate solutions.
           This keyword is incompatible with ``multiplicities=True``
           and is not used when solving an inequality. Setting ``to_poly_solve``
           to ``'force'`` omits Maxima's solve command (useful when
           some solutions of trigonometric equations are lost).

        EXAMPLES::

            sage: z = var('z')
            sage: (z^5 - 1).solve(z)
            [z == 1/4*sqrt(5) + 1/4*I*sqrt(2*sqrt(5) + 10) - 1/4, z == -1/4*sqrt(5) + 1/4*I*sqrt(-2*sqrt(5) + 10) - 1/4, z == -1/4*sqrt(5) - 1/4*I*sqrt(-2*sqrt(5) + 10) - 1/4, z == 1/4*sqrt(5) - 1/4*I*sqrt(2*sqrt(5) + 10) - 1/4, z == 1]

            sage: solve((z^3-1)^3, z, multiplicities=True)
            ([z == 1/2*I*sqrt(3) - 1/2, z == -1/2*I*sqrt(3) - 1/2, z == 1], [3, 3, 3])

        TESTS:

        Check that :trac:`20755` is indeed fixed::

            sage: w = x^4 - (1+3*i)*x^3 - (2-4*i)*x^2 + (6-2*i)*x - 4 - 4*i
            sage: w.solve(x,multiplicities=True)
            ([x == -1/2*sqrt(2*I) + 3/2*I - 1/2, x == 1/2*sqrt(2*I) + 3/2*I - 1/2, x == (-I + 1), x == (I + 1)],
             [1, 1, 1, 1])

        See :func:`sage.symbolic.relation.solve` or the output of ``solve?``
        for extensive documentation.
        """
        from sage.symbolic.relation import solve
        return solve(self, x, multiplicities=multiplicities,
                              solution_dict=solution_dict,
                              explicit_solutions=explicit_solutions,
                              to_poly_solve=to_poly_solve,
                              algorithm=algorithm,
                              domain=domain)

    def solve_diophantine(self, x=None, solution_dict=False):
        """
        Solve a polynomial equation in the integers (a so called Diophantine).

        If the argument is just a polynomial expression, equate to zero.
        If ``solution_dict=True`` return a list of dictionaries instead of
        a list of tuples.

        EXAMPLES::

            sage: x,y = var('x,y')
            sage: solve_diophantine(3*x == 4)
            []
            sage: solve_diophantine(x^2 - 9)
            [-3, 3]
            sage: sorted(solve_diophantine(x^2 + y^2 == 25))
            [(-5, 0), (-4, -3), (-4, 3), (-3, -4), (-3, 4), (0, -5)...

        The function is used when ``solve()`` is called with all variables
        assumed integer::

            sage: assume(x, 'integer')
            sage: assume(y, 'integer')
            sage: sorted(solve(x*y == 1, (x,y)))
            [(-1, -1), (1, 1)]

        You can also pick specific variables, and get the solution as
        a dictionary::

            sage: solve_diophantine(x*y == 10, x)
            [-10, -5, -2, -1, 1, 2, 5, 10]
            sage: sorted(solve_diophantine(x*y - y == 10, (x,y)))
            [(-9, -1), (-4, -2), (-1, -5), (0, -10), (2, 10), (3, 5), (6, 2), (11, 1)]
            sage: res = solve_diophantine(x*y - y == 10, solution_dict=True)
            sage: sol = [{y: -5, x: -1}, {y: -10, x: 0}, {y: -1, x: -9}, {y: -2, x: -4}, {y: 10, x: 2}, {y: 1, x: 11}, {y: 2, x: 6}, {y: 5, x: 3}]
            sage: all(solution in res for solution in sol) and bool(len(res) == len(sol))
            True

        If the solution is parametrized the parameter(s) are not defined,
        but you can substitute them with specific integer values::

            sage: x,y,z = var('x,y,z')
            sage: sol=solve_diophantine(x^2-y==0); sol
            (t, t^2)
            sage: [(sol[0].subs(t=t),sol[1].subs(t=t)) for t in range(-3,4)]
            [(-3, 9), (-2, 4), (-1, 1), (0, 0), (1, 1), (2, 4), (3, 9)]
            sage: sol = solve_diophantine(x^2 + y^2 == z^2); sol
            (2*p*q, p^2 - q^2, p^2 + q^2)
            sage: [(sol[0].subs(p=p,q=q),sol[1].subs(p=p,q=q),sol[2].subs(p=p,q=q)) for p in range(1,4) for q in range(1,4)]
            [(2, 0, 2), (4, -3, 5), (6, -8, 10), (4, 3, 5), (8, 0, 8), (12, -5, 13), (6, 8, 10), (12, 5, 13), (18, 0, 18)]

        Solve Brahmagupta-Pell equations::

            sage: sol = sorted(solve_diophantine(x^2 - 2*y^2 == 1), key=str)
            sage: sol
            [(-sqrt(2)*(2*sqrt(2) + 3)^t + sqrt(2)*(-2*sqrt(2) + 3)^t - 3/2*(2*sqrt(2) + 3)^t - 3/2*(-2*sqrt(2) + 3)^t,...
            sage: [(sol[1][0].subs(t=t).simplify_full(),sol[1][1].subs(t=t).simplify_full()) for t in range(-1,5)]
            [(1, 0), (3, -2), (17, -12), (99, -70), (577, -408), (3363, -2378)]

        TESTS::

            sage: solve_diophantine(x^2 - y, x, y)
            Traceback (most recent call last):
            ...
            AttributeError: please use a tuple or list for several variables.

        .. SEEALSO::

            http://docs.sympy.org/latest/modules/solvers/diophantine.html
        """
        from sage.symbolic.ring import SR
        from sympy.solvers.diophantine import diophantine

        if not isinstance(solution_dict, bool):
            raise AttributeError("please use a tuple or list for several variables.")
        if is_a_relational(self._gobj) and self.operator() is operator.eq:
            ex = self.lhs() - self.rhs()
        else:
            ex = self
        sympy_ex = ex._sympy_()
        solutions = diophantine(sympy_ex)
        if isinstance(solutions, (set)):
            solutions = list(solutions)

        if len(solutions) == 0:
            return []
        if not isinstance(solutions[0], tuple):
            solutions = [SR(sol) for sol in solutions]
        else:
            solutions = [tuple(SR(s) for s in sol) for sol in solutions]
        if x is None:
            wanted_vars = ex.variables()
            var_idx = list(xrange(len(ex.variables())))
        else:
            if isinstance(x, (list, tuple)):
                wanted_vars = x
            else:
                wanted_vars = [x]
            var_idx = [ex.variables().index(v) for v in wanted_vars]

        if solution_dict is False:
            if len(wanted_vars) == 1:
                ret = sorted([sol[var_idx[0]] for sol in solutions])
            else:
                ret = [tuple([sol[i] for i in var_idx]) for sol in solutions]
        else:
            ret = [dict([[ex.variables()[i],sol[i]] for i in var_idx]) for sol in solutions]

        if len(ret) == 1:
            ret = ret[0]
        return ret

    def find_root(self, a, b, var=None, xtol=10e-13, rtol=2.0**-50, maxiter=100, full_output=False):
        """
        Numerically find a root of self on the closed interval [a,b] (or
        [b,a]) if possible, where self is a function in the one variable.
        Note: this function only works in fixed (machine) precision, it is not
        possible to get arbitrary precision approximations with it.

        INPUT:

        -  ``a, b`` - endpoints of the interval

        -  ``var`` - optional variable

        -  ``xtol, rtol`` - the routine converges when a root
           is known to lie within xtol of the value return. Should be >= 0. The
           routine modifies this to take into account the relative precision
           of doubles.

        -  ``maxiter`` - integer; if convergence is not
           achieved in maxiter iterations, an error is raised. Must be >= 0.

        -  ``full_output`` - bool (default: False), if True,
           also return object that contains information about convergence.


        EXAMPLES:

        Note that in this example both f(-2) and f(3) are positive,
        yet we still find a root in that interval::

            sage: f = x^2 - 1
            sage: f.find_root(-2, 3)
            1.0
            sage: f.find_root(-2, 3, x)
            1.0
            sage: z, result = f.find_root(-2, 3, full_output=True)
            sage: result.converged
            True
            sage: result.flag
            'converged'
            sage: result.function_calls
            11
            sage: result.iterations
            10
            sage: result.root
            1.0

        More examples::

            sage: (sin(x) + exp(x)).find_root(-10, 10)
            -0.588532743981862...
            sage: sin(x).find_root(-1,1)
            0.0

        This example was fixed along with :trac:`4942` -
        there was an error in the example
        pi is a root for tan(x), but an asymptote to 1/tan(x)
        added an example to show handling of both cases::

            sage: (tan(x)).find_root(3,3.5)
            3.1415926535...
            sage: (1/tan(x)).find_root(3, 3.5)
            Traceback (most recent call last):
            ...
            NotImplementedError: Brent's method failed to find a zero for f on the interval

        An example with a square root::

            sage: f = 1 + x + sqrt(x+2); f.find_root(-2,10)
            -1.618033988749895

        Some examples that Ted Kosan came up with::

            sage: t = var('t')
            sage: v = 0.004*(9600*e^(-(1200*t)) - 2400*e^(-(300*t)))
            sage: v.find_root(0, 0.002)
            0.001540327067911417...

        With this expression, we can see there is a
        zero very close to the origin::

            sage: a = .004*(8*e^(-(300*t)) - 8*e^(-(1200*t)))*(720000*e^(-(300*t)) - 11520000*e^(-(1200*t))) +.004*(9600*e^(-(1200*t)) - 2400*e^(-(300*t)))^2
            sage: show(plot(a, 0, .002), xmin=0, xmax=.002)

        It is easy to approximate with ``find_root``::

            sage: a.find_root(0,0.002)
            0.0004110514049349...

        Using solve takes more effort, and even then gives
        only a solution with free (integer) variables::

            sage: a.solve(t)
            []
            sage: b = a.canonicalize_radical(); b
            (46080.0*e^(1800*t) - 576000.0*e^(900*t) + 737280.0)*e^(-2400*t)
            sage: b.solve(t)
            []
            sage: b.solve(t, to_poly_solve=True)
            [t == 1/450*I*pi*z... + 1/900*log(-3/4*sqrt(41) + 25/4),
             t == 1/450*I*pi*z... + 1/900*log(3/4*sqrt(41) + 25/4)]
            sage: n(1/900*log(-3/4*sqrt(41) + 25/4))
            0.000411051404934985

        We illustrate that root finding is only implemented in one
        dimension::

            sage: x, y = var('x,y')
            sage: (x-y).find_root(-2,2)
            Traceback (most recent call last):
            ...
            NotImplementedError: root finding currently only implemented in 1 dimension.

        TESTS:

        Test the special case that failed for the first attempt to fix
        :trac:`3980`::

            sage: t = var('t')
            sage: find_root(1/t - x,0,2)
            Traceback (most recent call last):
            ...
            NotImplementedError: root finding currently only implemented in 1 dimension.
        """
        if is_a_relational(self._gobj) and self.operator() is not operator.eq:
            raise ValueError("Symbolic equation must be an equality.")
        from sage.numerical.optimize import find_root
        if self.number_of_arguments() == 0:
            if self.is_trivial_zero():
                return a
            else:
                raise RuntimeError("no zero in the interval, since constant expression is not 0.")
        elif self.number_of_arguments() == 1:
            f = self._fast_float_(self.default_variable())
            return find_root(f, a=a, b=b, xtol=xtol,
                             rtol=rtol,maxiter=maxiter,
                             full_output=full_output)
        else:
            raise NotImplementedError("root finding currently only implemented in 1 dimension.")

    def find_local_maximum(self, a, b, var=None, tol=1.48e-08, maxfun=500):
        r"""
        Numerically find a local maximum of the expression ``self``
        on the interval [a,b] (or [b,a]) along with the point at which the
        maximum is attained.

        See the documentation for
        :func:`find_local_minimum` for more details.

        EXAMPLES::

            sage: f = x*cos(x)
            sage: f.find_local_maximum(0,5)
            (0.5610963381910451, 0.8603335890...)
            sage: f.find_local_maximum(0,5, tol=0.1, maxfun=10)
            (0.561090323458081..., 0.857926501456...)
        """
        minval, x = (-self).find_local_minimum(a, b, var=var, tol=tol,
                                                     maxfun=maxfun)
        return -minval, x

    def find_local_minimum(self, a, b, var=None, tol=1.48e-08, maxfun=500):
        r"""
        Numerically find a local minimum of the expression ``self``
        on the interval [a,b] (or [b,a]) and the point at which it attains
        that minimum. Note that ``self`` must be a function of
        (at most) one variable.

        INPUT:

        -  ``var`` - variable (default: first variable in
           self)

        -  ``a,b`` - endpoints of interval on which to minimize
           self.

        -  ``tol`` - the convergence tolerance

        -  ``maxfun`` - maximum function evaluations


        OUTPUT:

        A tuple ``(minval, x)``, where

        - ``minval`` -- float. The minimum value that self takes on in
          the interval ``[a,b]``.

        - ``x`` -- float. The point at which self takes on the minimum
          value.

        EXAMPLES::

            sage: f = x*cos(x)
            sage: f.find_local_minimum(1, 5)
            (-3.288371395590..., 3.4256184695...)
            sage: f.find_local_minimum(1, 5, tol=1e-3)
            (-3.288371361890..., 3.4257507903...)
            sage: f.find_local_minimum(1, 5, tol=1e-2, maxfun=10)
            (-3.288370845983..., 3.4250840220...)
            sage: show(f.plot(0, 20))
            sage: f.find_local_minimum(1, 15)
            (-9.477294259479..., 9.5293344109...)

        ALGORITHM:

        Uses :func:`sage.numerical.optimize.find_local_minimum`.

        AUTHORS:

        - William Stein (2007-12-07)
        """
        from sage.numerical.optimize import find_local_minimum

        if var is None:
            var = self.default_variable()
        return find_local_minimum(self._fast_float_(var),
                                        a=a, b=b, tol=tol, maxfun=maxfun )

    ###################
    # Fast Evaluation #
    ###################
    def _fast_float_(self, *vars):
        """
        Return an object which provides fast floating point
        evaluation of this symbolic expression.

        See :mod:`sage.ext.fast_eval` for more information.

        EXAMPLES::

            sage: f = sqrt(x+1)
            sage: ff = f._fast_float_('x')
            sage: ff(1.0)
            1.4142135623730951
            sage: type(_)
            <... 'float'>
        """
        from sage.symbolic.expression_conversions import fast_float
        return fast_float(self, *vars)

    def _fast_callable_(self, etb):
        """
        Given an ExpressionTreeBuilder *etb*, return an Expression representing
        this symbolic expression.

        EXAMPLES::

            sage: from sage.ext.fast_callable import ExpressionTreeBuilder
            sage: etb = ExpressionTreeBuilder(vars=['x','y'])
            sage: x,y = var('x,y')
            sage: f = y+2*x^2
            sage: f._fast_callable_(etb)
            add(mul(ipow(v_0, 2), 2), v_1)
        """
        from sage.symbolic.expression_conversions import fast_callable
        return fast_callable(self, etb)

    def show(self):
        r"""
        Pretty-Print this symbolic expression

        This typeset it nicely and prints it immediately.

        OUTPUT:

        This method does not return anything. Like ``print``, output
        is sent directly to the screen.

        EXAMPLES::

            sage: (x^2 + 1).show()
            <html><script type="math/tex">\newcommand{\Bold}[1]{\mathbf{#1}}x^{2} + 1</script></html>
        """
        from sage.repl.rich_output.pretty_print import pretty_print
        pretty_print(self)

    def plot(self, *args, **kwds):
        """
        Plot a symbolic expression. All arguments are passed onto the standard plot command.

        EXAMPLES:

        This displays a straight line::

            sage: sin(2).plot((x,0,3))
            Graphics object consisting of 1 graphics primitive

        This draws a red oscillatory curve::

            sage: sin(x^2).plot((x,0,2*pi), rgbcolor=(1,0,0))
            Graphics object consisting of 1 graphics primitive

        Another plot using the variable theta::

            sage: var('theta')
            theta
            sage: (cos(theta) - erf(theta)).plot((theta,-2*pi,2*pi))
            Graphics object consisting of 1 graphics primitive

        A very thick green plot with a frame::

            sage: sin(x).plot((x,-4*pi, 4*pi), thickness=20, rgbcolor=(0,0.7,0)).show(frame=True)

        You can embed 2d plots in 3d space as follows::

            sage: plot(sin(x^2), (x,-pi, pi), thickness=2).plot3d(z = 1)  # long time
            Graphics3d Object

        A more complicated family::

            sage: G = sum([plot(sin(n*x), (x,-2*pi, 2*pi)).plot3d(z=n) for n in [0,0.1,..1]])
            sage: G.show(frame_aspect_ratio=[1,1,1/2])  # long time (5s on sage.math, 2012)

        A plot involving the floor function::

            sage: plot(1.0 - x * floor(1/x), (x,0.00001,1.0))
            Graphics object consisting of 1 graphics primitive

        Sage used to allow symbolic functions with "no arguments";
        this no longer works::

            sage: plot(2*sin, -4, 4)
            Traceback (most recent call last):
            ...
            TypeError: unsupported operand parent(s) for *: 'Integer Ring' and '<class 'sage.functions.trig.Function_sin'>'

        You should evaluate the function first::

            sage: plot(2*sin(x), -4, 4)
            Graphics object consisting of 1 graphics primitive

        TESTS::

            sage: f(x) = x*(1 - x)
            sage: plot(f,0,1)
            Graphics object consisting of 1 graphics primitive
        """
        from sage.symbolic.callable import is_CallableSymbolicExpression
        from sage.symbolic.ring import is_SymbolicVariable
        from sage.plot.plot import plot

        # see if the user passed a variable in.
        if 'param' in kwds:
            param = kwds['param']
        else:
            param = None
            for i, arg in enumerate(args):
                if is_SymbolicVariable(arg):
                    param = arg
                    args = args[:i] + args[i+1:]
                    break

        if param is None:
            if is_CallableSymbolicExpression(self):
                A = self.arguments()
                if len(A) == 0:
                    raise ValueError("function has no input arguments")
                else:
                    param = A[0]

                f = self._plot_fast_callable(param)
            else:
                A = self.variables()
                if len(A) == 0:
                    #Here we handle the case where f is something
                    #like ``sin``, which has takes arguments which
                    #aren't explicitly given
                    n = self.number_of_arguments()
                    f = self._plot_fast_callable()
                else:
                    param = A[0]
                    try:
                        f = self._plot_fast_callable(param)
                    except NotImplementedError:
                        return self.function(param)
        else:
            try:
                f = self._plot_fast_callable(param)
            except NotImplementedError:
                return self.function(param)
        return plot(f, *args, **kwds)

    def _plot_fast_callable(self, *vars):
        """
        Internal function used for creating a fast callable version of this
        symbolic expression for plotting.

        EXAMPLES::

            sage: x = var('x', domain='real')
            sage: s = abs((1+I*x)^4); s
            abs(I*x + 1)^4
            sage: f = s._plot_fast_callable(x); f
            <sage.ext.interpreters.wrapper_py.Wrapper_py object at ...>
            sage: f(10)
            10201
            sage: abs((I*10+1)^4)
            10201
            sage: plot(s)
            Graphics object consisting of 1 graphics primitive

        Check that :trac:`19797` is fixed::

            sage: b = f(10.0)
            sage: b
            10201.0000000000
            sage: parent(b)
            Real Field with 53 bits of precision

        Check that :trac:`15030` is fixed::

            sage: abs(log(x))._plot_fast_callable(x)(-0.2)
            3.52985761682672
            sage: f = function('f', evalf_func=lambda self,x,parent: I*x)
            sage: plot(abs(f(x)), 0,5)
            Graphics object consisting of 1 graphics primitive
        """
        from sage.ext.fast_callable import fast_callable
        return fast_callable(self, vars=vars, expect_one_var=True)

    ############
    # Calculus #
    ############
    def sum(self, *args, **kwds):
        r"""
        Return the symbolic sum
        `\sum_{v = a}^b self`

        with respect to the variable `v` with endpoints
        `a` and `b`.

        INPUT:

        -  ``v`` - a variable or variable name

        -  ``a`` - lower endpoint of the sum

        -  ``b`` - upper endpoint of the sum

        - ``algorithm`` - (default: ``'maxima'``)  one of

                - ``'maxima'`` - use Maxima (the default)

                - ``'maple'`` - (optional) use Maple

                - ``'mathematica'`` - (optional) use Mathematica

                - ``'giac'`` - (optional) use Giac

                - ``'sympy'`` - use SymPy

        EXAMPLES::

            sage: k, n = var('k,n')
            sage: k.sum(k, 1, n).factor()
            1/2*(n + 1)*n

        ::

            sage: (1/k^4).sum(k, 1, oo)
            1/90*pi^4

        ::

            sage: (1/k^5).sum(k, 1, oo)
            zeta(5)

        A well known binomial identity::

            sage: assume(n>=0)
            sage: binomial(n,k).sum(k, 0, n)
            2^n

        And some truncations thereof::

            sage: binomial(n,k).sum(k,1,n)
            2^n - 1
            sage: binomial(n,k).sum(k,2,n)
            2^n - n - 1
            sage: binomial(n,k).sum(k,0,n-1)
            2^n - 1
            sage: binomial(n,k).sum(k,1,n-1)
            2^n - 2

        The binomial theorem::

            sage: x, y = var('x, y')
            sage: (binomial(n,k) * x^k * y^(n-k)).sum(k, 0, n)
            (x + y)^n

        ::

            sage: (k * binomial(n, k)).sum(k, 1, n)
            2^(n - 1)*n

        ::

            sage: ((-1)^k*binomial(n,k)).sum(k, 0, n)
            0

        ::

            sage: (2^(-k)/(k*(k+1))).sum(k, 1, oo)
            -log(2) + 1

        Summing a hypergeometric term::

            sage: (binomial(n, k) * factorial(k) / factorial(n+1+k)).sum(k, 0, n)
            1/2*sqrt(pi)/factorial(n + 1/2)

        We check a well known identity::

            sage: bool((k^3).sum(k, 1, n) == k.sum(k, 1, n)^2)
            True

        A geometric sum::

            sage: a, q = var('a, q')
            sage: (a*q^k).sum(k, 0, n)
            (a*q^(n + 1) - a)/(q - 1)

        The geometric series::

            sage: assume(abs(q) < 1)
            sage: (a*q^k).sum(k, 0, oo)
            -a/(q - 1)

        A divergent geometric series.  Do not forget
        to `forget` your assumptions::

            sage: forget()
            sage: assume(q > 1)
            sage: (a*q^k).sum(k, 0, oo)
            Traceback (most recent call last):
            ...
            ValueError: Sum is divergent.

        This summation only Mathematica can perform::

            sage: (1/(1+k^2)).sum(k, -oo, oo, algorithm = 'mathematica')     # optional - mathematica
            pi*coth(pi)

        Use Giac to perform this summation::

            sage: (sum(1/(1+k^2), k, -oo, oo, algorithm = 'giac')).factor()
            pi*(e^(2*pi) + 1)/((e^pi + 1)*(e^pi - 1))

        Use Maple as a backend for summation::

            sage: (binomial(n,k)*x^k).sum(k, 0, n, algorithm = 'maple')      # optional - maple
            (x + 1)^n

        .. NOTE::

           #. Sage can currently only understand a subset of the output of Maxima, Maple and
              Mathematica, so even if the chosen backend can perform the summation the
              result might not be convertible into a usable Sage expression.

        TESTS:

        Check that the sum in :trac:`10682` is done right::

            sage: sum(binomial(n,k)*k^2, k, 2, n)
            1/4*(n^2 + n)*2^n - n

        This sum used to give a wrong result (:trac:`9635`) but
        now gives correct results with all relevant assumptions::

            sage: (n,k,j)=var('n,k,j')
            sage: sum(binomial(n,k)*binomial(k-1,j)*(-1)**(k-1-j),k,j+1,n)
            -(-1)^j*sum((-1)^k*binomial(k - 1, j)*binomial(n, k), k, j + 1, n)
            sage: assume(j>-1)
            sage: sum(binomial(n,k)*binomial(k-1,j)*(-1)**(k-1-j),k,j+1,n)
            1
            sage: forget()
            sage: assume(n>=j)
            sage: sum(binomial(n,k)*binomial(k-1,j)*(-1)**(k-1-j),k,j+1,n)
            -(-1)^j*sum((-1)^k*binomial(k - 1, j)*binomial(n, k), k, j + 1, n)
            sage: forget()
            sage: assume(j==-1)
            sage: sum(binomial(n,k)*binomial(k-1,j)*(-1)**(k-1-j),k,j+1,n)
            1
            sage: forget()
            sage: assume(j<-1)
            sage: sum(binomial(n,k)*binomial(k-1,j)*(-1)**(k-1-j),k,j+1,n)
            -(-1)^j*sum((-1)^k*binomial(k - 1, j)*binomial(n, k), k, j + 1, n)
            sage: forget()

        Check that :trac:`16176` is fixed::

            sage: n = var('n')
            sage: sum(log(1-1/n^2),n,2,oo)
            -log(2)

        Check that :trac:`21801` is fixed::

            sage: n = SR.var('n')
            sage: sum(1/((n+1)*(2*n-1)), n, 0, oo)
            2/3*log(2) - 2/3
            sage: _.n()
            -0.204568546293370
            sage: f(n) = (-1)^(n+1)/(3*n+6*(-1)^n)
            sage: sum(f(2*n)+f(2*n+1), n, 0, oo)
            1/3*log(2) - 1/3
        """
        from sage.calculus.calculus import symbolic_sum
        return symbolic_sum(self, *args, **kwds)

    def prod(self, *args, **kwds):
        r"""

        Return the symbolic product `\prod_{v = a}^b expression` with
        respect to the variable `v` with endpoints `a` and `b`.

        INPUT:

        - ``expression`` - a symbolic expression

        - ``v`` - a variable or variable name

        - ``a`` - lower endpoint of the product

        - ``b`` - upper endpoint of the product

        - ``algorithm`` - (default: ``'maxima'``)  one of

          - ``'maxima'`` - use Maxima (the default)

          - ``'giac'`` - (optional) use Giac

          - ``'sympy'`` - use SymPy

        - ``hold`` - (default: ``False``) if ``True`` don't evaluate

        TESTS:

            sage: i, k, n = var('i,k,n')
            sage: k.prod(k, 1, n)
            factorial(n)
            sage: (x + i*(i+1)/2).prod(i,1,4)
            x^4 + 20*x^3 + 127*x^2 + 288*x + 180
            sage: (i^2).prod(i,1,7)
            25401600
            sage: f=function('f')
            sage: f(i).prod(i,1,7)
            f(7)*f(6)*f(5)*f(4)*f(3)*f(2)*f(1)
            sage: f(i).prod(i,1,n)
            product(f(i), i, 1, n)
            sage: assume(k>0)
            sage: (x^k).integrate(x,0,1).prod(k,1,n)
            1/factorial(n + 1)
            sage: f(i).prod(i,1,n).log().log_expand()
            sum(log(f(i)), i, 1, n)
        """
        from sage.calculus.calculus import symbolic_product
        return symbolic_product(self, *args, **kwds)

    def integral(self, *args, **kwds):
        """
        Compute the integral of self.  Please see
        :func:`sage.symbolic.integration.integral.integrate` for more details.

        EXAMPLES::

            sage: sin(x).integral(x,0,3)
            -cos(3) + 1
            sage: sin(x).integral(x)
            -cos(x)

        TESTS:

        We check that :trac:`12438` is resolved::

            sage: f(x) = x; f
            x |--> x
            sage: integral(f, x)
            x |--> 1/2*x^2
            sage: integral(f, x, 0, 1)
            1/2

            sage: f(x, y) = x + y
            sage: f
            (x, y) |--> x + y
            sage: integral(f, y, 0, 1)
            x |--> x + 1/2
            sage: integral(f, x, 0, 1)
            y |--> y + 1/2
            sage: _(3)
            7/2
            sage: var("z")
            z
            sage: integral(f, z, 0, 2)
            (x, y) |--> 2*x + 2*y
            sage: integral(f, z)
            (x, y) |--> (x + y)*z
        """
        from sage.symbolic.integration.integral import \
            integral, _normalize_integral_input
        from sage.symbolic.callable import \
            CallableSymbolicExpressionRing, is_CallableSymbolicExpressionRing
        R = self._parent
        if is_CallableSymbolicExpressionRing(R):
            f = SR(self)
            f, v, a, b = _normalize_integral_input(f, *args)
            # Definite integral with respect to a positional variable.
            if a is not None and v in R.arguments():
                arguments = list(R.arguments())
                arguments.remove(v)
                if arguments:
                    arguments = tuple(arguments)
                    R = CallableSymbolicExpressionRing(arguments, check=False)
                else:   # all arguments are gone
                    R = SR
            return R(integral(f, v, a, b, **kwds))
        return integral(self, *args, **kwds)

    integrate = integral

    def nintegral(self, *args, **kwds):
        """
        Compute the numerical integral of self.  Please see
        :obj:`sage.calculus.calculus.nintegral` for more details.

        EXAMPLES::

            sage: sin(x).nintegral(x,0,3)
            (1.989992496600..., 2.209335488557...e-14, 21, 0)
        """
        from sage.calculus.calculus import nintegral
        return nintegral(self, *args, **kwds)

    nintegrate = nintegral

    def minpoly(self, *args, **kwds):
        """
        Return the minimal polynomial of this symbolic expression.

        EXAMPLES::

            sage: golden_ratio.minpoly()
            x^2 - x - 1
        """
        try:
            obj = self.pyobject()
            return obj.minpoly()
        except AttributeError:
            pass
        except TypeError:
            pass
        from sage.calculus.calculus import minpoly
        return minpoly(self, *args, **kwds)

    def limit(self, *args, **kwds):
        """
        Return a symbolic limit.  See
        :obj:`sage.calculus.calculus.limit`

        EXAMPLES::

            sage: (sin(x)/x).limit(x=0)
            1
        """
        from sage.calculus.calculus import limit
        return limit(self, *args, **kwds)

    def laplace(self, t, s):
        """
        Return Laplace transform of self.  See
        :obj:`sage.calculus.calculus.laplace`

        EXAMPLES::

            sage: var('x,s,z')
            (x, s, z)
            sage: (z + exp(x)).laplace(x, s)
            z/s + 1/(s - 1)
        """
        from sage.calculus.calculus import laplace
        return laplace(self, t, s)

    def inverse_laplace(self, t, s):
        """
        Return inverse Laplace transform of self.  See
        :obj:`sage.calculus.calculus.inverse_laplace`

        EXAMPLES::

            sage: var('w, m')
            (w, m)
            sage: f = (1/(w^2+10)).inverse_laplace(w, m); f
            1/10*sqrt(10)*sin(sqrt(10)*m)
        """
        from sage.calculus.calculus import inverse_laplace
        return inverse_laplace(self, t, s)

    def add_to_both_sides(self, x):
        """
        Return a relation obtained by adding *x* to both sides of
        this relation.

        EXAMPLES::

            sage: var('x y z')
            (x, y, z)
            sage: eqn = x^2 + y^2 + z^2 <= 1
            sage: eqn.add_to_both_sides(-z^2)
            x^2 + y^2 <= -z^2 + 1
            sage: eqn.add_to_both_sides(I)
            x^2 + y^2 + z^2 + I <= (I + 1)
        """
        if not is_a_relational(self._gobj):
            raise TypeError("this expression must be a relation")
        return self + x

    def subtract_from_both_sides(self, x):
        """
        Return a relation obtained by subtracting *x* from both sides
        of this relation.

        EXAMPLES::

            sage: eqn = x*sin(x)*sqrt(3) + sqrt(2) > cos(sin(x))
            sage: eqn.subtract_from_both_sides(sqrt(2))
            sqrt(3)*x*sin(x) > -sqrt(2) + cos(sin(x))
            sage: eqn.subtract_from_both_sides(cos(sin(x)))
            sqrt(3)*x*sin(x) + sqrt(2) - cos(sin(x)) > 0
        """
        if not is_a_relational(self._gobj):
            raise TypeError("this expression must be a relation")
        return self - x

    def multiply_both_sides(self, x, checksign=None):
        """
        Return a relation obtained by multiplying both sides of this
        relation by *x*.

        .. NOTE::

           The *checksign* keyword argument is currently ignored and
           is included for backward compatibility reasons only.

        EXAMPLES::

            sage: var('x,y'); f = x + 3 < y - 2
            (x, y)
            sage: f.multiply_both_sides(7)
            7*x + 21 < 7*y - 14
            sage: f.multiply_both_sides(-1/2)
            -1/2*x - 3/2 < -1/2*y + 1
            sage: f*(-2/3)
            -2/3*x - 2 < -2/3*y + 4/3
            sage: f*(-pi)
            -pi*(x + 3) < -pi*(y - 2)

        Since the direction of the inequality never changes when doing
        arithmetic with equations, you can multiply or divide the
        equation by a quantity with unknown sign::

            sage: f*(1+I)
            (I + 1)*x + 3*I + 3 < (I + 1)*y - 2*I - 2
            sage: f = sqrt(2) + x == y^3
            sage: f.multiply_both_sides(I)
            I*x + I*sqrt(2) == I*y^3
            sage: f.multiply_both_sides(-1)
            -x - sqrt(2) == -y^3

        Note that the direction of the following inequalities is
        not reversed::

            sage: (x^3 + 1 > 2*sqrt(3)) * (-1)
            -x^3 - 1 > -2*sqrt(3)
            sage: (x^3 + 1 >= 2*sqrt(3)) * (-1)
            -x^3 - 1 >= -2*sqrt(3)
            sage: (x^3 + 1 <= 2*sqrt(3)) * (-1)
            -x^3 - 1 <= -2*sqrt(3)
        """
        if not is_a_relational(self._gobj):
            raise TypeError("this expression must be a relation")
        return self * x

    def divide_both_sides(self, x, checksign=None):
        """
        Return a relation obtained by dividing both sides of this
        relation by *x*.

        .. NOTE::

           The *checksign* keyword argument is currently ignored and
           is included for backward compatibility reasons only.

        EXAMPLES::

            sage: theta = var('theta')
            sage: eqn =   (x^3 + theta < sin(x*theta))
            sage: eqn.divide_both_sides(theta, checksign=False)
            (x^3 + theta)/theta < sin(theta*x)/theta
            sage: eqn.divide_both_sides(theta)
            (x^3 + theta)/theta < sin(theta*x)/theta
            sage: eqn/theta
            (x^3 + theta)/theta < sin(theta*x)/theta
        """
        if not is_a_relational(self._gobj):
            raise TypeError("this expression must be a relation")
        return self / x

    def implicit_derivative(self, Y, X, n=1):
        """
        Return the n'th derivative of Y with respect to X given implicitly by this expression.

        INPUT:

        - ``Y`` - The dependent variable of the implicit expression.

        - ``X`` - The independent variable with respect to which the derivative is taken.


        - ``n`` - (default : 1) the order of the derivative.

        EXAMPLES::

            sage: var('x, y')
            (x, y)
            sage: f = cos(x)*sin(y)
            sage: f.implicit_derivative(y, x)
            sin(x)*sin(y)/(cos(x)*cos(y))
            sage: g = x*y^2
            sage: g.implicit_derivative(y, x, 3)
            -1/4*(y + 2*y/x)/x^2 + 1/4*(2*y^2/x - y^2/x^2)/(x*y) - 3/4*y/x^3

        It is an error to not include an independent variable term
        in the expression::

            sage: (cos(x)*sin(x)).implicit_derivative(y, x)
            Traceback (most recent call last):
            ...
            ValueError: Expression cos(x)*sin(x) contains no y terms


        TESTS:

        Check that the symbols registry is not polluted::

            sage: var('x,y')
            (x, y)
            sage: psr = copy(SR.symbols)
            sage: (x^6*y^5).implicit_derivative(y, x, 3)
            -792/125*y/x^3 + 12/25*(15*x^4*y^5 + 28*x^3*y^5)/(x^6*y^4) - 36/125*(20*x^5*y^4 + 43*x^4*y^4)/(x^7*y^3)
            sage: psr == SR.symbols
            True
        """
        from sage.symbolic.ring import SR
        from sage.symbolic.function_factory import SymbolicFunction

        if not self.has(Y):
            raise ValueError("Expression {} contains no {} terms".format(self, Y))
        x = SR.symbol()
        yy = SR.symbol()
        y = SymbolicFunction('y', 1)(x)
        f = SymbolicFunction('f', 2)(x, yy)
        Fx = f.diff(x)
        Fy = f.diff(yy)
        G = -(Fx/Fy)
        G = G.subs({yy: y})
        di = {y.diff(x): -self.diff(X)/self.diff(Y)}
        R = G
        S = G.diff(x, n - 1)
        for i in range(n + 1):
            di[y.diff(x, i + 1).subs({x: x})] = R
            S = S.subs(di)
            R = G.diff(x, i)
            for j in range(n + 1 - i):
                di[f.diff(x, i, yy, j).subs({x: x, yy: y})] = self.diff(X, i, Y, j)
                S = S.subs(di)
        return S

def solve_diophantine(f,  *args, **kwds):
    """
    Solve a Diophantine equation.

    The argument, if not given as symbolic equation, is set equal to zero.
    It can be given in any form that can be converted to symbolic. Please
    see :meth:`Expression.solve_diophantine()` for a detailed
    synopsis.

    EXAMPLES::

        sage: R.<a,b> = PolynomialRing(ZZ); R
        Multivariate Polynomial Ring in a, b over Integer Ring
        sage: solve_diophantine(a^2-3*b^2+1)
        []
        sage: sorted(solve_diophantine(a^2-3*b^2+2), key=str)
        [(-1/2*sqrt(3)*(sqrt(3) + 2)^t + 1/2*sqrt(3)*(-sqrt(3) + 2)^t - 1/2*(sqrt(3) + 2)^t - 1/2*(-sqrt(3) + 2)^t,
          -1/6*sqrt(3)*(sqrt(3) + 2)^t + 1/6*sqrt(3)*(-sqrt(3) + 2)^t - 1/2*(sqrt(3) + 2)^t - 1/2*(-sqrt(3) + 2)^t),
        (1/2*sqrt(3)*(sqrt(3) + 2)^t - 1/2*sqrt(3)*(-sqrt(3) + 2)^t + 1/2*(sqrt(3) + 2)^t + 1/2*(-sqrt(3) + 2)^t,
          1/6*sqrt(3)*(sqrt(3) + 2)^t - 1/6*sqrt(3)*(-sqrt(3) + 2)^t + 1/2*(sqrt(3) + 2)^t + 1/2*(-sqrt(3) + 2)^t)]
    """
    from sage.symbolic.ring import SR

    if not isinstance(f, Expression):
        f = SR(f)
    return f.solve_diophantine(*args, **kwds)


def _eval_on_operands(f):
    """
    Given a function ``f``, return a new function which takes a symbolic
    expression as first argument and prepends the operands of that
    expression to the arguments of ``f``.

    EXAMPLES::

        sage: def f(ex, x, y):
        ....:     '''
        ....:     Some documentation.
        ....:     '''
        ....:     return x + 2*y
        ....:
        sage: f(None, x, 1)
        x + 2
        sage: from sage.symbolic.expression import _eval_on_operands
        sage: g = _eval_on_operands(f)
        sage: var('a,b')
        (a, b)
        sage: g(a + b)
        a + 2*b
        sage: print(g.__doc__.strip())
        Some documentation.
    """
    @sage_wraps(f)
    def new_f(ex, *args, **kwds):
        new_args = list(ex._unpack_operands())
        new_args.extend(args)
        return f(ex, *new_args, **kwds)
    return new_f


cdef dict dynamic_class_cache = {}
cdef get_dynamic_class_for_function(unsigned serial):
    r"""
    Create a dynamic class corresponding to the function with given
    ``serial`` that includes dynamic methods defined by the function.

    Dynamic methods can be defined in a subclass ``EvaluationMethods`` in
    the function body. These will be available in symbolic expressions
    representing evaluations of the said function on some arguments.

    EXAMPLES::

        sage: from sage.symbolic.function import BuiltinFunction
        sage: class TFunc(BuiltinFunction):
        ....:     def __init__(self):
        ....:         BuiltinFunction.__init__(self, 'tfunc', nargs=1)
        ....:
        ....:     class EvaluationMethods(object):
        ....:         def argp1(self, x):
        ....:             '''
        ....:             Some documentation about a bogus function.
        ....:             '''
        ....:             return x+1
        ....:
        ....:         @property
        ....:         def foo(self):
        ....:             return 5
        ....:
        sage: tfunc = TFunc()
        sage: e = tfunc(x); e
        tfunc(x)
        sage: type(e)
        <class '__main__.Expression_with_dynamic_methods'>
        sage: e.argp1()
        x + 1
        sage: e.foo
        5
        sage: x.argp1()
        Traceback (most recent call last):
        ...
        AttributeError: 'sage.symbolic.expression.Expression' object has no
        attribute 'argp1'
        sage: t = (e + 1).op[0]; t
        tfunc(x)
        sage: t
        tfunc(x)
        sage: type(t)
        <class '__main__.Expression_with_dynamic_methods'>
        sage: t.argp1()
        x + 1
        sage: import sage.interfaces.tab_completion as s
        sage: s.completions('t.argp', globals())
        ['t.argp1']
        sage: t.argp1.__doc__.strip()
        'Some documentation about a bogus function.'

    Now with two arguments::

        sage: class TFunc2(BuiltinFunction):
        ....:     def __init__(self):
        ....:         BuiltinFunction.__init__(self, 'tfunc', nargs=2)
        ....:
        ....:     class EvaluationMethods(object):
        ....:         def argsum(self, x, y):
        ....:             return x + y
        ....:
        sage: tfunc2 = TFunc2()
        sage: e = tfunc2(x, 1)
        sage: e.argsum()
        x + 1
    """
    cls = dynamic_class_cache.get(serial)
    if cls is not None:
        return cls

    func_class = get_sfunction_from_serial(serial)
    try:
        eval_methods = func_class.EvaluationMethods
    except AttributeError:
        cls = Expression
    else:
        cls = dynamic_class('Expression_with_dynamic_methods',
                            (Expression,),
                            eval_methods, prepend_cls_bases=False)
        # Fix methods from eval_methods, wrapping them to extract
        # the operands and pass them as arguments
        for name, meth in eval_methods.__dict__.items():
            if not isfunction(meth):
                continue
            meth = _eval_on_operands(meth)
            setattr(cls, name, meth)

    dynamic_class_cache[serial] = cls
    return cls


cdef Expression new_Expression_from_GEx(parent, GEx juice):
    cdef type cls
    cdef Expression nex
    cdef unsigned serial
    if is_exactly_a_function(juice):
        # if the function defines any dynamic methods these are made
        # available through a dynamic class
        cls = <type>get_dynamic_class_for_function(ex_to_function(juice).get_serial())
    else:
        cls = Expression

    nex = <Expression>cls.__new__(cls)
    nex._gobj = GEx(juice)
    nex._parent = parent
    return nex

cdef Expression new_Expression_from_pyobject(parent, x):
    cdef GEx exp = x
    return new_Expression_from_GEx(parent, exp)

cdef class ExpressionIterator:
    cdef Expression _ex
    cdef int _ind
    cdef int _len
    def __iter__(self):
        """
        Return this iterator object itself.

        EXAMPLES::

            sage: x,y,z = var('x,y,z')
            sage: i = (x+y).iterator()
            sage: iter(i) is i
            True
        """
        return self

    def __next__(self):
        """
        Return the next component of the expression.

        EXAMPLES::

            sage: x,y,z = var('x,y,z')
            sage: i = (x+y).iterator()
            sage: next(i)
            x
        """
        cdef GEx ex
        if self._ind == self._len:
            raise StopIteration
        ex = self._ex._gobj.op(self._ind)
        self._ind+=1
        return new_Expression_from_GEx(self._ex._parent, ex)

cdef inline ExpressionIterator new_ExpIter_from_Expression(Expression ex):
    """
    Construct a new iterator over a symbolic expression.

    EXAMPLES::

        sage: x,y,z = var('x,y,z')
        sage: i = (x+y).iterator() #indirect doctest
    """
    # The const_iterator in GiNaC just keeps an integer index to the current
    # subexpression. We do the same here, to avoid the trouble of having to
    # mess with C++ class constructors/destructors.
    cdef ExpressionIterator m = <ExpressionIterator>ExpressionIterator.__new__(ExpressionIterator)
    m._ex = ex
    m._ind = 0
    m._len  = ex._gobj.nops()
    return m


cdef operators compatible_relation(operators lop, operators rop) except <operators>-1:
    """
    TESTS::

        sage: var('a,b,x,y')
        (a, b, x, y)
        sage: (x < a) + (y <= b)     # indirect doctest
        x + y < a + b
        sage: (x >= 4) * (y > 7)
        x*y > 28
    """
    if lop == rop:
        return lop
    elif lop == not_equal or rop == not_equal:
        raise TypeError("incompatible relations")
    elif lop == equal:
       return rop
    elif rop == equal:
       return lop
    elif lop in [less, less_or_equal] and rop in [less, less_or_equal]:
       return less
    elif lop in [greater, greater_or_equal] and rop in [greater, greater_or_equal]:
       return greater
    else:
        raise TypeError("incompatible relations")

cdef class hold_class:
    """
    Instances of this class can be used with Python `with`.

    EXAMPLES::

        sage: with hold:
        ....:     tan(1/12*pi)
        ....:
        tan(1/12*pi)
        sage: tan(1/12*pi)
        -sqrt(3) + 2
        sage: with hold:
        ....:     2^5
        ....:
        32
        sage: with hold:
        ....:     SR(2)^5
        ....:
        2^5
        sage: with hold:
        ....:     t=tan(1/12*pi)
        ....:
        sage: t
        tan(1/12*pi)
        sage: t.unhold()
        -sqrt(3) + 2
    """
    def __enter__(self):
        """
        EXAMPLES::

            sage: hold.__enter__()
            sage: SR(2)^5
            2^5
            sage: hold.__exit__()
            sage: SR(2)^5
            32
        """
        g_set_state('hold', True)

    def __exit__(self, *args):
        """
        EXAMPLES::

            sage: hold.__enter__()
            sage: SR(2)^5
            2^5
            sage: hold.__exit__()
            sage: SR(2)^5
            32
        """
        g_set_state('hold', False)

    def start(self):
        """
        Start a hold context.

        EXAMPLES::

            sage: hold.start()
            sage: SR(2)^5
            2^5
            sage: hold.stop()
            sage: SR(2)^5
            32
        """
        self.__enter__()

    def stop(self):
        """
        Stop any hold context.

        EXAMPLES::

            sage: hold.start()
            sage: SR(2)^5
            2^5
            sage: hold.stop()
            sage: SR(2)^5
            32
        """
        self.__exit__()

hold = hold_class()<|MERGE_RESOLUTION|>--- conflicted
+++ resolved
@@ -955,11 +955,7 @@
             sage: unicode_art(SR(13 - I))
             13 - ⅈ
             sage: unicode_art(SR(1.3 - I))
-<<<<<<< HEAD
-            1.3 - 1.0⋅ⅈ
-=======
             1.3 - ⅈ
->>>>>>> 13b40902
             sage: unicode_art(cos(I))
             cosh(1)
 
