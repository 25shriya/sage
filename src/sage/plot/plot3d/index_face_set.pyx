--- conflicted
+++ resolved
@@ -95,13 +95,8 @@
 
 cdef inline format_json_vertex(point_c P):
     cdef char ss[100]
-<<<<<<< HEAD
     cdef Py_ssize_t r = sprintf_3d(ss, '{"x":%g,"y":%g,"z":%g}', P.x, P.y, P.z)
-    return PyString_FromStringAndSize(ss, r)
-=======
-    cdef Py_ssize_t r = sprintf_3d(ss, "{x:%g,y:%g,z:%g}", P.x, P.y, P.z)
     return PyBytes_FromStringAndSize(ss, r)
->>>>>>> 85c64584
 
 cdef inline format_json_face(face_c face):
     return "[{}]".format(",".join([str(face.vertices[i])
