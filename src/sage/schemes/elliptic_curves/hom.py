"""
Elliptic-curve morphisms

This class serves as a common parent for various specializations of
morphisms between elliptic curves, with the aim of providing a common
interface regardless of implementation details.

Current implementations of elliptic-curve morphisms (child classes):

- :class:`~sage.schemes.elliptic_curves.ell_curve_isogeny.EllipticCurveIsogeny`
- :class:`~sage.schemes.elliptic_curves.weierstrass_morphism.WeierstrassIsomorphism`
- :class:`~sage.schemes.elliptic_curves.hom_composite.EllipticCurveHom_composite`
<<<<<<< HEAD
- :class:`~sage.schemes.elliptic_curves.hom_scalar.EllipticCurveHom_scalar`
=======
- :class:`~sage.schemes.elliptic_curves.hom_velusqrt.EllipticCurveHom_velusqrt`
>>>>>>> cae9ee51

AUTHORS:

- See authors of :class:`EllipticCurveIsogeny`. Some of the code
  in this class was lifted from there.

- Lorenz Panny (2021): Refactor isogenies and isomorphisms into
  the common :class:`EllipticCurveHom` interface.
"""

from sage.misc.cachefunc import cached_method
from sage.structure.richcmp import richcmp_not_equal, richcmp, op_EQ, op_NE

from sage.categories.morphism import Morphism

from sage.arith.misc import integer_floor

from sage.rings.finite_rings import finite_field_base
from sage.rings.number_field import number_field_base


class EllipticCurveHom(Morphism):
    """
    Base class for elliptic-curve morphisms.
    """
    def _repr_type(self):
        """
        Return a textual representation of what kind of morphism
        this is. Used by :meth:`Morphism._repr_`.

        TESTS::

            sage: from sage.schemes.elliptic_curves.hom import EllipticCurveHom
            sage: EllipticCurveHom._repr_type(None)
            'Elliptic-curve'
        """
        return 'Elliptic-curve'

    @staticmethod
    def _composition_impl(left, right):
        """
        Called by :meth:`_composition_`.

        TESTS::

            sage: from sage.schemes.elliptic_curves.hom import EllipticCurveHom
            sage: EllipticCurveHom._composition_impl(None, None)
            NotImplemented
        """
        return NotImplemented

    def _composition_(self, other, homset):
        """
        Return the composition of this elliptic-curve morphism
        with another elliptic-curve morphism.

        EXAMPLES::

            sage: E = EllipticCurve(GF(19), [1,0])
            sage: phi = E.isogeny(E(0,0))
            sage: iso = E.change_weierstrass_model(5,0,0,0).isomorphism_to(E)
            sage: phi * iso
            Isogeny of degree 2 from Elliptic Curve defined by y^2 = x^3 + 9*x over Finite Field of size 19 to Elliptic Curve defined by y^2 = x^3 + 15*x over Finite Field of size 19
            sage: phi.dual() * phi
            Composite map:
              From: Elliptic Curve defined by y^2 = x^3 + x over Finite Field of size 19
              To:   Elliptic Curve defined by y^2 = x^3 + x over Finite Field of size 19
              Defn:   Isogeny of degree 2 from Elliptic Curve defined by y^2 = x^3 + x over Finite Field of size 19 to Elliptic Curve defined by y^2 = x^3 + 15*x over Finite Field of size 19
                    then
                      Isogeny of degree 2 from Elliptic Curve defined by y^2 = x^3 + 15*x over Finite Field of size 19 to Elliptic Curve defined by y^2 = x^3 + x over Finite Field of size 19
        """
        if not isinstance(self, EllipticCurveHom) or not isinstance(other, EllipticCurveHom):
            raise TypeError(f'cannot compose {type(self)} with {type(other)}')

        ret = self._composition_impl(self, other)
        if ret is not NotImplemented:
            return ret

        ret = other._composition_impl(self, other)
        if ret is not NotImplemented:
            return ret

        # fall back to generic formal composite map
        return Morphism._composition_(self, other, homset)


    @staticmethod
    def _comparison_impl(left, right, op):
        """
        Called by :meth:`_richcmp_`.

        TESTS::

            sage: from sage.schemes.elliptic_curves.hom import EllipticCurveHom
            sage: EllipticCurveHom._comparison_impl(None, None, None)
            NotImplemented
        """
        return NotImplemented

    def _richcmp_(self, other, op):
        r"""
        Compare :class:`EllipticCurveHom` objects.

        ALGORITHM:

        The method first makes sure that domain, codomain and degree match.
        Then, it determines if there is a specialized comparison method by
        trying :meth:`_comparison_impl` on either input. If not, it falls
        back to comparing :meth:`rational_maps`.

        EXAMPLES::

            sage: E = EllipticCurve(QQ, [0,0,0,1,0])
            sage: phi_v = EllipticCurveIsogeny(E, E((0,0)))
            sage: phi_k = EllipticCurveIsogeny(E, [0,1])
            sage: phi_k == phi_v
            True
            sage: E_F17 = EllipticCurve(GF(17), [0,0,0,1,0])
            sage: phi_p = EllipticCurveIsogeny(E_F17, [0,1])
            sage: phi_p == phi_v
            False
            sage: E = EllipticCurve('11a1')
            sage: phi = E.isogeny(E(5,5))
            sage: phi == phi
            True
            sage: phi == -phi
            False
            sage: psi = E.isogeny(phi.kernel_polynomial())
            sage: phi == psi
            True
            sage: phi.dual() == psi.dual()
            True

        ::

            sage: from sage.schemes.elliptic_curves.weierstrass_morphism import WeierstrassIsomorphism, identity_morphism
            sage: E = EllipticCurve([9,9])
            sage: F = E.change_ring(GF(71))
            sage: wE = identity_morphism(E)
            sage: wF = identity_morphism(F)
            sage: mE = E.multiplication_by_m_isogeny(1)
            sage: mF = F.multiplication_by_m_isogeny(1)
            sage: [mE == wE, mF == wF]
            [True, True]
            sage: [a == b for a in (wE,mE) for b in (wF,mF)]
            [False, False, False, False]

        .. SEEALSO::

            - :meth:`_comparison_impl`
            - :func:`compare_via_evaluation`
        """
        if not isinstance(self, EllipticCurveHom) or not isinstance(other, EllipticCurveHom):
            raise TypeError(f'cannot compare {type(self)} to {type(other)}')

        if op == op_NE:
            return not self._richcmp_(other, op_EQ)

        # We first compare domain, codomain, and degree; cf. Trac #11327

        lx, rx = self.domain(), other.domain()
        if lx != rx:
            return richcmp_not_equal(lx, rx, op)

        lx, rx = self.codomain(), other.codomain()
        if lx != rx:
            return richcmp_not_equal(lx, rx, op)

        lx, rx = self.degree(), other.degree()
        if lx != rx:
            return richcmp_not_equal(lx, rx, op)

        # Do self or other have specialized comparison methods?

        ret = self._comparison_impl(self, other, op)
        if ret is not NotImplemented:
            return ret

        ret = other._comparison_impl(self, other, op)
        if ret is not NotImplemented:
            return ret

        # If not, fall back to comparing rational maps; cf. Trac #11327

        return richcmp(self.rational_maps(), other.rational_maps(), op)


    def degree(self):
        r"""
        Return the degree of this elliptic-curve morphism.

        EXAMPLES::

            sage: E = EllipticCurve(QQ, [0,0,0,1,0])
            sage: phi = EllipticCurveIsogeny(E, E((0,0)))
            sage: phi.degree()
            2
            sage: phi = EllipticCurveIsogeny(E, [0,1,0,1])
            sage: phi.degree()
            4

            sage: E = EllipticCurve(GF(31), [1,0,0,1,2])
            sage: phi = EllipticCurveIsogeny(E, [17, 1])
            sage: phi.degree()
            3

        Degrees are multiplicative, so the degree of a composite isogeny
        is the product of the degrees of the individual factors::

            sage: from sage.schemes.elliptic_curves.hom_composite import EllipticCurveHom_composite
            doctest:warning ...
            sage: E = EllipticCurve(GF(419), [1,0])
            sage: P, = E.gens()
            sage: phi = EllipticCurveHom_composite(E, P+P)
            sage: phi.degree()
            210
            sage: phi.degree() == prod(f.degree() for f in phi.factors())
            True

        Isomorphisms always have degree `1` by definition::

            sage: E1 = EllipticCurve([1,2,3,4,5])
            sage: E2 = EllipticCurve_from_j(E1.j_invariant())
            sage: E1.isomorphism_to(E2).degree()
            1

        TESTS::

            sage: from sage.schemes.elliptic_curves.hom import EllipticCurveHom
            sage: EllipticCurveHom.degree(None)
            Traceback (most recent call last):
            ...
            NotImplementedError: ...
        """
        try:
            return self._degree
        except AttributeError:
            raise NotImplementedError('children must implement')

    def kernel_polynomial(self):
        r"""
        Return the kernel polynomial of this elliptic-curve morphism.

        Implemented by child classes. For examples, see:

        - :meth:`EllipticCurveIsogeny.kernel_polynomial`
        - :meth:`sage.schemes.elliptic_curves.weierstrass_morphism.WeierstrassIsomorphism.kernel_polynomial`
        - :meth:`sage.schemes.elliptic_curves.hom_composite.EllipticCurveHom_composite.kernel_polynomial`
        - :meth:`sage.schemes.elliptic_curves.hom_scalar.EllipticCurveHom_scalar.kernel_polynomial`

        TESTS::

            sage: from sage.schemes.elliptic_curves.hom import EllipticCurveHom
            sage: EllipticCurveHom.kernel_polynomial(None)
            Traceback (most recent call last):
            ...
            NotImplementedError: ...
        """
        raise NotImplementedError('children must implement')

    def dual(self):
        r"""
        Return the dual of this elliptic-curve morphism.

        Implemented by child classes. For examples, see:

        - :meth:`EllipticCurveIsogeny.dual`
        - :meth:`sage.schemes.elliptic_curves.weierstrass_morphism.WeierstrassIsomorphism.dual`
        - :meth:`sage.schemes.elliptic_curves.hom_composite.EllipticCurveHom_composite.dual`
        - :meth:`sage.schemes.elliptic_curves.hom_scalar.EllipticCurveHom_scalar.dual`

        TESTS::

            sage: from sage.schemes.elliptic_curves.hom import EllipticCurveHom
            sage: EllipticCurveHom.dual(None)
            Traceback (most recent call last):
            ...
            NotImplementedError: ...
        """
        raise NotImplementedError('children must implement')

    def rational_maps(self):
        r"""
        Return the pair of explicit rational maps defining this
        elliptic-curve morphism as fractions of bivariate
        polynomials in `x` and `y`.

        Implemented by child classes. For examples, see:

        - :meth:`EllipticCurveIsogeny.rational_maps`
        - :meth:`sage.schemes.elliptic_curves.weierstrass_morphism.WeierstrassIsomorphism.rational_maps`
        - :meth:`sage.schemes.elliptic_curves.hom_composite.EllipticCurveHom_composite.rational_maps`
        - :meth:`sage.schemes.elliptic_curves.hom_scalar.EllipticCurveHom_scalar.rational_maps`

        TESTS::

            sage: from sage.schemes.elliptic_curves.hom import EllipticCurveHom
            sage: EllipticCurveHom.rational_maps(None)
            Traceback (most recent call last):
            ...
            NotImplementedError: ...
        """
        raise NotImplementedError('children must implement')

    def x_rational_map(self):
        r"""
        Return the `x`-coordinate rational map of this elliptic-curve
        morphism as a univariate rational expression in `x`.

        Implemented by child classes. For examples, see:

        - :meth:`EllipticCurveIsogeny.x_rational_map`
        - :meth:`sage.schemes.elliptic_curves.weierstrass_morphism.WeierstrassIsomorphism.x_rational_map`
        - :meth:`sage.schemes.elliptic_curves.hom_composite.EllipticCurveHom_composite.x_rational_map`
        - :meth:`sage.schemes.elliptic_curves.hom_scalar.EllipticCurveHom_scalar.x_rational_map`

        TESTS::

            sage: from sage.schemes.elliptic_curves.hom import EllipticCurveHom
            sage: EllipticCurveHom.x_rational_map(None)
            Traceback (most recent call last):
            ...
            NotImplementedError: ...
        """
        #TODO: could have a default implementation that simply
        #      returns the first component of rational_maps()
        raise NotImplementedError('children must implement')


    def scaling_factor(self):
        r"""
        Return the Weierstrass scaling factor associated to this
        elliptic-curve morphism.

        The scaling factor is the constant `u` (in the base field)
        such that `\varphi^* \omega_2 = u \omega_1`, where
        `\varphi: E_1\to E_2` is this morphism and `\omega_i` are
        the standard Weierstrass differentials on `E_i` defined by
        `\mathrm dx/(2y+a_1x+a_3)`.

        Implemented by child classes. For examples, see:

        - :meth:`EllipticCurveIsogeny.scaling_factor`
        - :meth:`sage.schemes.elliptic_curves.weierstrass_morphism.WeierstrassIsomorphism.scaling_factor`
        - :meth:`sage.schemes.elliptic_curves.hom_composite.EllipticCurveHom_composite.scaling_factor`
        - :meth:`sage.schemes.elliptic_curves.hom_scalar.EllipticCurveHom_scalar.scaling_factor`

        TESTS::

            sage: from sage.schemes.elliptic_curves.hom import EllipticCurveHom
            sage: EllipticCurveHom.scaling_factor(None)
            Traceback (most recent call last):
            ...
            NotImplementedError: ...
        """
        #TODO: could have a default implementation that simply
        #      returns .formal()[1], but it seems safer to fail
        #      visibly to make sure we would notice regressions
        raise NotImplementedError('children must implement')

    def formal(self, prec=20):
        r"""
        Return the formal isogeny associated to this elliptic-curve
        morphism as a power series in the variable `t=-x/y` on the
        domain curve.

        INPUT:

        - ``prec`` -- (default: 20), the precision with which the
          computations in the formal group are carried out.

        EXAMPLES::

            sage: E = EllipticCurve(GF(13),[1,7])
            sage: phi = E.isogeny(E(10,4))
            sage: phi.formal()
            t + 12*t^13 + 2*t^17 + 8*t^19 + 2*t^21 + O(t^23)

        ::

            sage: E = EllipticCurve([0,1])
            sage: phi = E.isogeny(E(2,3))
            sage: phi.formal(prec=10)
            t + 54*t^5 + 255*t^7 + 2430*t^9 + 19278*t^11 + O(t^13)

        ::

            sage: E = EllipticCurve('11a2')
            sage: R.<x> = QQ[]
            sage: phi = E.isogeny(x^2 + 101*x + 12751/5)
            sage: phi.formal(prec=7)
            t - 2724/5*t^5 + 209046/5*t^7 - 4767/5*t^8 + 29200946/5*t^9 + O(t^10)
        """
        Eh = self._domain.formal()
        f, g = self.rational_maps()
        xh = Eh.x(prec=prec)
        assert xh.valuation() == -2, f"xh has valuation {xh.valuation()} (should be -2)"
        yh = Eh.y(prec=prec)
        assert yh.valuation() == -3, f"yh has valuation {yh.valuation()} (should be -3)"
        fh = f(xh,yh)
        assert fh.valuation() == -2, f"fh has valuation {fh.valuation()} (should be -2)"
        gh = g(xh,yh)
        assert gh.valuation() == -3, f"gh has valuation {gh.valuation()} (should be -3)"
        th = -fh/gh
        assert th.valuation() == +1, f"th has valuation {th.valuation()} (should be +1)"
        return th


    def is_normalized(self):
        r"""
        Determine whether this morphism is a normalized isogeny.

        .. NOTE::

            An isogeny `\varphi\colon E_1\to E_2` between two given
            Weierstrass equations is said to be *normalized* if the
            `\varphi^*(\omega_2) = \omega_1`, where `\omega_1` and
            `\omega_2` are the invariant differentials on `E_1` and
            `E_2` corresponding to the given equation.

        EXAMPLES::

            sage: from sage.schemes.elliptic_curves.weierstrass_morphism import WeierstrassIsomorphism
            sage: E = EllipticCurve(GF(7), [0,0,0,1,0])
            sage: R.<x> = GF(7)[]
            sage: phi = EllipticCurveIsogeny(E, x)
            sage: phi.is_normalized()
            True
            sage: isom = WeierstrassIsomorphism(phi.codomain(), (3, 0, 0, 0))
            sage: phi = isom * phi
            sage: phi.is_normalized()
            False
            sage: isom = WeierstrassIsomorphism(phi.codomain(), (5, 0, 0, 0))
            sage: phi = isom * phi
            sage: phi.is_normalized()
            True
            sage: isom = WeierstrassIsomorphism(phi.codomain(), (1, 1, 1, 1))
            sage: phi = isom * phi
            sage: phi.is_normalized()
            True

        ::

            sage: F = GF(2^5, 'alpha'); alpha = F.gen()
            sage: E = EllipticCurve(F, [1,0,1,1,1])
            sage: R.<x> = F[]
            sage: phi = EllipticCurveIsogeny(E, x+1)
            sage: isom = WeierstrassIsomorphism(phi.codomain(), (alpha, 0, 0, 0))
            sage: phi.is_normalized()
            True
            sage: phi = isom * phi
            sage: phi.is_normalized()
            False
            sage: isom = WeierstrassIsomorphism(phi.codomain(), (1/alpha, 0, 0, 0))
            sage: phi = isom * phi
            sage: phi.is_normalized()
            True
            sage: isom = WeierstrassIsomorphism(phi.codomain(), (1, 1, 1, 1))
            sage: phi = isom * phi
            sage: phi.is_normalized()
            True

        ::

            sage: E = EllipticCurve('11a1')
            sage: R.<x> = QQ[]
            sage: f = x^3 - x^2 - 10*x - 79/4
            sage: phi = EllipticCurveIsogeny(E, f)
            sage: isom = WeierstrassIsomorphism(phi.codomain(), (2, 0, 0, 0))
            sage: phi.is_normalized()
            True
            sage: phi = isom * phi
            sage: phi.is_normalized()
            False
            sage: isom = WeierstrassIsomorphism(phi.codomain(), (1/2, 0, 0, 0))
            sage: phi = isom * phi
            sage: phi.is_normalized()
            True
            sage: isom = WeierstrassIsomorphism(phi.codomain(), (1, 1, 1, 1))
            sage: phi = isom * phi
            sage: phi.is_normalized()
            True

        ALGORITHM: We check if :meth:`scaling_factor` returns `1`.
        """
        return self.scaling_factor() == 1


    def is_separable(self):
        r"""
        Determine whether or not this morphism is separable.

        Implemented by child classes. For examples, see:

        - :meth:`EllipticCurveIsogeny.is_separable`
        - :meth:`sage.schemes.elliptic_curves.weierstrass_morphism.WeierstrassIsomorphism.is_separable`
        - :meth:`sage.schemes.elliptic_curves.hom_composite.EllipticCurveHom_composite.is_separable`
        - :meth:`sage.schemes.elliptic_curves.hom_scalar.EllipticCurveHom_scalar.is_separable`

        TESTS::

            sage: from sage.schemes.elliptic_curves.hom import EllipticCurveHom
            sage: EllipticCurveHom.is_separable(None)
            Traceback (most recent call last):
            ...
            NotImplementedError: ...
        """
        raise NotImplementedError('children must implement')

    def is_surjective(self):
        r"""
        Determine whether or not this morphism is surjective.

        .. NOTE::

            This method currently always returns ``True``, since a
            non-constant map of algebraic curves must be surjective,
            and Sage does not yet implement the constant zero map.
            This will probably change in the future.

        EXAMPLES::

            sage: E = EllipticCurve('11a1')
            sage: R.<x> = QQ[]
            sage: f = x^2 + x - 29/5
            sage: phi = EllipticCurveIsogeny(E, f)
            sage: phi.is_surjective()
            True

        ::

            sage: E = EllipticCurve(GF(7), [0,0,0,1,0])
            sage: phi = EllipticCurveIsogeny(E,  E((0,0)))
            sage: phi.is_surjective()
            True

        ::

            sage: F = GF(2^5, 'omega')
            sage: E = EllipticCurve(j=F(0))
            sage: R.<x> = F[]
            sage: phi = EllipticCurveIsogeny(E, x)
            sage: phi.is_surjective()
            True
        """
        return bool(self.degree())

    def is_injective(self):
        r"""
        Determine whether or not this morphism has trivial kernel.

        EXAMPLES::

            sage: E = EllipticCurve('11a1')
            sage: R.<x> = QQ[]
            sage: f = x^2 + x - 29/5
            sage: phi = EllipticCurveIsogeny(E, f)
            sage: phi.is_injective()
            False
            sage: phi = EllipticCurveIsogeny(E, R(1))
            sage: phi.is_injective()
            True

        ::

            sage: F = GF(7)
            sage: E = EllipticCurve(j=F(0))
            sage: phi = EllipticCurveIsogeny(E, [ E((0,-1)), E((0,1))])
            sage: phi.is_injective()
            False
            sage: phi = EllipticCurveIsogeny(E, E(0))
            sage: phi.is_injective()
            True
        """
        if not self.is_separable():
            #TODO: should implement .separable_degree() or similar
            raise NotImplementedError
        return self.degree() == 1

    def is_zero(self):
        """
        Check whether this elliptic-curve morphism is the zero map.

        .. NOTE::

            This function currently always returns ``True`` as Sage
            does not yet implement the constant zero morphism. This
            will probably change in the future.

        EXAMPLES::

            sage: E = EllipticCurve(j=GF(7)(0))
            sage: phi = EllipticCurveIsogeny(E, [E(0,1), E(0,-1)])
            sage: phi.is_zero()
            False
        """
        return not self.degree()

    def __neg__(self):
        r"""
        Return the negative of this elliptic-curve morphism. In other
        words, return `[-1]\circ\varphi` where `\varphi` is ``self``
        and `[-1]` is the negation automorphism on the codomain curve.

        EXAMPLES::

            sage: from sage.schemes.elliptic_curves.hom import EllipticCurveHom
            sage: E = EllipticCurve(GF(1019), [5,5])
            sage: phi = E.isogeny(E.lift_x(73))
            sage: f,g = phi.rational_maps()
            sage: psi = EllipticCurveHom.__neg__(phi)
            sage: psi.rational_maps() == (f, -g)
            True
        """
<<<<<<< HEAD
        return wm.negation_morphism(self.codomain()) * self
=======
        import sage.schemes.elliptic_curves.weierstrass_morphism as wm
        a1,_,a3,_,_ = self.codomain().a_invariants()
        return wm.WeierstrassIsomorphism(self.codomain(), (-1,0,-a1,-a3)) * self
>>>>>>> cae9ee51

    @cached_method
    def __hash__(self):
        """
        Return a hash value for this elliptic-curve morphism.

        ALGORITHM:

        Hash a tuple containing the domain, codomain, and kernel
        polynomial of this morphism. (The base field is factored
        into the computation as part of the (co)domain hashes.)

        EXAMPLES::

            sage: E = EllipticCurve(QQ, [0,0,0,1,0])
            sage: phi_v = EllipticCurveIsogeny(E, E((0,0)))
            sage: phi_k = EllipticCurveIsogeny(E, [0,1])
            sage: phi_k.__hash__() == phi_v.__hash__()
            True
            sage: E_F17 = EllipticCurve(GF(17), [0,0,0,1,1])
            sage: phi_p = EllipticCurveIsogeny(E_F17, E_F17([0,1]))
            sage: phi_p.__hash__() == phi_v.__hash__()
            False

        ::

            sage: E = EllipticCurve('49a3')
            sage: R.<X> = QQ[]
            sage: EllipticCurveIsogeny(E,X^3-13*X^2-58*X+503,check=False)
            Isogeny of degree 7 from Elliptic Curve defined by y^2 + x*y = x^3 - x^2 - 107*x + 552 over Rational Field to Elliptic Curve defined by y^2 + x*y = x^3 - x^2 - 5252*x - 178837 over Rational Field
        """
        return hash((self.domain(), self.codomain(), self.kernel_polynomial()))


def compare_via_evaluation(left, right):
    r"""
    Test if two elliptic-curve morphisms are equal by evaluating
    them at enough points.

    INPUT:

    - ``left``, ``right`` -- :class:`EllipticCurveHom` objects

    ALGORITHM:

    We use the fact that two isogenies of equal degree `d` must be
    the same if and only if they behave identically on more than
    `4d` points. (It suffices to check this on a few points that
    generate a large enough subgroup.)

    If the domain curve does not have sufficiently many rational
    points, the base field is extended first: Taking an extension
    of degree `O(\log(d))` suffices.

    EXAMPLES::

        sage: E = EllipticCurve(GF(83), [1,0])
        sage: phi = E.isogeny(12*E.0, model='montgomery'); phi
        Isogeny of degree 7 from Elliptic Curve defined by y^2 = x^3 + x over Finite Field of size 83 to Elliptic Curve defined by y^2 = x^3 + 70*x^2 + x over Finite Field of size 83
        sage: psi = phi.dual(); psi
        Isogeny of degree 7 from Elliptic Curve defined by y^2 = x^3 + 70*x^2 + x over Finite Field of size 83 to Elliptic Curve defined by y^2 = x^3 + x over Finite Field of size 83
        sage: from sage.schemes.elliptic_curves.hom_composite import EllipticCurveHom_composite
        sage: mu = EllipticCurveHom_composite.from_factors([phi, psi])
        sage: from sage.schemes.elliptic_curves.hom import compare_via_evaluation
        sage: compare_via_evaluation(mu, E.multiplication_by_m_isogeny(7))
        True

    .. SEEALSO::

        - :meth:`sage.schemes.elliptic_curves.hom_composite.EllipticCurveHom_composite._richcmp_`
    """
    if left.domain() != right.domain():
        return False
    if left.codomain() != right.codomain():
        return False
    if left.degree() != right.degree():
        return False

    E = left.domain()
    F = E.base_ring()

    if isinstance(F, finite_field_base.FiniteField):
        q = F.cardinality()
        d = left.degree()
        e = integer_floor(1 + 2 * (2*d.sqrt() + 1).log(q))  # from Hasse bound
        e = next(i for i,n in enumerate(E.count_points(e+1), 1) if n > 4*d)
        EE = E.base_extend(F.extension(e))
        Ps = EE.gens()
        return all(left._eval(P) == right._eval(P) for P in Ps)

    elif isinstance(F, number_field_base.NumberField):
        for _ in range(100):
            P = E.lift_x(F.random_element(), extend=True)
            if not P.has_finite_order():
                return left._eval(P) == right._eval(P)
        else:
            assert False, "couldn't find a point of infinite order"

    else:
        raise NotImplementedError('not implemented for this base field')
<|MERGE_RESOLUTION|>--- conflicted
+++ resolved
@@ -10,11 +10,8 @@
 - :class:`~sage.schemes.elliptic_curves.ell_curve_isogeny.EllipticCurveIsogeny`
 - :class:`~sage.schemes.elliptic_curves.weierstrass_morphism.WeierstrassIsomorphism`
 - :class:`~sage.schemes.elliptic_curves.hom_composite.EllipticCurveHom_composite`
-<<<<<<< HEAD
 - :class:`~sage.schemes.elliptic_curves.hom_scalar.EllipticCurveHom_scalar`
-=======
 - :class:`~sage.schemes.elliptic_curves.hom_velusqrt.EllipticCurveHom_velusqrt`
->>>>>>> cae9ee51
 
 AUTHORS:
 
@@ -34,6 +31,8 @@
 
 from sage.rings.finite_rings import finite_field_base
 from sage.rings.number_field import number_field_base
+
+import sage.schemes.elliptic_curves.weierstrass_morphism as wm
 
 
 class EllipticCurveHom(Morphism):
@@ -629,13 +628,7 @@
             sage: psi.rational_maps() == (f, -g)
             True
         """
-<<<<<<< HEAD
         return wm.negation_morphism(self.codomain()) * self
-=======
-        import sage.schemes.elliptic_curves.weierstrass_morphism as wm
-        a1,_,a3,_,_ = self.codomain().a_invariants()
-        return wm.WeierstrassIsomorphism(self.codomain(), (-1,0,-a1,-a3)) * self
->>>>>>> cae9ee51
 
     @cached_method
     def __hash__(self):
