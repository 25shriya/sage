r"""
Elliptic curves over a general field

This module defines the class ``EllipticCurve_field``, based on
``EllipticCurve_generic``, for elliptic curves over general fields.
"""
#*****************************************************************************
#       Copyright (C) 2006 William Stein <wstein@gmail.com>
#
#  Distributed under the terms of the GNU General Public License (GPL)
#
#                  http://www.gnu.org/licenses/
#*****************************************************************************
from __future__ import absolute_import

from . import ell_generic
import sage.rings.all as rings
from sage.rings.complex_field import is_ComplexField
from sage.rings.real_mpfr import is_RealField
from .constructor import EllipticCurve
from sage.schemes.elliptic_curves.ell_point import EllipticCurvePoint_field

from .ell_curve_isogeny import EllipticCurveIsogeny, isogeny_codomain_from_kernel

class EllipticCurve_field(ell_generic.EllipticCurve_generic):

    base_field = ell_generic.EllipticCurve_generic.base_ring

    _point = EllipticCurvePoint_field

    # Twists: rewritten by John Cremona as follows:
    #
    # Quadratic twist allowed except when char=2, j=0
    # Quartic twist allowed only if j=1728!=0 (so char!=2,3)
    # Sextic  twist allowed only if j=0!=1728 (so char!=2,3)
    #
    # More complicated twists exist in theory for char=2,3 and
    # j=0=1728, but I have never worked them out or seen them used!
    #

    def genus(self):
        """
        Return 1 for elliptic curves.

        EXAMPLES::

            sage: E = EllipticCurve(GF(3), [0, -1, 0, -346, 2652])
            sage: E.genus()
            1

            sage: R = FractionField(QQ['z'])
            sage: E = EllipticCurve(R, [0, -1, 0, -346, 2652])
            sage: E.genus()
            1
        """
        return rings.ZZ.one()

    r"""
    Twists: rewritten by John Cremona as follows:

    The following twists are implemented:

    - Quadratic twist:  except when char=2 and `j=0`.
    - Quartic twist: only if `j=1728\not=0` (so not if char=2,3).
    - Sextic  twist: only if `j=0\not=1728` (so not if char=2,3).

    More complicated twists exist in theory for char=2,3 and j=0=1728,
    but are not implemented.
    """

    def quadratic_twist(self, D=None):
        r"""
        Return the quadratic twist of this curve by ``D``.

        INPUT:

        - ``D`` (default None) the twisting parameter (see below).

        In characteristics other than 2, `D` must be nonzero, and the
        twist is isomorphic to self after adjoining `\sqrt(D)` to the
        base.

        In characteristic 2, `D` is arbitrary, and the twist is
        isomorphic to self after adjoining a root of `x^2+x+D` to the
        base.

        In characteristic 2 when `j=0`, this is not implemented.

        If the base field `F` is finite, `D` need not be specified,
        and the curve returned is the unique curve (up to isomorphism)
        defined over `F` isomorphic to the original curve over the
        quadratic extension of `F` but not over `F` itself.  Over
        infinite fields, an error is raised if `D` is not given.

        EXAMPLES::

            sage: E = EllipticCurve([GF(1103)(1), 0, 0, 107, 340]); E
            Elliptic Curve defined by y^2 + x*y  = x^3 + 107*x + 340 over Finite Field of size 1103
            sage: F=E.quadratic_twist(-1); F
            Elliptic Curve defined by y^2  = x^3 + 1102*x^2 + 609*x + 300 over Finite Field of size 1103
            sage: E.is_isomorphic(F)
            False
            sage: E.is_isomorphic(F,GF(1103^2,'a'))
            True

        A characteristic 2 example::

            sage: E=EllipticCurve(GF(2),[1,0,1,1,1])
            sage: E1=E.quadratic_twist(1)
            sage: E.is_isomorphic(E1)
            False
            sage: E.is_isomorphic(E1,GF(4,'a'))
            True

        Over finite fields, the twisting parameter may be omitted::

            sage: k.<a> = GF(2^10)
            sage: E = EllipticCurve(k,[a^2,a,1,a+1,1])
            sage: Et = E.quadratic_twist()
            sage: Et # random (only determined up to isomorphism)
            Elliptic Curve defined by y^2 + x*y  = x^3 + (a^7+a^4+a^3+a^2+a+1)*x^2 + (a^8+a^6+a^4+1) over Finite Field in a of size 2^10
            sage: E.is_isomorphic(Et)
            False
            sage: E.j_invariant()==Et.j_invariant()
            True

            sage: p=next_prime(10^10)
            sage: k = GF(p)
            sage: E = EllipticCurve(k,[1,2,3,4,5])
            sage: Et = E.quadratic_twist()
            sage: Et # random (only determined up to isomorphism)
            Elliptic Curve defined by y^2  = x^3 + 7860088097*x^2 + 9495240877*x + 3048660957 over Finite Field of size 10000000019
            sage: E.is_isomorphic(Et)
            False
            sage: k2 = GF(p^2,'a')
            sage: E.change_ring(k2).is_isomorphic(Et.change_ring(k2))
            True
        """
        K=self.base_ring()
        char=K.characteristic()

        if D is None:
            if K.is_finite():
                x = rings.polygen(K)
                if char==2:
                    # We find D such that x^2+x+D is irreducible. If the
                    # degree is odd we can take D=1; otherwise it suffices to
                    # consider odd powers of a generator.
                    D = K(1)
                    if K.degree()%2==0:
                        D = K.gen()
                        a = D**2
                        while len((x**2+x+D).roots())>0:
                            D *= a
                else:
                    # We could take a multiplicative generator but
                    # that might be expensive to compute; otherwise
                    # half the elements will do
                    D = K.random_element()
                    while len((x**2-D).roots())>0:
                        D = K.random_element()
            else:
                raise ValueError("twisting parameter D must be specified over infinite fields.")
        else:
            try:
                D=K(D)
            except ValueError:
                raise ValueError("twisting parameter D must be in the base field.")

            if char!=2 and D.is_zero():
                raise ValueError("twisting parameter D must be nonzero when characteristic is not 2")

        if char!=2:
            b2,b4,b6,b8=self.b_invariants()
            # E is isomorphic to  [0,b2,0,8*b4,16*b6]
            return EllipticCurve(K,[0,b2*D,0,8*b4*D**2,16*b6*D**3])

        # now char==2
        if self.j_invariant() !=0: # iff a1!=0
            a1,a2,a3,a4,a6=self.ainvs()
            E0=self.change_weierstrass_model(a1,a3/a1,0,(a1**2*a4+a3**2)/a1**3)
            # which has the form = [1,A2,0,0,A6]
            assert E0.a1()==K(1)
            assert E0.a3()==K(0)
            assert E0.a4()==K(0)
            return EllipticCurve(K,[1,E0.a2()+D,0,0,E0.a6()])
        else:
            raise ValueError("Quadratic twist not implemented in char 2 when j=0")

    def two_torsion_rank(self):
        r"""
        Return the dimension of the 2-torsion subgroup of
        `E(K)`.

        This will be 0, 1 or 2.

        EXAMPLES::

            sage: E=EllipticCurve('11a1')
            sage: E.two_torsion_rank()
            0
            sage: K.<alpha>=QQ.extension(E.division_polynomial(2).monic())
            sage: E.base_extend(K).two_torsion_rank()
            1
            sage: E.reduction(53).two_torsion_rank()
            2

        ::

            sage: E = EllipticCurve('14a1')
            sage: E.two_torsion_rank()
            1
            sage: K.<alpha>=QQ.extension(E.division_polynomial(2).monic().factor()[1][0])
            sage: E.base_extend(K).two_torsion_rank()
            2

        ::

            sage: EllipticCurve('15a1').two_torsion_rank()
            2

        """
        f=self.division_polynomial(rings.Integer(2))
        n=len(f.roots())+1
        return rings.Integer(n).ord(rings.Integer(2))


    def quartic_twist(self, D):
        r"""
        Return the quartic twist of this curve by `D`.

        INPUT:

        - ``D`` (must be nonzero) -- the twisting parameter..

        .. note::

           The characteristic must not be 2 or 3, and the `j`-invariant must be 1728.

        EXAMPLES::

            sage: E=EllipticCurve_from_j(GF(13)(1728)); E
            Elliptic Curve defined by y^2  = x^3 + x over Finite Field of size 13
            sage: E1=E.quartic_twist(2); E1
            Elliptic Curve defined by y^2  = x^3 + 5*x over Finite Field of size 13
            sage: E.is_isomorphic(E1)
            False
            sage: E.is_isomorphic(E1,GF(13^2,'a'))
            False
            sage: E.is_isomorphic(E1,GF(13^4,'a'))
            True
        """
        K=self.base_ring()
        char=K.characteristic()
        D=K(D)

        if char==2 or char==3:
            raise ValueError("Quartic twist not defined in chars 2,3")

        if self.j_invariant() !=K(1728):
            raise ValueError("Quartic twist not defined when j!=1728")

        if D.is_zero():
            raise ValueError("quartic twist requires a nonzero argument")

        c4,c6=self.c_invariants()
        # E is isomorphic to  [0,0,0,-27*c4,0]
        assert c6==0
        return EllipticCurve(K,[0,0,0,-27*c4*D,0])

    def sextic_twist(self, D):
        r"""
        Return the quartic twist of this curve by `D`.

        INPUT:

        - ``D`` (must be nonzero) -- the twisting parameter..

        .. note::

           The characteristic must not be 2 or 3, and the `j`-invariant must be 0.

        EXAMPLES::

            sage: E=EllipticCurve_from_j(GF(13)(0)); E
            Elliptic Curve defined by y^2 = x^3 + 1 over Finite Field of size 13
            sage: E1=E.sextic_twist(2); E1
            Elliptic Curve defined by y^2 = x^3 + 11 over Finite Field of size 13
            sage: E.is_isomorphic(E1)
            False
            sage: E.is_isomorphic(E1,GF(13^2,'a'))
            False
            sage: E.is_isomorphic(E1,GF(13^4,'a'))
            False
            sage: E.is_isomorphic(E1,GF(13^6,'a'))
            True
        """
        K=self.base_ring()
        char=K.characteristic()
        D=K(D)

        if char==2 or char==3:
            raise ValueError("Sextic twist not defined in chars 2,3")

        if self.j_invariant() !=K(0):
            raise ValueError("Sextic twist not defined when j!=0")

        if D.is_zero():
            raise ValueError("Sextic twist requires a nonzero argument")

        c4,c6=self.c_invariants()
        # E is isomorphic to  [0,0,0,0,-54*c6]
        assert c4==0
        return EllipticCurve(K,[0,0,0,0,-54*c6*D])

    def is_quadratic_twist(self, other):
        r"""
        Determine whether this curve is a quadratic twist of another.

        INPUT:

        - ``other`` -- an elliptic curves with the same base field as self.

        OUTPUT:

        Either 0, if the curves are not quadratic twists, or `D` if
        ``other`` is ``self.quadratic_twist(D)`` (up to isomorphism).
        If ``self`` and ``other`` are isomorphic, returns 1.

        If the curves are defined over `\QQ`, the output `D` is
        a squarefree integer.

        .. note::

           Not fully implemented in characteristic 2, or in
           characteristic 3 when both `j`-invariants are 0.

        EXAMPLES::

            sage: E = EllipticCurve('11a1')
            sage: Et = E.quadratic_twist(-24)
            sage: E.is_quadratic_twist(Et)
            -6

            sage: E1=EllipticCurve([0,0,1,0,0])
            sage: E1.j_invariant()
            0
            sage: E2=EllipticCurve([0,0,0,0,2])
            sage: E1.is_quadratic_twist(E2)
            2
            sage: E1.is_quadratic_twist(E1)
            1
            sage: type(E1.is_quadratic_twist(E1)) == type(E1.is_quadratic_twist(E2))   #trac 6574
            True

        ::

            sage: E1=EllipticCurve([0,0,0,1,0])
            sage: E1.j_invariant()
            1728
            sage: E2=EllipticCurve([0,0,0,2,0])
            sage: E1.is_quadratic_twist(E2)
            0
            sage: E2=EllipticCurve([0,0,0,25,0])
            sage: E1.is_quadratic_twist(E2)
            5

        ::

            sage: F = GF(101)
            sage: E1 = EllipticCurve(F,[4,7])
            sage: E2 = E1.quadratic_twist()
            sage: D = E1.is_quadratic_twist(E2); D!=0
            True
            sage: F = GF(101)
            sage: E1 = EllipticCurve(F,[4,7])
            sage: E2 = E1.quadratic_twist()
            sage: D = E1.is_quadratic_twist(E2)
            sage: E1.quadratic_twist(D).is_isomorphic(E2)
            True
            sage: E1.is_isomorphic(E2)
            False
            sage: F2 = GF(101^2,'a')
            sage: E1.change_ring(F2).is_isomorphic(E2.change_ring(F2))
            True

        A characteristic 3 example::

            sage: F = GF(3^5,'a')
            sage: E1 = EllipticCurve_from_j(F(1))
            sage: E2 = E1.quadratic_twist(-1)
            sage: D = E1.is_quadratic_twist(E2); D!=0
            True
            sage: E1.quadratic_twist(D).is_isomorphic(E2)
            True

        ::

            sage: E1 = EllipticCurve_from_j(F(0))
            sage: E2 = E1.quadratic_twist()
            sage: D = E1.is_quadratic_twist(E2); D
            1
            sage: E1.is_isomorphic(E2)
            True

        """
        from sage.schemes.elliptic_curves.ell_generic import is_EllipticCurve
        E = self
        F = other
        if not is_EllipticCurve(E) or not is_EllipticCurve(F):
            raise ValueError("arguments are not elliptic curves")
        K = E.base_ring()
        zero = K.zero()
        if not K == F.base_ring():
            return zero
        j=E.j_invariant()
        if  j != F.j_invariant():
            return zero

        if E.is_isomorphic(F):
            if K is rings.QQ:
                return rings.ZZ(1)
            return K.one()

        char=K.characteristic()

        if char==2:
            raise NotImplementedError("not implemented in characteristic 2")
        elif char==3:
            if j==0:
                raise NotImplementedError("not implemented in characteristic 3 for curves of j-invariant 0")
            D = E.b2()/F.b2()

        else:
            # now char!=2,3:
            c4E,c6E = E.c_invariants()
            c4F,c6F = F.c_invariants()

            if j==0:
                um = c6E/c6F
                x=rings.polygen(K)
                ulist=(x**3-um).roots(multiplicities=False)
                if len(ulist)==0:
                    D = zero
                else:
                    D = ulist[0]
            elif j==1728:
                um=c4E/c4F
                x=rings.polygen(K)
                ulist=(x**2-um).roots(multiplicities=False)
                if len(ulist)==0:
                    D = zero
                else:
                    D = ulist[0]
            else:
                D = (c6E*c4F)/(c6F*c4E)

        # Normalization of output:

        if D.is_zero():
            return D

        if K is rings.QQ:
            D = D.squarefree_part()

        assert E.quadratic_twist(D).is_isomorphic(F)

        return D

    def is_quartic_twist(self, other):
        r"""
        Determine whether this curve is a quartic twist of another.

        INPUT:

        - ``other`` -- an elliptic curves with the same base field as self.

        OUTPUT:

        Either 0, if the curves are not quartic twists, or `D` if
        ``other`` is ``self.quartic_twist(D)`` (up to isomorphism).
        If ``self`` and ``other`` are isomorphic, returns 1.

        .. note::

           Not fully implemented in characteristics 2 or 3.

        EXAMPLES::

            sage: E = EllipticCurve_from_j(GF(13)(1728))
            sage: E1 = E.quartic_twist(2)
            sage: D = E.is_quartic_twist(E1); D!=0
            True
            sage: E.quartic_twist(D).is_isomorphic(E1)
            True

        ::

            sage: E = EllipticCurve_from_j(1728)
            sage: E1 = E.quartic_twist(12345)
            sage: D = E.is_quartic_twist(E1); D
            15999120
            sage: (D/12345).is_perfect_power(4)
            True
        """
        from sage.schemes.elliptic_curves.ell_generic import is_EllipticCurve
        E = self
        F = other
        if not is_EllipticCurve(E) or not is_EllipticCurve(F):
            raise ValueError("arguments are not elliptic curves")
        K = E.base_ring()
        zero = K.zero()
        if not K == F.base_ring():
            return zero
        j=E.j_invariant()
        if  j != F.j_invariant() or j!=K(1728):
            return zero

        if E.is_isomorphic(F):
            return K.one()

        char=K.characteristic()

        if char==2:
            raise NotImplementedError("not implemented in characteristic 2")
        elif char==3:
            raise NotImplementedError("not implemented in characteristic 3")
        else:
            # now char!=2,3:
            D = F.c4()/E.c4()

        if D.is_zero():
            return D

        assert E.quartic_twist(D).is_isomorphic(F)

        return D

    def is_sextic_twist(self, other):
        r"""
        Determine whether this curve is a sextic twist of another.

        INPUT:

        - ``other`` -- an elliptic curves with the same base field as self.

        OUTPUT:

        Either 0, if the curves are not sextic twists, or `D` if
        ``other`` is ``self.sextic_twist(D)`` (up to isomorphism).
        If ``self`` and ``other`` are isomorphic, returns 1.

        .. note::

           Not fully implemented in characteristics 2 or 3.

        EXAMPLES::

            sage: E = EllipticCurve_from_j(GF(13)(0))
            sage: E1 = E.sextic_twist(2)
            sage: D = E.is_sextic_twist(E1); D!=0
            True
            sage: E.sextic_twist(D).is_isomorphic(E1)
            True

        ::

            sage: E = EllipticCurve_from_j(0)
            sage: E1 = E.sextic_twist(12345)
            sage: D = E.is_sextic_twist(E1); D
            575968320
            sage: (D/12345).is_perfect_power(6)
            True
        """
        from sage.schemes.elliptic_curves.ell_generic import is_EllipticCurve
        E = self
        F = other
        if not is_EllipticCurve(E) or not is_EllipticCurve(F):
            raise ValueError("arguments are not elliptic curves")
        K = E.base_ring()
        zero = K.zero()
        if not K == F.base_ring():
            return zero
        j=E.j_invariant()
        if  j != F.j_invariant() or not j.is_zero():
            return zero

        if E.is_isomorphic(F):
            return K.one()

        char=K.characteristic()

        if char==2:
            raise NotImplementedError("not implemented in characteristic 2")
        elif char==3:
            raise NotImplementedError("not implemented in characteristic 3")
        else:
            # now char!=2,3:
            D = F.c6()/E.c6()

        if D.is_zero():
            return D

        assert E.sextic_twist(D).is_isomorphic(F)

        return D

    def descend_to(self, K, f=None):
        r"""
        Given an elliptic curve self defined over a field `L` and a
        subfield `K` of `L`, return all elliptic curves over `K` which
        are isomorphic over `L` to self.

        INPUT:

        - `K` -- a field which embeds into the base field `L` of self.

        - `f` (optional) -- an embedding of `K` into `L`.  Ignored if
          `K` is `\QQ`.

        OUTPUT:

        A list (possibly empty) of elliptic curves defined over `K`
        which are isomorphic to self over `L`, up to isomorphism over
        `K`.

        .. NOTE::

           Currently only implemented over number fields.  To extend
           to other fields of characteristic not 2 or 3, what is
           needed is a method giving the preimages in `K^*/(K^*)^m` of
           an element of the base field, for `m=2,4,6`.

        EXAMPLES::

            sage: E = EllipticCurve([1,2,3,4,5])
            sage: E.descend_to(ZZ)
            Traceback (most recent call last):
            ...
            TypeError: Input must be a field.

        ::

            sage: F.<b> = QuadraticField(23)
            sage: G.<a> = F.extension(x^3+5)
            sage: E = EllipticCurve(j=1728*b).change_ring(G)
            sage: EF = E.descend_to(F); EF
            [Elliptic Curve defined by y^2 = x^3 + (27*b-621)*x + (-1296*b+2484) over Number Field in b with defining polynomial x^2 - 23]
            sage: all([Ei.change_ring(G).is_isomorphic(E) for Ei in EF])
            True

        ::

            sage: L.<a> = NumberField(x^4 - 7)
            sage: K.<b> = NumberField(x^2 - 7, embedding=a^2)
            sage: E = EllipticCurve([a^6,0])
            sage: EK = E.descend_to(K); EK
            [Elliptic Curve defined by y^2 = x^3 + b*x over Number Field in b with defining polynomial x^2 - 7,
            Elliptic Curve defined by y^2 = x^3 + 7*b*x over Number Field in b with defining polynomial x^2 - 7]
            sage: all([Ei.change_ring(L).is_isomorphic(E) for Ei in EK])
            True

        ::

            sage: K.<a> = QuadraticField(17)
            sage: E = EllipticCurve(j = 2*a)
            sage: E.descend_to(QQ)
            []

        TESTS:

        Check that :trac:`16456` is fixed::

            sage: K.<a> = NumberField(x^3-2)
            sage: E = EllipticCurve('11a1').quadratic_twist(2)
            sage: EK = E.change_ring(K)
            sage: EK2 = EK.change_weierstrass_model((a,a,a,a+1))
            sage: EK2.descend_to(QQ)
            [Elliptic Curve defined by y^2 = x^3 + x^2 - 41*x - 199 over Rational Field]

            sage: k.<i> = QuadraticField(-1)
            sage: E = EllipticCurve(k,[0,0,0,1,0])
            sage: E.descend_to(QQ)
            [Elliptic Curve defined by y^2 = x^3 + x over Rational Field,
            Elliptic Curve defined by y^2 = x^3 - 4*x over Rational Field]

        """
        if not K.is_field():
            raise TypeError("Input must be a field.")
        L = self.base_field()
        if L is K:
            return self
        elif L == K:  # number fields can be equal but not identical
            return self.base_extend(K)

        # Construct an embedding f of K in L, and check that the
        # j-invariant is in the image, otherwise return an empty list:

        j = self.j_invariant()
        from sage.rings.all import QQ
        if K == QQ:
            try:
                jK = QQ(j)
            except (ValueError, TypeError):
                return []
        elif f is None:
            embeddings = K.embeddings(L)
            if len(embeddings) == 0:
                raise TypeError("Input must be a subfield of the base field of the curve.")
            for g in embeddings:
                try:
                    jK = g.preimage(j)
                    f = g
                    break
                except Exception:
                    pass
            if f is None:
                return []
        else:
            try:
                if f.domain() != K:
                    raise ValueError("embedding has wrong domain")
                if f.codomain() != L:
                    raise ValueError("embedding has wrong codomain")
            except AttributeError:
<<<<<<< HEAD
                raise ValueError("invalid embedding: {}".format(f))
=======
                raise ValueError("invalid embedding: %s" % f)
>>>>>>> b36eca19
            try:
                jK = f.preimage(j)
            except Exception:
                return []

        # Now we have the j-invariant in K and must find all twists
        # which work, separating the cases of j=0 and j=1728.

        if L.characteristic():
            raise NotImplementedError("Not implemented in positive characteristic")

        if jK == 0:
            t = -54*self.c6()
            try:
                dlist = t.descend_mod_power(K,6)
                # list of d in K such that t/d is in L*^6
            except AttributeError:
                raise NotImplementedError("Not implemented over %s" % L)
            Elist = [EllipticCurve([0,0,0,0,d]) for d in dlist]
        elif jK == 1728:
            t = -27*self.c4()
            try:
                dlist = t.descend_mod_power(K,4)
                # list of d in K such that t/d is in L*^4
            except AttributeError:
                raise NotImplementedError("Not implemented over %s" % L)
            Elist = [EllipticCurve([0,0,0,d,0]) for d in dlist]
        else:
            c4, c6 = self.c_invariants()
            t = c6/c4
            try:
                dlist = t.descend_mod_power(K,2)
                # list of d in K such that t/d is in L*^2
            except AttributeError:
                raise NotImplementedError("Not implemented over %s" % L)
            c = -27*jK/(jK-1728) # =-27c4^3/c6^2
            a4list = [c*d**2 for d in dlist]
            a6list = [2*a4*d for a4,d in zip(a4list,dlist)]
            Elist = [EllipticCurve([0,0,0,a4,a6]) for a4,a6 in zip(a4list,a6list)]

        if K is QQ:
            Elist = [E.minimal_model() for E in Elist]
        return Elist

    def isogeny(self, kernel, codomain=None, degree=None, model=None, check=True):
        r"""
        Return an elliptic curve isogeny from self.

        The isogeny can be determined in two ways, either by a
        polynomial or a set of torsion points.  The methods used are:

        - Velu's Formulas: Velu's original formulas for computing
          isogenies.  This algorithm is selected by giving as the
          ``kernel`` parameter a point or a list of points which
          generate a finite subgroup.

        - Kohel's Formulas: Kohel's original formulas for computing
          isogenies.  This algorithm is selected by giving as the
          ``kernel`` parameter a polynomial (or a coefficient list
          (little endian)) which will define the kernel of the
          isogeny.

        INPUT:

        - ``E``         - an elliptic curve, the domain of the isogeny to
                          initialize.

        - ``kernel``    - a kernel, either a point in ``E``, a list of points
                          in ``E``, a univariate kernel polynomial or ``None``.
                          If initiating from a domain/codomain, this must be
                          set to None.  Validity of input is *not* fully checked.

        - ``codomain``  - an elliptic curve (default:None).  If ``kernel`` is
                          None, then this must be the codomain of a separable
                          normalized isogeny, furthermore, ``degree`` must be
                          the degree of the isogeny from ``E`` to ``codomain``.
                          If ``kernel`` is not None, then this must be
                          isomorphic to the codomain of the normalized separable
                          isogeny defined by ``kernel``, in this case, the
                          isogeny is post composed with an isomorphism so that
                          this parameter is the codomain.

        - ``degree``    - an integer (default:None). If ``kernel`` is None,
                          then this is the degree of the isogeny from ``E`` to
                          ``codomain``. If ``kernel`` is not None, then this is
                          used to determine whether or not to skip a gcd of the
                          kernel polynomial with the two torsion polynomial of
                          ``E``.

        - ``model`` - a string (default:None).  Only supported
                          variable is "minimal", in which case if``E``
                          is a curve over the rationals or over a
                          number field, then the codomain is a global
                          minimum model where this exists.

        - ``check`` (default: True) does some partial checks that the
                          input is valid (e.g., that the kernel
                          polynomial provided is valid); however,
                          invalid input can in some cases still pass,
                          since that the points define a group is not
                          checked.

        OUTPUT:

        An isogeny between elliptic curves. This is a morphism of curves.

        EXAMPLES::

            sage: F = GF(2^5, 'alpha'); alpha = F.gen()
            sage: E = EllipticCurve(F, [1,0,1,1,1])
            sage: R.<x> = F[]
            sage: phi = E.isogeny(x+1)
            sage: phi.rational_maps()
            ((x^2 + x + 1)/(x + 1), (x^2*y + x)/(x^2 + 1))

            sage: E = EllipticCurve('11a1')
            sage: P = E.torsion_points()[1]
            sage: E.isogeny(P)
            Isogeny of degree 5 from Elliptic Curve defined by y^2 + y = x^3 - x^2 - 10*x - 20 over Rational Field to Elliptic Curve defined by y^2 + y = x^3 - x^2 - 7820*x - 263580 over Rational Field

            sage: E = EllipticCurve(GF(19),[1,1])
            sage: P = E(15,3); Q = E(2,12);
            sage: (P.order(), Q.order())
            (7, 3)
            sage: phi = E.isogeny([P,Q]); phi
            Isogeny of degree 21 from Elliptic Curve defined by y^2 = x^3 + x + 1 over Finite Field of size 19 to Elliptic Curve defined by y^2 = x^3 + x + 1 over Finite Field of size 19
            sage: phi(E.random_point()) # all points defined over GF(19) are in the kernel
            (0 : 1 : 0)

        Not all polynomials define a finite subgroup (:trac:`6384`)::

            sage: E = EllipticCurve(GF(31),[1,0,0,1,2])
            sage: phi = E.isogeny([14,27,4,1])
            Traceback (most recent call last):
            ...
            ValueError: The polynomial x^3 + 4*x^2 + 27*x + 14 does not define a finite subgroup of Elliptic Curve defined by y^2 + x*y = x^3 + x + 2 over Finite Field of size 31.

        Until the checking of kernel polynomials was implemented in
        :trac:`23222`, the following raised no error but returned an
        invalid morphism.  See also :trac:`11578`::

            sage: R.<x> = QQ[]
            sage: K.<a> = NumberField(x^2-x-1)
            sage: E = EllipticCurve(K, [-13392, -1080432])
            sage: R.<x> = K[]
            sage: phi = E.isogeny( (x-564)*(x - 396/5*a + 348/5) )
            Traceback (most recent call last):
            ...
            ValueError: The polynomial x^2 + (-396/5*a - 2472/5)*x + 223344/5*a - 196272/5 does not define a finite subgroup of Elliptic Curve defined by y^2 = x^3 + (-13392)*x + (-1080432) over Number Field in a with defining polynomial x^2 - x - 1.
        """
        try:
            return EllipticCurveIsogeny(self, kernel, codomain, degree, model, check=check)
        except AttributeError as e:
            raise RuntimeError("Unable to construct isogeny: %s" % e)


    def isogeny_codomain(self, kernel, degree=None):
        r"""
        Return the codomain of the isogeny from self with given
        kernel.

        INPUT:

        - ``kernel`` - Either a list of points in the kernel of the isogeny,
                       or a kernel polynomial (specified as a either a
                       univariate polynomial or a coefficient list.)

        - ``degree`` - an integer, (default:None) optionally specified degree
                       of the kernel.

        OUTPUT:

        An elliptic curve, the codomain of the separable normalized
        isogeny from this kernel

        EXAMPLES::

            sage: E = EllipticCurve('17a1')
            sage: R.<x> = QQ[]
            sage: E2 = E.isogeny_codomain(x - 11/4); E2
            Elliptic Curve defined by y^2 + x*y + y = x^3 - x^2 - 1461/16*x - 19681/64 over Rational Field

        """
        return isogeny_codomain_from_kernel(self, kernel, degree=None)

    def isogenies_prime_degree(self, l=None, max_l=31):
        """
        Return a list of all separable isogenies of given prime degree(s)
        with domain equal to ``self``, which are defined over the base
        field of ``self``.

        INPUT:

        - ``l`` -- a prime or a list of primes.

        - ``max_l`` -- (default: 31) a bound on the primes to be tested.
          This is only used if ``l`` is None.

        OUTPUT:

        (list) All separable `l`-isogenies for the given `l` with domain self.

        ALGORITHM:

        Calls the generic function :func:`isogenies_prime_degree()`.
        This is generic code, valid for all fields. It requires that
        certain operations have been implemented over the base field,
        such as root-finding for univariate polynomials.

        EXAMPLES:

        Examples over finite fields::

            sage: E = EllipticCurve(GF(next_prime(1000000)), [7,8])
            sage: E.isogenies_prime_degree(2)
            [Isogeny of degree 2 from Elliptic Curve defined by y^2 = x^3 + 7*x + 8 over Finite Field of size 1000003 to Elliptic Curve defined by y^2 = x^3 + 970389*x + 794257 over Finite Field of size 1000003,
             Isogeny of degree 2 from Elliptic Curve defined by y^2 = x^3 + 7*x + 8 over Finite Field of size 1000003 to Elliptic Curve defined by y^2 = x^3 + 29783*x + 206196 over Finite Field of size 1000003,
             Isogeny of degree 2 from Elliptic Curve defined by y^2 = x^3 + 7*x + 8 over Finite Field of size 1000003 to Elliptic Curve defined by y^2 = x^3 + 999960*x + 78 over Finite Field of size 1000003]
            sage: E.isogenies_prime_degree(3)
            []
            sage: E.isogenies_prime_degree(5)
            []
            sage: E.isogenies_prime_degree(7)
            []
            sage: E.isogenies_prime_degree(11)
            []
            sage: E.isogenies_prime_degree(13)
            [Isogeny of degree 13 from Elliptic Curve defined by y^2 = x^3 + 7*x + 8 over Finite Field of size 1000003 to Elliptic Curve defined by y^2 = x^3 + 878063*x + 845666 over Finite Field of size 1000003,
            Isogeny of degree 13 from Elliptic Curve defined by y^2 = x^3 + 7*x + 8 over Finite Field of size 1000003 to Elliptic Curve defined by y^2 = x^3 + 375648*x + 342776 over Finite Field of size 1000003]
            sage: E.isogenies_prime_degree(max_l=13)
            [Isogeny of degree 2 from Elliptic Curve defined by y^2 = x^3 + 7*x + 8 over Finite Field of size 1000003 to Elliptic Curve defined by y^2 = x^3 + 970389*x + 794257 over Finite Field of size 1000003,
             Isogeny of degree 2 from Elliptic Curve defined by y^2 = x^3 + 7*x + 8 over Finite Field of size 1000003 to Elliptic Curve defined by y^2 = x^3 + 29783*x + 206196 over Finite Field of size 1000003,
             Isogeny of degree 2 from Elliptic Curve defined by y^2 = x^3 + 7*x + 8 over Finite Field of size 1000003 to Elliptic Curve defined by y^2 = x^3 + 999960*x + 78 over Finite Field of size 1000003,
             Isogeny of degree 13 from Elliptic Curve defined by y^2 = x^3 + 7*x + 8 over Finite Field of size 1000003 to Elliptic Curve defined by y^2 = x^3 + 878063*x + 845666 over Finite Field of size 1000003,
             Isogeny of degree 13 from Elliptic Curve defined by y^2 = x^3 + 7*x + 8 over Finite Field of size 1000003 to Elliptic Curve defined by y^2 = x^3 + 375648*x + 342776 over Finite Field of size 1000003]
            sage: E.isogenies_prime_degree()  # Default limit of 31
            [Isogeny of degree 2 from Elliptic Curve defined by y^2 = x^3 + 7*x + 8 over Finite Field of size 1000003 to Elliptic Curve defined by y^2 = x^3 + 970389*x + 794257 over Finite Field of size 1000003,
             Isogeny of degree 2 from Elliptic Curve defined by y^2 = x^3 + 7*x + 8 over Finite Field of size 1000003 to Elliptic Curve defined by y^2 = x^3 + 29783*x + 206196 over Finite Field of size 1000003,
             Isogeny of degree 2 from Elliptic Curve defined by y^2 = x^3 + 7*x + 8 over Finite Field of size 1000003 to Elliptic Curve defined by y^2 = x^3 + 999960*x + 78 over Finite Field of size 1000003,
             Isogeny of degree 13 from Elliptic Curve defined by y^2 = x^3 + 7*x + 8 over Finite Field of size 1000003 to Elliptic Curve defined by y^2 = x^3 + 878063*x + 845666 over Finite Field of size 1000003,
             Isogeny of degree 13 from Elliptic Curve defined by y^2 = x^3 + 7*x + 8 over Finite Field of size 1000003 to Elliptic Curve defined by y^2 = x^3 + 375648*x + 342776 over Finite Field of size 1000003,
             Isogeny of degree 17 from Elliptic Curve defined by y^2 = x^3 + 7*x + 8 over Finite Field of size 1000003 to Elliptic Curve defined by y^2 = x^3 + 347438*x + 594729 over Finite Field of size 1000003,
             Isogeny of degree 17 from Elliptic Curve defined by y^2 = x^3 + 7*x + 8 over Finite Field of size 1000003 to Elliptic Curve defined by y^2 = x^3 + 674846*x + 7392 over Finite Field of size 1000003,
             Isogeny of degree 23 from Elliptic Curve defined by y^2 = x^3 + 7*x + 8 over Finite Field of size 1000003 to Elliptic Curve defined by y^2 = x^3 + 390065*x + 605596 over Finite Field of size 1000003]

            sage: E = EllipticCurve(GF(17), [2,0])
            sage: E.isogenies_prime_degree(3)
            []
            sage: E.isogenies_prime_degree(2)
            [Isogeny of degree 2 from Elliptic Curve defined by y^2 = x^3 + 2*x over Finite Field of size 17 to Elliptic Curve defined by y^2 = x^3 + 9*x over Finite Field of size 17,
             Isogeny of degree 2 from Elliptic Curve defined by y^2 = x^3 + 2*x over Finite Field of size 17 to Elliptic Curve defined by y^2 = x^3 + 5*x + 9 over Finite Field of size 17,
             Isogeny of degree 2 from Elliptic Curve defined by y^2 = x^3 + 2*x over Finite Field of size 17 to Elliptic Curve defined by y^2 = x^3 + 5*x + 8 over Finite Field of size 17]

        The base field matters, over a field extension we find more
        isogenies::

            sage: E = EllipticCurve(GF(13), [2,8])
            sage: E.isogenies_prime_degree(max_l=3)
            [Isogeny of degree 2 from Elliptic Curve defined by y^2 = x^3 + 2*x + 8 over Finite Field of size 13 to Elliptic Curve defined by y^2 = x^3 + 7*x + 4 over Finite Field of size 13,
             Isogeny of degree 3 from Elliptic Curve defined by y^2 = x^3 + 2*x + 8 over Finite Field of size 13 to Elliptic Curve defined by y^2 = x^3 + 9*x + 11 over Finite Field of size 13]
            sage: E = EllipticCurve(GF(13^6), [2,8])
            sage: E.isogenies_prime_degree(max_l=3)
            [Isogeny of degree 2 from Elliptic Curve defined by y^2 = x^3 + 2*x + 8 over Finite Field in z6 of size 13^6 to Elliptic Curve defined by y^2 = x^3 + 7*x + 4 over Finite Field in z6 of size 13^6,
             Isogeny of degree 2 from Elliptic Curve defined by y^2 = x^3 + 2*x + 8 over Finite Field in z6 of size 13^6 to Elliptic Curve defined by y^2 = x^3 + (2*z6^5+6*z6^4+9*z6^3+8*z6+7)*x + (3*z6^5+9*z6^4+7*z6^3+12*z6+7) over Finite Field in z6 of size 13^6,
             Isogeny of degree 2 from Elliptic Curve defined by y^2 = x^3 + 2*x + 8 over Finite Field in z6 of size 13^6 to Elliptic Curve defined by y^2 = x^3 + (11*z6^5+7*z6^4+4*z6^3+5*z6+9)*x + (10*z6^5+4*z6^4+6*z6^3+z6+10) over Finite Field in z6 of size 13^6,
             Isogeny of degree 3 from Elliptic Curve defined by y^2 = x^3 + 2*x + 8 over Finite Field in z6 of size 13^6 to Elliptic Curve defined by y^2 = x^3 + 9*x + 11 over Finite Field in z6 of size 13^6,
             Isogeny of degree 3 from Elliptic Curve defined by y^2 = x^3 + 2*x + 8 over Finite Field in z6 of size 13^6 to Elliptic Curve defined by y^2 = x^3 + (3*z6^5+5*z6^4+8*z6^3+11*z6^2+5*z6+12)*x + (12*z6^5+6*z6^4+8*z6^3+4*z6^2+7*z6+6) over Finite Field in z6 of size 13^6,
             Isogeny of degree 3 from Elliptic Curve defined by y^2 = x^3 + 2*x + 8 over Finite Field in z6 of size 13^6 to Elliptic Curve defined by y^2 = x^3 + (7*z6^4+12*z6^3+7*z6^2+4)*x + (6*z6^5+10*z6^3+12*z6^2+10*z6+8) over Finite Field in z6 of size 13^6,
             Isogeny of degree 3 from Elliptic Curve defined by y^2 = x^3 + 2*x + 8 over Finite Field in z6 of size 13^6 to Elliptic Curve defined by y^2 = x^3 + (10*z6^5+z6^4+6*z6^3+8*z6^2+8*z6)*x + (8*z6^5+7*z6^4+8*z6^3+10*z6^2+9*z6+7) over Finite Field in z6 of size 13^6]

        If the degree equals the characteristic, we find only separable
        isogenies::

            sage: E = EllipticCurve(GF(13), [2,8])
            sage: E.isogenies_prime_degree(13)
            [Isogeny of degree 13 from Elliptic Curve defined by y^2 = x^3 + 2*x + 8 over Finite Field of size 13 to Elliptic Curve defined by y^2 = x^3 + 6*x + 5 over Finite Field of size 13]
            sage: E = EllipticCurve(GF(5), [1,1])
            sage: E.isogenies_prime_degree(5)
            [Isogeny of degree 5 from Elliptic Curve defined by y^2 = x^3 + x + 1 over Finite Field of size 5 to Elliptic Curve defined by y^2 = x^3 + x + 4 over Finite Field of size 5]
            sage: k.<a> = GF(3^4)
            sage: E = EllipticCurve(k, [0,1,0,0,a])
            sage: E.isogenies_prime_degree(3)
            [Isogeny of degree 3 from Elliptic Curve defined by y^2 = x^3 + x^2 + a over Finite Field in a of size 3^4 to Elliptic Curve defined by y^2 = x^3 + x^2 + (2*a^3+a^2+2)*x + (a^2+2) over Finite Field in a of size 3^4]

        In the supersingular case, there are no separable isogenies of
        degree equal to the characteristic::

            sage: E = EllipticCurve(GF(5), [0,1])
            sage: E.isogenies_prime_degree(5)
            []

        An example over a rational function field::

            sage: R.<t> = GF(5)[]
            sage: K = R.fraction_field()
            sage: E = EllipticCurve(K, [1, t^5])
            sage: E.isogenies_prime_degree(5)
            [Isogeny of degree 5 from Elliptic Curve defined by y^2 = x^3 + x + t^5 over Fraction Field of Univariate Polynomial Ring in t over Finite Field of size 5 to Elliptic Curve defined by y^2 = x^3 + x + 4*t over Fraction Field of Univariate Polynomial Ring in t over Finite Field of size 5]

        Examples over number fields (other than QQ)::

            sage: QQroot2.<e> = NumberField(x^2-2)
            sage: E = EllipticCurve(QQroot2, j=8000)
            sage: E.isogenies_prime_degree()
            [Isogeny of degree 2 from Elliptic Curve defined by y^2 = x^3 + (-150528000)*x + (-629407744000) over Number Field in e with defining polynomial x^2 - 2 to Elliptic Curve defined by y^2 = x^3 + (-36750)*x + 2401000 over Number Field in e with defining polynomial x^2 - 2,
            Isogeny of degree 2 from Elliptic Curve defined by y^2 = x^3 + (-150528000)*x + (-629407744000) over Number Field in e with defining polynomial x^2 - 2 to Elliptic Curve defined by y^2 = x^3 + (220500*e-257250)*x + (54022500*e-88837000) over Number Field in e with defining polynomial x^2 - 2,
            Isogeny of degree 2 from Elliptic Curve defined by y^2 = x^3 + (-150528000)*x + (-629407744000) over Number Field in e with defining polynomial x^2 - 2 to Elliptic Curve defined by y^2 = x^3 + (-220500*e-257250)*x + (-54022500*e-88837000) over Number Field in e with defining polynomial x^2 - 2]

            sage: E = EllipticCurve(QQroot2, [1,0,1,4, -6]); E
            Elliptic Curve defined by y^2 + x*y + y = x^3 + 4*x + (-6) over Number Field in e with defining polynomial x^2 - 2
            sage: E.isogenies_prime_degree(2)
            [Isogeny of degree 2 from Elliptic Curve defined by y^2 + x*y + y = x^3 + 4*x + (-6) over Number Field in e with defining polynomial x^2 - 2 to Elliptic Curve defined by y^2 + x*y + y = x^3 + (-36)*x + (-70) over Number Field in e with defining polynomial x^2 - 2]
            sage: E.isogenies_prime_degree(3)
            [Isogeny of degree 3 from Elliptic Curve defined by y^2 + x*y + y = x^3 + 4*x + (-6) over Number Field in e with defining polynomial x^2 - 2 to Elliptic Curve defined by y^2 + x*y + y = x^3 + (-1)*x over Number Field in e with defining polynomial x^2 - 2,
            Isogeny of degree 3 from Elliptic Curve defined by y^2 + x*y + y = x^3 + 4*x + (-6) over Number Field in e with defining polynomial x^2 - 2 to Elliptic Curve defined by y^2 + x*y + y = x^3 + (-171)*x + (-874) over Number Field in e with defining polynomial x^2 - 2]

        These are not implemented yet::

            sage: E = EllipticCurve(QQbar, [1,18]); E
            Elliptic Curve defined by y^2 = x^3 + x + 18 over Algebraic Field
            sage: E.isogenies_prime_degree()
            Traceback (most recent call last):
            ...
            NotImplementedError: This code could be implemented for QQbar, but has not been yet.

            sage: E = EllipticCurve(CC, [1,18]); E
            Elliptic Curve defined by y^2 = x^3 + 1.00000000000000*x + 18.0000000000000 over Complex Field with 53 bits of precision
            sage: E.isogenies_prime_degree(11)
            Traceback (most recent call last):
            ...
            NotImplementedError: This code could be implemented for general complex fields, but has not been yet.

        TESTS::

            sage: E = EllipticCurve(QQ, [1,1])
            sage: E.isogenies_prime_degree([2, 4])
            Traceback (most recent call last):
            ...
            ValueError: 4 is not prime.
            sage: E.isogenies_prime_degree(4)
            Traceback (most recent call last):
            ...
            ValueError: 4 is not prime.
        """
        F = self.base_ring()
        if is_RealField(F):
            raise NotImplementedError("This code could be implemented for general real fields, but has not been yet.")
        if is_ComplexField(F):
            raise NotImplementedError("This code could be implemented for general complex fields, but has not been yet.")
        if F is rings.QQbar:
            raise NotImplementedError("This code could be implemented for QQbar, but has not been yet.")

        if l is None:
            from sage.rings.all import prime_range
            L = prime_range(max_l + 1)
        else:
            try:
                l = list(l)
            except TypeError:
<<<<<<< HEAD
                raise ValueError("{} is not prime.".format(l))
            if l.is_prime():
                return isogenies_prime_degree(self, l)
            else:
                raise ValueError("{} is not prime.".format(l))

        L = list(set(l))
        try:
            L = [rings.ZZ(ell) for ell in L]
        except TypeError:
            raise ValueError("{} is not a list of primes.".format(l))

        L.sort()
        return sum([isogenies_prime_degree(self,ell) for ell in L],[])
=======
                L = [rings.ZZ(l)]
            else:
                L = [rings.ZZ(d) for d in l]

        from .isogeny_small_degree import isogenies_prime_degree
        return sum([isogenies_prime_degree(self, d) for d in L], [])
>>>>>>> b36eca19

    def is_isogenous(self, other, field=None):
        """
        Return whether or not self is isogenous to other.

        INPUT:

        - ``other`` -- another elliptic curve.

        - ``field`` (default None) -- Currently not implemented. A
          field containing the base fields of the two elliptic curves
          onto which the two curves may be extended to test if they
          are isogenous over this field. By default is_isogenous will
          not try to find this field unless one of the curves can be
          be extended into the base field of the other, in which case
          it will test over the larger base field.

        OUTPUT:

        (bool) True if there is an isogeny from curve ``self`` to
        curve ``other`` defined over ``field``.

        METHOD:

        Over general fields this is only implemented in trivial cases.

        EXAMPLES::

            sage: E1 = EllipticCurve(CC, [1,18]); E1
            Elliptic Curve defined by y^2 = x^3 + 1.00000000000000*x + 18.0000000000000 over Complex Field with 53 bits of precision
            sage: E2 = EllipticCurve(CC, [2,7]); E2
            Elliptic Curve defined by y^2 = x^3 + 2.00000000000000*x + 7.00000000000000 over Complex Field with 53 bits of precision
            sage: E1.is_isogenous(E2)
            Traceback (most recent call last):
            ...
            NotImplementedError: Only implemented for isomorphic curves over general fields.

            sage: E1 = EllipticCurve(Frac(PolynomialRing(ZZ,'t')), [2,19]); E1
            Elliptic Curve defined by y^2 = x^3 + 2*x + 19 over Fraction Field of Univariate Polynomial Ring in t over Integer Ring
            sage: E2 = EllipticCurve(CC, [23,4]); E2
            Elliptic Curve defined by y^2 = x^3 + 23.0000000000000*x + 4.00000000000000 over Complex Field with 53 bits of precision
            sage: E1.is_isogenous(E2)
            Traceback (most recent call last):
            ...
            NotImplementedError: Only implemented for isomorphic curves over general fields.
        """
        from .ell_generic import is_EllipticCurve
        if not is_EllipticCurve(other):
            raise ValueError("Second argument is not an Elliptic Curve.")
        if self.is_isomorphic(other):
            return True
        else:
            raise NotImplementedError("Only implemented for isomorphic curves over general fields.")

    def weierstrass_p(self, prec=20, algorithm=None):
        r"""
        Computes the Weierstrass `\wp`-function of the elliptic curve.

        INPUT:

        - ``mprec`` - precision

        - ``algorithm`` - string (default:``None``) an algorithm identifier
                      indicating using the ``pari``, ``fast`` or ``quadratic``
                      algorithm. If the algorithm is ``None``, then this
                      function determines the best algorithm to use.

        OUTPUT:

        a Laurent series in one variable `z` with coefficients in the
        base field `k` of `E`.

        EXAMPLES::

            sage: E = EllipticCurve('11a1')
            sage: E.weierstrass_p(prec=10)
            z^-2 + 31/15*z^2 + 2501/756*z^4 + 961/675*z^6 + 77531/41580*z^8 + O(z^10)
            sage: E.weierstrass_p(prec=8)
            z^-2 + 31/15*z^2 + 2501/756*z^4 + 961/675*z^6 + O(z^8)
            sage: Esh = E.short_weierstrass_model()
            sage: Esh.weierstrass_p(prec=8)
            z^-2 + 13392/5*z^2 + 1080432/7*z^4 + 59781888/25*z^6 + O(z^8)
            sage: E.weierstrass_p(prec=20, algorithm='fast')
            z^-2 + 31/15*z^2 + 2501/756*z^4 + 961/675*z^6 + 77531/41580*z^8 + 1202285717/928746000*z^10 + 2403461/2806650*z^12 + 30211462703/43418875500*z^14 + 3539374016033/7723451736000*z^16 + 413306031683977/1289540602350000*z^18 + O(z^20)
            sage: E.weierstrass_p(prec=20, algorithm='pari')
            z^-2 + 31/15*z^2 + 2501/756*z^4 + 961/675*z^6 + 77531/41580*z^8 + 1202285717/928746000*z^10 + 2403461/2806650*z^12 + 30211462703/43418875500*z^14 + 3539374016033/7723451736000*z^16 + 413306031683977/1289540602350000*z^18 + O(z^20)
            sage: E.weierstrass_p(prec=20, algorithm='quadratic')
            z^-2 + 31/15*z^2 + 2501/756*z^4 + 961/675*z^6 + 77531/41580*z^8 + 1202285717/928746000*z^10 + 2403461/2806650*z^12 + 30211462703/43418875500*z^14 + 3539374016033/7723451736000*z^16 + 413306031683977/1289540602350000*z^18 + O(z^20)
        """
        from .ell_wp import weierstrass_p
        return weierstrass_p(self, prec=prec, algorithm=algorithm)

    def hasse_invariant(self):
        r"""
        Return the Hasse invariant of this elliptic curve.

        OUTPUT:

        The Hasse invariant of this elliptic curve, as an element of
        the base field.  This is only defined over fields of positive
        characteristic, and is an element of the field which is zero
        if and only if the curve is supersingular.  Over a field of
        characteristic zero, where the Hasse invariant is undefined,
        a ``ValueError`` is returned.

        EXAMPLES::

            sage: E = EllipticCurve([Mod(1,2),Mod(1,2),0,0,Mod(1,2)])
            sage: E.hasse_invariant()
            1
            sage: E = EllipticCurve([0,0,Mod(1,3),Mod(1,3),Mod(1,3)])
            sage: E.hasse_invariant()
            0
            sage: E = EllipticCurve([0,0,Mod(1,5),0,Mod(2,5)])
            sage: E.hasse_invariant()
            0
            sage: E = EllipticCurve([0,0,Mod(1,5),Mod(1,5),Mod(2,5)])
            sage: E.hasse_invariant()
            2

        Some examples over larger fields::

            sage: EllipticCurve(GF(101),[0,0,0,0,1]).hasse_invariant()
            0
            sage: EllipticCurve(GF(101),[0,0,0,1,1]).hasse_invariant()
            98
            sage: EllipticCurve(GF(103),[0,0,0,0,1]).hasse_invariant()
            20
            sage: EllipticCurve(GF(103),[0,0,0,1,1]).hasse_invariant()
            17
            sage: F.<a> = GF(107^2)
            sage: EllipticCurve(F,[0,0,0,a,1]).hasse_invariant()
            62*a + 75
            sage: EllipticCurve(F,[0,0,0,0,a]).hasse_invariant()
            0

        Over fields of characteristic zero, the Hasse invariant is
        undefined::

            sage: E = EllipticCurve([0,0,0,0,1])
            sage: E.hasse_invariant()
            Traceback (most recent call last):
            ...
            ValueError: Hasse invariant only defined in positive characteristic
        """
        k = self.base_field()
        p = k.characteristic()
        if p == 0:
            raise ValueError('Hasse invariant only defined in positive characteristic')
        elif p == 2:
            return self.a1()
        elif p == 3:
            return self.b2()
        elif p == 5:
            return self.c4()
        elif p == 7:
            return -self.c6()
        else:
            R = k['x']
            x = R.gen()
            E = self.short_weierstrass_model()
            f=(x**3+E.a4()*x+E.a6())**((p-1)//2)
            return f.coefficients(sparse=False)[p-1]<|MERGE_RESOLUTION|>--- conflicted
+++ resolved
@@ -723,11 +723,7 @@
                 if f.codomain() != L:
                     raise ValueError("embedding has wrong codomain")
             except AttributeError:
-<<<<<<< HEAD
                 raise ValueError("invalid embedding: {}".format(f))
-=======
-                raise ValueError("invalid embedding: %s" % f)
->>>>>>> b36eca19
             try:
                 jK = f.preimage(j)
             except Exception:
@@ -1087,29 +1083,12 @@
             try:
                 l = list(l)
             except TypeError:
-<<<<<<< HEAD
-                raise ValueError("{} is not prime.".format(l))
-            if l.is_prime():
-                return isogenies_prime_degree(self, l)
-            else:
-                raise ValueError("{} is not prime.".format(l))
-
-        L = list(set(l))
-        try:
-            L = [rings.ZZ(ell) for ell in L]
-        except TypeError:
-            raise ValueError("{} is not a list of primes.".format(l))
-
-        L.sort()
-        return sum([isogenies_prime_degree(self,ell) for ell in L],[])
-=======
                 L = [rings.ZZ(l)]
             else:
                 L = [rings.ZZ(d) for d in l]
 
         from .isogeny_small_degree import isogenies_prime_degree
         return sum([isogenies_prime_degree(self, d) for d in L], [])
->>>>>>> b36eca19
 
     def is_isogenous(self, other, field=None):
         """
