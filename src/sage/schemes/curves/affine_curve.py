"""
Affine curves.

EXAMPLES:

We can construct curves in either an affine plane::

    sage: A.<x,y> = AffineSpace(QQ, 2)
    sage: C = Curve([y - x^2], A); C
    Affine Plane Curve over Rational Field defined by -x^2 + y

or in higher dimensional affine space::

    sage: A.<x,y,z,w> = AffineSpace(QQ, 4)
    sage: C = Curve([y - x^2, z - w^3, w - y^4], A); C
    Affine Curve over Rational Field defined by -x^2 + y, -w^3 + z, -y^4 + w

AUTHORS:

- William Stein (2005-11-13)

- David Joyner (2005-11-13)

- David Kohel (2006-01)
"""
#*****************************************************************************
#       Copyright (C) 2005 William Stein <wstein@gmail.com>
#
#  Distributed under the terms of the GNU General Public License (GPL)
#
#  The full text of the GPL is available at:
#
#                  http://www.gnu.org/licenses/
#*****************************************************************************
from __future__ import absolute_import

from sage.categories.fields import Fields
from sage.categories.homset import Hom
from sage.interfaces.all import singular
import sage.libs.singular

from sage.misc.all import add

from sage.rings.all import degree_lowest_rational_function

from sage.rings.polynomial.polynomial_ring_constructor import PolynomialRing

from sage.schemes.affine.affine_space import is_AffineSpace

from . import point

from sage.schemes.generic.algebraic_scheme import AlgebraicScheme_subscheme_affine

from sage.schemes.affine.affine_space import AffineSpace
from sage.schemes.projective.projective_space import ProjectiveSpace

from .curve import Curve_generic

class AffineCurve(Curve_generic, AlgebraicScheme_subscheme_affine):

    _point = point.AffineCurvePoint_field

    def _repr_type(self):
        r"""
        Return a string representation of the type of this curve.

        EXAMPLES::

            sage: A.<x,y,z,w> = AffineSpace(QQ, 4)
            sage: C = Curve([x - y, z - w, w - x], A)
            sage: C._repr_type()
            'Affine'
        """
        return "Affine"

    def __init__(self, A, X):
        r"""
        Initialization function.

        EXAMPLES::

            sage: R.<v> = QQ[]
            sage: K.<u> = NumberField(v^2 + 3)
            sage: A.<x,y,z> = AffineSpace(K, 3)
            sage: C = Curve([z - u*x^2, y^2], A); C
            Affine Curve over Number Field in u with defining polynomial v^2 + 3
            defined by (-u)*x^2 + z, y^2

        ::

            sage: A.<x,y,z> = AffineSpace(GF(7), 3)
            sage: C = Curve([x^2 - z, z - 8*x], A); C
            Affine Curve over Finite Field of size 7 defined by x^2 - z, -x + z
        """
        if not is_AffineSpace(A):
            raise TypeError("A (=%s) must be an affine space"%A)
        Curve_generic.__init__(self, A, X)
        d = self.dimension()
        if d != 1:
            raise ValueError("defining equations (=%s) define a scheme of dimension %s != 1"%(X,d))

    def projective_closure(self, i=0, PP=None):
        r"""
        Return the projective closure of this affine curve.

        INPUT:

        - ``i`` -- (default: 0) the index of the affine coordinate chart of the projective space that the affine
          ambient space of this curve embeds into.

        - ``PP`` -- (default: None) ambient projective space to compute the projective closure in. This is
          constructed if it is not given.

        OUTPUT:

        - a curve in projective space.

        EXAMPLES::

            sage: A.<x,y,z> = AffineSpace(QQ, 3)
            sage: C = Curve([y-x^2,z-x^3], A)
            sage: C.projective_closure()
            Projective Curve over Rational Field defined by x1^2 - x0*x2,
            x1*x2 - x0*x3, x2^2 - x1*x3

        ::

            sage: A.<x,y,z> = AffineSpace(QQ, 3)
            sage: C = Curve([y - x^2, z - x^3], A)
            sage: C.projective_closure()
            Projective Curve over Rational Field defined by
            x1^2 - x0*x2, x1*x2 - x0*x3, x2^2 - x1*x3

        ::

            sage: A.<x,y> = AffineSpace(CC, 2)
            sage: C = Curve(y - x^3 + x - 1, A)
            sage: C.projective_closure(1)
            Projective Plane Curve over Complex Field with 53 bits of precision defined by
            x0^3 - x0*x1^2 + x1^3 - x1^2*x2

        ::

            sage: A.<x,y> = AffineSpace(QQ, 2)
            sage: P.<u,v,w> = ProjectiveSpace(QQ, 2)
            sage: C = Curve([y - x^2], A)
            sage: C.projective_closure(1, P).ambient_space() == P
            True
        """
        from .constructor import Curve
        return Curve(AlgebraicScheme_subscheme_affine.projective_closure(self, i, PP))

<<<<<<< HEAD
    def projection(self, indices, newvariables=True):
        r"""
        Return the projection of this curve onto the coordinates specified by ``indices``.

        INPUT:

        - ``indices`` -- a list or tuple of distinct integers specifying the indices of the coordinates to use
          in the projection. Can also be a list or tuple consisting of variables of the coordinate ring of the
          ambient space of this curve. If integers are used to specify the coordinates, 0 denotes the first
          coordinate.

        - ``newvariables`` -- Boolean, (default: True). If True, uses new variables when creating the ambient
          space to project into. If False, the variables of the coordinate ring of the ambient space of this curve
          are used.

        OUTPUT:

        - a tuple consisting of two elements: a scheme morphism from this curve to affine space of dimension
          equal to the number of coordinates specified in ``indices``, and the affine subscheme that is the image
          of that morphism. If the image is a curve, the second element of the tuple will be a curve.

        EXAMPLES::

            sage: A.<x,y,z> = AffineSpace(QQ, 3)
            sage: C = Curve([y^7 - x^2 + x^3 - 2*z, z^2 - x^7 - y^2], A)
            sage: C.projection([0,1])
            (Scheme morphism:
               From: Affine Curve over Rational Field defined by y^7 + x^3 - x^2 -
            2*z, -x^7 - y^2 + z^2
               To:   Affine Space of dimension 2 over Rational Field
               Defn: Defined on coordinates by sending (x, y, z) to
                     (x, y),
             Affine Plane Curve over Rational Field defined by x1^14 + 2*x0^3*x1^7 -
            2*x0^2*x1^7 - 4*x0^7 + x0^6 - 2*x0^5 + x0^4 - 4*x1^2)

        ::

            sage: A.<x,y,z,w> = AffineSpace(QQ, 4)
            sage: C = Curve([x - 2, y - 3, z - 1], A)
            sage: C.projection([0,1,2])
            (Scheme morphism:
               From: Affine Curve over Rational Field defined by x - 2, y - 3, z - 1
               To:   Affine Space of dimension 3 over Rational Field
               Defn: Defined on coordinates by sending (x, y, z, w) to
                     (x, y, z),
             Closed subscheme of Affine Space of dimension 3 over Rational Field
            defined by:
               x2 - 1,
               x1 - 3,
               x0 - 2)

        ::

            sage: A.<x,y,z,w,u> = AffineSpace(GF(11), 5)
            sage: C = Curve([x^3 - 5*y*z + u^2, x - y^2 + 3*z^2, w^2 + 2*u^3*y, y - u^2 + z*x], A)
            sage: C.projection([1,2,4], False)
            (Scheme morphism:
               From: Affine Curve over Finite Field of size 11 defined by x^3 -
            5*y*z + u^2, -y^2 + 3*z^2 + x, 2*y*u^3 + w^2, x*z - u^2 + y
               To:   Affine Space of dimension 3 over Finite Field of size 11
               Defn: Defined on coordinates by sending (x, y, z, w, u) to
                     (y, z, u),
             Affine Curve over Finite Field of size 11 defined by y^2*z - 3*z^3 -
            u^2 + y, u^6 - 5*y*z^4 + z^3*u^2 - 3*y*u^4 + 3*y^2*u^2 - y^3, y^2*u^4 -
            3*z^2*u^4 - 2*y^3*u^2 - 5*y*z^2*u^2 + y^4 - 5*y*z^3 + 2*z^4 + z^2*u^2 -
            3*z*u^2 + 3*y*z, y^4*u^2 + 2*z^4*u^2 - y^5 - 2*y*z^4 + 5*z*u^4 + y*z*u^2
            - 5*y*z^2 + 4*z^3 + z*u^2 + 5*u^2 - 5*y, y^6 - 5*z^6 - 5*z^3*u^2 +
            5*y*z^3 + 2*u^4 - 4*y*u^2 + 2*y^2 - 5*y*z + u^2)

        ::

            sage: A.<x,y,z,w> = AffineSpace(QQ, 4)
            sage: C = A.curve([x*y - z^3, x*z - w^3, w^2 - x^3])
            sage: C.projection([y,z], False)
            (Scheme morphism:
               From: Affine Curve over Rational Field defined by -z^3 + x*y, -w^3 +
            x*z, -x^3 + w^2
               To:   Affine Space of dimension 2 over Rational Field
               Defn: Defined on coordinates by sending (x, y, z, w) to
                     (y, z),
             Affine Plane Curve over Rational Field defined by z^23 - y^7*z^4)
        """
        AA = self.ambient_space()
        n = AA.dimension_relative()
        if n == 2:
            raise TypeError("this curve is already a plane curve")
        if self.base_ring() not in Fields():
            raise TypeError("this curve must be defined over a field")
        if len(indices) < 2 or len(indices) > AA.dimension_relative() or len(set(indices)) < len(indices):
            raise ValueError("(=%s) must be a list or tuple of distinct indices or variables"%indices)
        indices = list(indices)
        if all([f in AA.gens() for f in indices]):
            indices = [AA.gens().index(f) for f in indices]
            indices.sort()
        else:
            indices = [int(i) for i in indices] # type checking
            indices.sort()
            if indices[0] < 0 or indices[-1] > n - 1:
                raise ValueError("index values must be between 0 and one minus the dimension of the ambient space " \
                                 "of this curve")
        # construct the projection map
        if newvariables:
            AA2 = AffineSpace(self.base_ring(), len(indices))
        else:
            AA2 = AffineSpace(self.base_ring(), len(indices), [AA.gens()[i] for i in indices])
        H = Hom(self, AA2)
        psi = H([AA.gens()[i] for i in indices])
        # compute the image via elimination
        removecoords = list(AA.gens())
        for i in range(len(indices) - 1, -1, -1):
            removecoords.pop(indices[i])
        J = self.defining_ideal().elimination_ideal(removecoords)
        K = Hom(AA.coordinate_ring(), AA2.coordinate_ring())
        l = [0]*(n)
        for i in range(len(indices)):
            l[indices[i]] = AA2.gens()[i]
        phi = K(l)
        G = [phi(f) for f in J.gens()]
        try:
            C = AA2.curve(G)
        except (TypeError, ValueError):
            C = AA2.subscheme(G)
        return tuple([psi, C])

    def plane_projection(self, newvariables=True):
        r"""
        Return a projection of this curve into an affine plane so that the image of the projection is
        a plane curve.

        INPUT:

        - ``newvariables`` -- Boolean, (default: True). If True, uses new variables when creating the ambient
          space to project into. If False, the variables of the coordinate ring of the ambient space of this curve
          are used.

        OUTPUT:

        - a tuple consisting of two elements: a scheme morphism from this curve into an affine plane, and the plane
          curve that defines the image of that morphism.

        EXAMPLES::

            sage: A.<x,y,z,w> = AffineSpace(QQ, 4)
            sage: C = Curve([x^2 - y*z*w, z^3 - w, w + x*y - 3*z^3], A)
            sage: C.plane_projection()
            (Scheme morphism:
              From: Affine Curve over Rational Field defined by -y*z*w + x^2, z^3 -
            w, -3*z^3 + x*y + w
              To:   Affine Space of dimension 2 over Rational Field
              Defn: Defined on coordinates by sending (x, y, z, w) to
                    (x, y), Affine Plane Curve over Rational Field defined by
            x0^2*x1^7 - 16*x0^4)

        ::

            sage: R.<a> = QQ[]
            sage: K.<b> = NumberField(a^2 + 2)
            sage: A.<x,y,z> = AffineSpace(K, 3)
            sage: C = A.curve([x - b, y - 2])
            sage: C.plane_projection(False)
            (Scheme morphism:
               From: Affine Curve over Number Field in b with defining polynomial
            a^2 + 2 defined by x + (-b), y - 2
               To:   Affine Space of dimension 2 over Number Field in b with
            defining polynomial a^2 + 2
               Defn: Defined on coordinates by sending (x, y, z) to
                     (x, z),
             Affine Plane Curve over Number Field in b with defining polynomial a^2
            + 2 defined by x + (-b))
        """
        n = self.ambient_space().dimension_relative()
        # finds a projection that will have a plane curve as its image
        # the following iterates over all pairs (i,j) with j > i to test all
        # possible projections
        for i in range(0,n-1):
            for j in range(i + 1, n):
                L = self.projection([i,j], newvariables)
                if isinstance(L[1], Curve_generic):
                    return L

    def multiplicity(self, P):
        r"""
        Return the multiplicity of this affine curve at the point ``P``.

        This is computed as the multiplicity of the local ring of self corresponding to ``P``. This
        curve must be defined over a field. An error is raised if ``P`` is not a point on this curve.

        INPUT:

        - ``P`` -- a point in the ambient space of this curve.

        OUTPUT:

        An integer.

        EXAMPLES::

            sage: A.<x,y,z> = AffineSpace(CC, 3)
            sage: C = A.curve([y - x^2, z - x^3])
            sage: Q = A([1,1,1])
            sage: C.multiplicity(Q)
            1

        ::

            sage: A.<x,y,z,w> = AffineSpace(QQ, 4)
            sage: C = A.curve([y^9 - x^5, z^10 - w - y^4, z - y])
            sage: C.multiplicity(A([0,0,0,0]))
            5

        ::

            sage: A.<x,y,z,w,v> = AffineSpace(GF(23), 5)
            sage: C = A.curve([x^8 - y, y^7 - z, z^3 - 1, w^5 - v^3])
            sage: Q = A([22,1,1,0,0])
            sage: C.multiplicity(Q)
            3

        ::

            sage: A.<x,y,z> = AffineSpace(QQ, 3)
            sage: C = A.curve([y^2 - x^3, x^2 - z^2])
            sage: Q = A([1,1,0])
            sage: C.multiplicity(Q)
            Traceback (most recent call last):
            ...
            TypeError: (=(1, 1, 0)) is not a point on (=Affine Curve over Rational
            Field defined by -x^3 + y^2, x^2 - z^2)
        """
        if not self.base_ring() in Fields():
            raise TypeError("curve must be defined over a field")

        # Check whether P is a point on this curve
        try:
            P = self(P)
        except TypeError:
            raise TypeError("(=%s) is not a point on (=%s)"%(P,self))
=======
class AffinePlaneCurve(AffineCurve):
>>>>>>> c4f3c936

    _point = point.AffinePlaneCurvePoint_field

    def __init__(self, A, f):
        r"""
        Initialization function.

        EXAMPLES::

            sage: A.<x,y> = AffineSpace(QQ, 2)
            sage: C = Curve([x^3 - y^2], A); C
            Affine Plane Curve over Rational Field defined by x^3 - y^2

        ::

            sage: A.<x,y> = AffineSpace(CC, 2)
            sage: C = Curve([y^2 + x^2], A); C
            Affine Plane Curve over Complex Field with 53 bits of precision defined
            by x^2 + y^2
        """
        if not (is_AffineSpace(A) and A.dimension != 2):
            raise TypeError("Argument A (= %s) must be an affine plane."%A)
        Curve_generic.__init__(self, A, [f])

    def _repr_type(self):
        r"""
        Return a string representation of the type of this curve.

        EXAMPLES::

            sage: A.<x,y> = AffineSpace(QQ, 2)
            sage: C = Curve([y - 7/2*x^5 + x - 3], A)
            sage: C._repr_type()
            'Affine Plane'
        """
        return "Affine Plane"

    def divisor_of_function(self, r):
        """
        Return the divisor of a function on a curve.

        INPUT: r is a rational function on X

        OUTPUT:


        -  ``list`` - The divisor of r represented as a list of
           coefficients and points. (TODO: This will change to a more
           structural output in the future.)


        EXAMPLES::

            sage: F = GF(5)
            sage: P2 = AffineSpace(2, F, names = 'xy')
            sage: R = P2.coordinate_ring()
            sage: x, y = R.gens()
            sage: f = y^2 - x^9 - x
            sage: C = Curve(f)
            sage: K = FractionField(R)
            sage: r = 1/x
            sage: C.divisor_of_function(r)     # todo: not implemented (broken)
                  [[-1, (0, 0, 1)]]
            sage: r = 1/x^3
            sage: C.divisor_of_function(r)     # todo: not implemented (broken)
                  [[-3, (0, 0, 1)]]
        """
        F = self.base_ring()
        f = self.defining_polynomial()
        pts = self.places_on_curve()
        numpts = len(pts)
        R = f.parent()
        x,y = R.gens()
        R0 = PolynomialRing(F,3,names = [str(x),str(y),"t"])
        vars0 = R0.gens()
        t = vars0[2]
        divf = []
        for pt0 in pts:
            if pt0[2] != F(0):
                lcs = self.local_coordinates(pt0,5)
                yt = lcs[1]
                xt = lcs[0]
                ldg = degree_lowest_rational_function(r(xt,yt),t)
                if ldg[0] != 0:
                    divf.append([ldg[0],pt0])
        return divf

    def local_coordinates(self, pt, n):
        r"""
        Return local coordinates to precision n at the given point.

            Behaviour is flaky - some choices of `n` are worst that
            others.


        INPUT:


        -  ``pt`` - an F-rational point on X which is not a
           point of ramification for the projection (x,y) - x.

        -  ``n`` - the number of terms desired


        OUTPUT: x = x0 + t y = y0 + power series in t

        EXAMPLES::

            sage: F = GF(5)
            sage: pt = (2,3)
            sage: R = PolynomialRing(F,2, names = ['x','y'])
            sage: x,y = R.gens()
            sage: f = y^2-x^9-x
            sage: C = Curve(f)
            sage: C.local_coordinates(pt, 9)
            [t + 2, -2*t^12 - 2*t^11 + 2*t^9 + t^8 - 2*t^7 - 2*t^6 - 2*t^4 + t^3 - 2*t^2 - 2]
        """
        f = self.defining_polynomial()
        R = f.parent()
        F = self.base_ring()
        p = F.characteristic()
        x0 = F(pt[0])
        y0 = F(pt[1])
        astr = ["a"+str(i) for i in range(1,2*n)]
        x,y = R.gens()
        R0 = PolynomialRing(F,2*n+2,names = [str(x),str(y),"t"]+astr)
        vars0 = R0.gens()
        t = vars0[2]
        yt = y0*t**0+add([vars0[i]*t**(i-2) for i in range(3,2*n+2)])
        xt = x0+t
        ft = f(xt,yt)
        S = singular
        S.eval('ring s = '+str(p)+','+str(R0.gens())+',lp;')
        S.eval('poly f = '+str(ft) + ';')
        c = S('coeffs(%s, t)'%ft)
        N = int(c.size())
        b = ["%s[%s,1],"%(c.name(), i) for i in range(2,N//2-4)]
        b = ''.join(b)
        b = b[:len(b)-1] # to cut off the trailing comma
        cmd = 'ideal I = '+b
        S.eval(cmd)
        S.eval('short=0')    # print using *'s and ^'s.
        c = S.eval('slimgb(I)')
        d = c.split("=")
        d = d[1:]
        d[len(d)-1] += "\n"
        e = [x[:x.index("\n")] for x in d]
        vals = []
        for x in e:
            for y in vars0:
                if str(y) in x:
                    if len(x.replace(str(y),"")) != 0:
                        i = x.find("-")
                        if i>0:
                            vals.append([eval(x[1:i]),x[:i],F(eval(x[i+1:]))])
                        i = x.find("+")
                        if i>0:
                            vals.append([eval(x[1:i]),x[:i],-F(eval(x[i+1:]))])
                    else:
                        vals.append([eval(str(y)[1:]),str(y),F(0)])
        vals.sort()
        k = len(vals)
        v = [x0+t,y0+add([vals[i][2]*t**(i+1) for i in range(k)])]
        return v

    def plot(self, *args, **kwds):
        """
        Plot the real points on this affine plane curve.

        INPUT:


        -  ``self`` - an affine plane curve

        -  ``*args`` - optional tuples (variable, minimum, maximum) for
           plotting dimensions

        -  ``**kwds`` - optional keyword arguments passed on to
           ``implicit_plot``


        EXAMPLES:

        A cuspidal curve::

            sage: R.<x, y> = QQ[]
            sage: C = Curve(x^3 - y^2)
            sage: C.plot()
            Graphics object consisting of 1 graphics primitive

        A 5-nodal curve of degree 11.  This example also illustrates
        some of the optional arguments::

            sage: R.<x, y> = ZZ[]
            sage: C = Curve(32*x^2 - 2097152*y^11 + 1441792*y^9 - 360448*y^7 + 39424*y^5 - 1760*y^3 + 22*y - 1)
            sage: C.plot((x, -1, 1), (y, -1, 1), plot_points=400)
            Graphics object consisting of 1 graphics primitive

        A line over `\mathbf{RR}`::

            sage: R.<x, y> = RR[]
            sage: C = Curve(R(y - sqrt(2)*x))
            sage: C.plot()
            Graphics object consisting of 1 graphics primitive
        """
        I = self.defining_ideal()
        return I.plot(*args, **kwds)

    def is_transverse(self, C, P):
        r"""
        Return whether the intersection of this curve with the curve ``C`` at the point ``P`` is transverse.

        The intersection at ``P`` is transverse if ``P`` is a nonsingular point of both curves, and if the
        tangents of the curves at ``P`` are distinct.

        INPUT:

        - ``C`` -- a curve in the ambient space of this curve.

        - ``P`` -- a point in the intersection of both curves.

        OUPUT: Boolean.

        EXAMPLES::

            sage: A.<x,y> = AffineSpace(QQ, 2)
            sage: C = Curve([x^2 + y^2 - 1], A)
            sage: D = Curve([x - 1], A)
            sage: Q = A([1,0])
            sage: C.is_transverse(D, Q)
            False

        ::

            sage: R.<a> = QQ[]
            sage: K.<b> = NumberField(a^3 + 2)
            sage: A.<x,y> = AffineSpace(K, 2)
            sage: C = A.curve([x*y])
            sage: D = A.curve([y - b*x])
            sage: Q = A([0,0])
            sage: C.is_transverse(D, Q)
            False

        ::

            sage: A.<x,y> = AffineSpace(QQ, 2)
            sage: C = Curve([y - x^3], A)
            sage: D = Curve([y + x], A)
            sage: Q = A([0,0])
            sage: C.is_transverse(D, Q)
            True
        """
        if not self.intersects_at(C, P):
            raise TypeError("(=%s) must be a point in the intersection of (=%s) and this curve"%(P,C))
        if self.is_singular(P) or C.is_singular(P):
            return False

        # there is only one tangent at a nonsingular point of a plane curve
        return not self.tangents(P)[0] == C.tangents(P)[0]

    def multiplicity(self, P):
        r"""
        Return the multiplicity of this affine plane curve at the point ``P``.

        In the special case of affine plane curves, the multiplicity of an affine
        plane curve at the point (0,0) can be computed as the minimum of the degrees
        of the homogeneous components of its defining polynomial. To compute the
        multiplicity of a different point, a linear change of coordinates is used.

        This curve must be defined over a field. An error if raised if ``P`` is
        not a point on this curve.

        INPUT:

        - ``P`` -- a point in the ambient space of this curve.

        OUTPUT:

        An integer.

        EXAMPLES::

            sage: A.<x,y> = AffineSpace(QQ, 2)
            sage: C = Curve([y^2 - x^3], A)
            sage: Q1 = A([1,1])
            sage: C.multiplicity(Q1)
            1
            sage: Q2 = A([0,0])
            sage: C.multiplicity(Q2)
            2

        ::

            sage: A.<x,y> = AffineSpace(QQbar,2)
            sage: C = Curve([-x^7 + (-7)*x^6 + y^6 + (-21)*x^5 + 12*y^5 + (-35)*x^4 + 60*y^4 +\
            (-35)*x^3 + 160*y^3 + (-21)*x^2 + 240*y^2 + (-7)*x + 192*y + 63], A)
            sage: Q = A([-1,-2])
            sage: C.multiplicity(Q)
            6

        ::

            sage: A.<x,y> = AffineSpace(QQ, 2)
            sage: C = A.curve([y^3 - x^3 + x^6])
            sage: Q = A([1,1])
            sage: C.multiplicity(Q)
            Traceback (most recent call last):
            ...
            TypeError: (=(1, 1)) is not a point on (=Affine Plane Curve over
            Rational Field defined by x^6 - x^3 + y^3)
        """
        if not self.base_ring() in Fields():
            raise TypeError("curve must be defined over a field")

        # Check whether P is a point on this curve
        try:
            P = self(P)
        except TypeError:
            raise TypeError("(=%s) is not a point on (=%s)"%(P,self))

        # Apply a linear change of coordinates to self so that P becomes (0,0)
        AA = self.ambient_space()
        f = self.defining_polynomials()[0](AA.gens()[0] + P[0], AA.gens()[1] + P[1])

        # Compute the multiplicity of the new curve at (0,0), which is the minimum of the degrees of its
        # nonzero terms
        return min([g.degree() for g in f.monomials()])

    def tangents(self, P):
        r"""
        Return the tangents of this affine plane curve at the point ``P``.

        The point ``P`` must be a point on this curve.

        INPUT:

        - ``P`` -- a point on this curve.

        OUTPUT:

        - a list of polynomials in the coordinate ring of the ambient space of this curve.

        EXAMPLES::

            sage: R.<a> = QQ[]
            sage: K.<b> = NumberField(a^2 - 3)
            sage: A.<x,y> = AffineSpace(K, 2)
            sage: C = Curve([(x^2 + y^2 - 2*x)^2 - x^2 - y^2], A)
            sage: Q = A([0,0])
            sage: C.tangents(Q)
            [x + (-1/3*b)*y, x + (1/3*b)*y]

        ::

            sage: A.<x,y> = AffineSpace(QQ, 2)
            sage: C = A.curve([y^2 - x^3 - x^2])
            sage: Q = A([0,0])
            sage: C.tangents(Q)
            [x - y, x + y]

        ::

            sage: A.<x,y> = AffineSpace(QQ, 2)
            sage: C = A.curve([y*x - x^4 + 2*x^2])
            sage: Q = A([1,1])
            sage: C.tangents(Q)
            Traceback (most recent call last):
            ...
            TypeError: (=(1, 1)) is not a point on (=Affine Plane Curve over
            Rational Field defined by -x^4 + 2*x^2 + x*y)
        """
        r = self.multiplicity(P)
        f = self.defining_polynomials()[0]
        vars = self.ambient_space().gens()
        deriv = [f.derivative(vars[0],i).derivative(vars[1],r-i)(list(P)) for i in range(r+1)]
        from sage.arith.misc import binomial
        T = sum([binomial(r,i)*deriv[i]*(vars[0] - P[0])**i*(vars[1] - P[1])**(r-i) for i in range(r+1)])
        fact = T.factor()
        return [l[0] for l in fact]

    def is_ordinary_singularity(self, P):
        r"""
        Return whether the singular point ``P`` of this affine plane curve is an ordinary singularity.

        The point ``P`` is an ordinary singularity of this curve if it is a singular point, and
        if the tangents of this curve at ``P`` are distinct.

        INPUT:

        - ``P`` -- a point on this curve.

        OUTPUT:

        - Boolean. True or False depending on whether ``P`` is or is not an ordinary singularity of this
          curve, respectively. An error is raised if ``P`` is not a singular point of this curve.

        EXAMPLES::

            sage: A.<x,y> = AffineSpace(QQ, 2)
            sage: C = Curve([y^2 - x^3], A)
            sage: Q = A([0,0])
            sage: C.is_ordinary_singularity(Q)
            False

        ::

            sage: R.<a> = QQ[]
            sage: K.<b> = NumberField(a^2 - 3)
            sage: A.<x,y> = AffineSpace(K, 2)
            sage: C = Curve([(x^2 + y^2 - 2*x)^2 - x^2 - y^2], A)
            sage: Q = A([0,0])
            sage: C.is_ordinary_singularity(Q)
            True

        ::

            sage: A.<x,y> = AffineSpace(QQ, 2)
            sage: C = A.curve([x^2*y - y^2*x + y^2 + x^3])
            sage: Q = A([-1,-1])
            sage: C.is_ordinary_singularity(Q)
            Traceback (most recent call last):
            ...
            TypeError: (=(-1, -1)) is not a singular point of (=Affine Plane Curve
            over Rational Field defined by x^3 + x^2*y - x*y^2 + y^2)
        """
        r = self.multiplicity(P)
        if r < 2:
            raise TypeError("(=%s) is not a singular point of (=%s)"%(P,self))

        T = self.tangents(P)

        # when there is a tangent of higher multiplicity
        if len(T) < r:
            return False

        # otherwise they are distinct
        return True

class AffinePlaneCurve_finite_field(AffinePlaneCurve):

    _point = point.AffinePlaneCurvePoint_finite_field

    def rational_points(self, algorithm="enum"):
        r"""
        Return sorted list of all rational points on this curve.

        Use *very* naive point enumeration to find all rational points on
        this curve over a finite field.

        EXAMPLE::

            sage: A.<x,y> = AffineSpace(2,GF(9,'a'))
            sage: C = Curve(x^2 + y^2 - 1)
            sage: C
            Affine Plane Curve over Finite Field in a of size 3^2 defined by x^2 + y^2 - 1
            sage: C.rational_points()
            [(0, 1), (0, 2), (1, 0), (2, 0), (a + 1, a + 1), (a + 1, 2*a + 2), (2*a + 2, a + 1), (2*a + 2, 2*a + 2)]
        """
        f = self.defining_polynomial()
        R = f.parent()
        K = R.base_ring()
        points = []
        for x in K:
            for y in K:
                if f(x,y) == 0:
                    points.append(self((x,y)))
        points.sort()
        return points


class AffinePlaneCurve_prime_finite_field(AffinePlaneCurve_finite_field):
    # CHECK WHAT ASSUMPTIONS ARE MADE REGARDING AFFINE VS. PROJECTIVE MODELS!!!
    # THIS IS VERY DIRTY STILL -- NO DATASTRUCTURES FOR DIVISORS.

    def riemann_roch_basis(self,D):
        """
        Interfaces with Singular's BrillNoether command.

        INPUT:


        -  ``self`` - a plane curve defined by a polynomial eqn f(x,y)
           = 0 over a prime finite field F = GF(p) in 2 variables x,y
           representing a curve X: f(x,y) = 0 having n F-rational
           points (see the Sage function places_on_curve)

        -  ``D`` - an n-tuple of integers
           `(d1, ..., dn)` representing the divisor
           `Div = d1*P1+...+dn*Pn`, where
           `X(F) = \{P1,...,Pn\}`.
           *The ordering is that dictated by places_on_curve.*


        OUTPUT: basis of L(Div)

        EXAMPLE::

            sage: R = PolynomialRing(GF(5),2,names = ["x","y"])
            sage: x, y = R.gens()
            sage: f = y^2 - x^9 - x
            sage: C = Curve(f)
            sage: D = [6,0,0,0,0,0]
            sage: C.riemann_roch_basis(D)
            [1, (y^2*z^4 - x*z^5)/x^6, (y^2*z^5 - x*z^6)/x^7, (y^2*z^6 - x*z^7)/x^8]
        """
        f = self.defining_polynomial()
        R = f.parent()
        F = self.base_ring()
        p = F.characteristic()
        Dstr = str(tuple(D))
        G = singular(','.join([str(x) for x in D]), type='intvec')

        singular.LIB('brnoeth.lib')

        S = singular.ring(p, R.gens(), 'lp')
        fsing = singular(str(f))

        X = fsing.Adj_div()
        P = singular.NSplaces(1, X)
        T = P[1][2]
        T.set_ring()

        LG = G.BrillNoether(P)

        dim = len(LG)
        basis = [(LG[i][1], LG[i][2]) for i in range(1,dim+1)]
        x, y, z = PolynomialRing(F, 3, names = ["x","y","z"]).gens()
        V = []
        for g in basis:
            T.set_ring()  # necessary...
            V.append(eval(g[0].sage_polystring())/eval(g[1].sage_polystring()))
        return V


    def rational_points(self, algorithm="enum"):
        r"""
        Return sorted list of all rational points on this curve.

        INPUT:


        -  ``algorithm`` - string:

           +  ``'enum'`` - straightforward enumeration

           +  ``'bn'`` - via Singular's Brill-Noether package.

           +  ``'all'`` - use all implemented algorithms and
              verify that they give the same answer, then return it


        .. note::

           The Brill-Noether package does not always work. When it
           fails a RuntimeError exception is raised.

        EXAMPLE::

            sage: x, y = (GF(5)['x,y']).gens()
            sage: f = y^2 - x^9 - x
            sage: C = Curve(f); C
            Affine Plane Curve over Finite Field of size 5 defined by -x^9 + y^2 - x
            sage: C.rational_points(algorithm='bn')
            [(0, 0), (2, 2), (2, 3), (3, 1), (3, 4)]
            sage: C = Curve(x - y + 1)
            sage: C.rational_points()
            [(0, 1), (1, 2), (2, 3), (3, 4), (4, 0)]

        We compare Brill-Noether and enumeration::

            sage: x, y = (GF(17)['x,y']).gens()
            sage: C = Curve(x^2 + y^5 + x*y - 19)
            sage: v = C.rational_points(algorithm='bn')
            sage: w = C.rational_points(algorithm='enum')
            sage: len(v)
            20
            sage: v == w
            True
        """
        if algorithm == "enum":

            return AffinePlaneCurve_finite_field.rational_points(self, algorithm="enum")

        elif algorithm == "bn":
            f = self.defining_polynomial()._singular_()
            singular = f.parent()
            singular.lib('brnoeth')
            try:
                X1 = f.Adj_div()
            except (TypeError, RuntimeError) as s:
                raise RuntimeError(str(s) + "\n\n ** Unable to use the Brill-Noether Singular package to compute all points (see above).")

            X2 = singular.NSplaces(1, X1)
            R = X2[5][1][1]
            singular.set_ring(R)

            # We use sage_flattened_str_list since iterating through
            # the entire list through the sage/singular interface directly
            # would involve hundreds of calls to singular, and timing issues
            # with the expect interface could crop up.  Also, this is vastly
            # faster (and more robust).
            v = singular('POINTS').sage_flattened_str_list()
            pnts = [self(int(v[3*i]), int(v[3*i+1])) for i in range(len(v)//3) if int(v[3*i+2])!=0]
            # remove multiple points
            pnts = sorted(set(pnts))
            return pnts

        elif algorithm == "all":

            S_enum = self.rational_points(algorithm = "enum")
            S_bn = self.rational_points(algorithm = "bn")
            if S_enum != S_bn:
                raise RuntimeError("Bug in rational_points -- different algorithms give different answers for curve %s!"%self)
            return S_enum

        else:
            raise ValueError("No algorithm '%s' known"%algorithm)<|MERGE_RESOLUTION|>--- conflicted
+++ resolved
@@ -150,7 +150,6 @@
         from .constructor import Curve
         return Curve(AlgebraicScheme_subscheme_affine.projective_closure(self, i, PP))
 
-<<<<<<< HEAD
     def projection(self, indices, newvariables=True):
         r"""
         Return the projection of this curve onto the coordinates specified by ``indices``.
@@ -331,66 +330,7 @@
                 if isinstance(L[1], Curve_generic):
                     return L
 
-    def multiplicity(self, P):
-        r"""
-        Return the multiplicity of this affine curve at the point ``P``.
-
-        This is computed as the multiplicity of the local ring of self corresponding to ``P``. This
-        curve must be defined over a field. An error is raised if ``P`` is not a point on this curve.
-
-        INPUT:
-
-        - ``P`` -- a point in the ambient space of this curve.
-
-        OUTPUT:
-
-        An integer.
-
-        EXAMPLES::
-
-            sage: A.<x,y,z> = AffineSpace(CC, 3)
-            sage: C = A.curve([y - x^2, z - x^3])
-            sage: Q = A([1,1,1])
-            sage: C.multiplicity(Q)
-            1
-
-        ::
-
-            sage: A.<x,y,z,w> = AffineSpace(QQ, 4)
-            sage: C = A.curve([y^9 - x^5, z^10 - w - y^4, z - y])
-            sage: C.multiplicity(A([0,0,0,0]))
-            5
-
-        ::
-
-            sage: A.<x,y,z,w,v> = AffineSpace(GF(23), 5)
-            sage: C = A.curve([x^8 - y, y^7 - z, z^3 - 1, w^5 - v^3])
-            sage: Q = A([22,1,1,0,0])
-            sage: C.multiplicity(Q)
-            3
-
-        ::
-
-            sage: A.<x,y,z> = AffineSpace(QQ, 3)
-            sage: C = A.curve([y^2 - x^3, x^2 - z^2])
-            sage: Q = A([1,1,0])
-            sage: C.multiplicity(Q)
-            Traceback (most recent call last):
-            ...
-            TypeError: (=(1, 1, 0)) is not a point on (=Affine Curve over Rational
-            Field defined by -x^3 + y^2, x^2 - z^2)
-        """
-        if not self.base_ring() in Fields():
-            raise TypeError("curve must be defined over a field")
-
-        # Check whether P is a point on this curve
-        try:
-            P = self(P)
-        except TypeError:
-            raise TypeError("(=%s) is not a point on (=%s)"%(P,self))
-=======
 class AffinePlaneCurve(AffineCurve):
->>>>>>> c4f3c936
 
     _point = point.AffinePlaneCurvePoint_field
 
