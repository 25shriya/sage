--- conflicted
+++ resolved
@@ -304,10 +304,6 @@
         creduce(ans.value, ans.value, ans.prime_pow.ram_prec_cap, ans.prime_pow)
         return ans
 
-<<<<<<< HEAD
-=======
-    @coerce_binop
->>>>>>> 319f6d49
     def _quo_rem(self, _right):
         """
         Quotient with remainder.
@@ -315,11 +311,7 @@
         EXAMPLES::
 
             sage: R = ZpFM(3, 5)
-<<<<<<< HEAD
             sage: R(12).quo_rem(R(2)) # indirect doctest
-=======
-            sage: R(12).quo_rem(R(2))
->>>>>>> 319f6d49
             (2*3 + O(3^5), O(3^5))
             sage: R(2).quo_rem(R(12))
             (O(3^5), 2 + O(3^5))
@@ -1420,13 +1412,10 @@
             return self._zero
         cdef FMElement ans = self._zero._new_c()
         cshift_notrunc(ans.value, x.unit, x.ordp, ans.prime_pow.ram_prec_cap, ans.prime_pow, x.ordp > 0)
-<<<<<<< HEAD
-=======
         IF CELEMENT_IS_PY_OBJECT:
             # The base ring is wrong, so we fix it.
             R = ans.value.base_ring()
             ans.value.__coeffs = [R(c) for c in ans.value.__coeffs]
->>>>>>> 319f6d49
         return ans
 
     cpdef Element _call_with_args(self, _x, args=(), kwds={}):
@@ -1470,13 +1459,10 @@
         if rprec < aprec - x.ordp:
             aprec = x.ordp + rprec
         cshift_notrunc(ans.value, x.unit, x.ordp, aprec, ans.prime_pow, x.ordp > 0)
-<<<<<<< HEAD
-=======
         IF CELEMENT_IS_PY_OBJECT:
             # The base ring is wrong, so we fix it.
             R = ans.value.base_ring()
             ans.value.__coeffs = [R(c) for c in ans.value.__coeffs]
->>>>>>> 319f6d49
         return ans
 
     cdef dict _extra_slots(self):
