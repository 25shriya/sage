"""
Local Generic

Superclass for `p`-adic and power series rings.

AUTHORS:

- David Roe
"""
from __future__ import absolute_import

#*****************************************************************************
#       Copyright (C) 2007-2013 David Roe <roed.math@gmail.com>
#                               William Stein <wstein@gmail.com>
#
#  Distributed under the terms of the GNU General Public License (GPL)
#  as published by the Free Software Foundation; either version 2 of
#  the License, or (at your option) any later version.
#
#                  http://www.gnu.org/licenses/
#*****************************************************************************

from copy import copy
from sage.rings.ring import CommutativeRing
from sage.categories.complete_discrete_valuation import CompleteDiscreteValuationRings, CompleteDiscreteValuationFields
from sage.structure.category_object import check_default_category
from sage.structure.parent import Parent
from sage.rings.integer import Integer
from sage.rings.integer_ring import ZZ
from sage.rings.infinity import Infinity

class LocalGeneric(CommutativeRing):
    def __init__(self, base, prec, names, element_class, category=None):
        """
        Initializes self.

        EXAMPLES::

            sage: R = Zp(5) #indirect doctest
            sage: R.precision_cap()
            20

        In :trac:`14084`, the category framework has been implemented for p-adic rings::

            sage: TestSuite(R).run()
            sage: K = Qp(7)
            sage: TestSuite(K).run()

        TESTS::

            sage: R = Zp(5, 5, 'fixed-mod')
            sage: R._repr_option('element_is_atomic')
            False
        """
        self._prec = prec
        self.Element = element_class
        default_category = getattr(self, '_default_category', None)
        if self.is_field():
            category = CompleteDiscreteValuationFields()
        else:
            category = CompleteDiscreteValuationRings()
        category = category.Metric().Complete()
        if default_category is not None:
            category = check_default_category(default_category, category)
        Parent.__init__(self, base, names=(names,), normalize=False, category=category)

    def is_capped_relative(self):
        """
        Returns whether this `p`-adic ring bounds precision in a capped
        relative fashion.

        The relative precision of an element is the power of `p`
        modulo which the unit part of that element is defined.  In a
        capped relative ring, the relative precision of elements are
        bounded by a constant depending on the ring.

        EXAMPLES::

            sage: R = ZpCA(5, 15)
            sage: R.is_capped_relative()
            False
            sage: R(5^7)
            5^7 + O(5^15)
            sage: S = Zp(5, 15)
            sage: S.is_capped_relative()
            True
            sage: S(5^7)
            5^7 + O(5^22)
        """
        return False

    def is_capped_absolute(self):
        """
        Returns whether this `p`-adic ring bounds precision in a
        capped absolute fashion.

        The absolute precision of an element is the power of `p`
        modulo which that element is defined.  In a capped absolute
        ring, the absolute precision of elements are bounded by a
        constant depending on the ring.

        EXAMPLES::

            sage: R = ZpCA(5, 15)
            sage: R.is_capped_absolute()
            True
            sage: R(5^7)
            5^7 + O(5^15)
            sage: S = Zp(5, 15)
            sage: S.is_capped_absolute()
            False
            sage: S(5^7)
            5^7 + O(5^22)
        """
        return False

    def is_fixed_mod(self):
        """
        Returns whether this `p`-adic ring bounds precision in a fixed
        modulus fashion.

        The absolute precision of an element is the power of `p`
        modulo which that element is defined.  In a fixed modulus
        ring, the absolute precision of every element is defined to be
        the precision cap of the parent.  This means that some
        operations, such as division by `p`, don't return a well defined
        answer.

        EXAMPLES::

            sage: R = ZpFM(5,15)
            sage: R.is_fixed_mod()
            True
            sage: R(5^7,absprec=9)
            5^7
            sage: S = ZpCA(5, 15)
            sage: S.is_fixed_mod()
            False
            sage: S(5^7,absprec=9)
            5^7 + O(5^9)
        """
        return False

    def is_floating_point(self):
        """
        Returns whether this `p`-adic ring bounds precision in a floating
        point fashion.

        The relative precision of an element is the power of `p`
        modulo which the unit part of that element is defined.  In a
        floating point ring, elements do not store precision, but arithmetic
        operations truncate to a relative precision depending on the ring.

        EXAMPLES::

            sage: R = ZpCR(5, 15)
            sage: R.is_floating_point()
            False
            sage: R(5^7)
            5^7 + O(5^22)
            sage: S = ZpFP(5, 15)
            sage: S.is_floating_point()
            True
            sage: S(5^7)
            5^7
        """
        return False

    def is_lattice_prec(self):
        """
        Returns whether this `p`-adic ring bounds precision using
        a lattice model.

        In lattice precision, relationships between elements
        are stored in a precision object of the parent, which
        allows for optimal precision tracking at the cost of
        increased memory usage and runtime.

        EXAMPLES::

            sage: R = ZpCR(5, 15)
            sage: R.is_lattice_prec()
            False
            sage: x = R(25, 8)
            sage: x - x
            O(5^8)
            sage: S = ZpLC(5, 15)
            doctest:...: FutureWarning: This class/method/function is marked as experimental. It, its functionality or its interface might change without a formal deprecation.
            See http://trac.sagemath.org/23505 for details.
            sage: S.is_lattice_prec()
            True
            sage: x = S(25, 8)
            sage: x - x
            O(5^30)
        """
        return False

    def is_lazy(self):
        """
        Returns whether this `p`-adic ring bounds precision in a lazy
        fashion.

        In a lazy ring, elements have mechanisms for computing
        themselves to greater precision.

        EXAMPLES::

            sage: R = Zp(5)
            sage: R.is_lazy()
            False
        """
        return False

    def _latex_(self):
        r"""
        Latex.

        EXAMPLES::

            sage: latex(Zq(27,names='a')) #indirect doctest
            \ZZ_{3^{3}}
        """
        return self._repr_(do_latex = True)

    def change(self, **kwds):
        r"""
        Return a new ring with changed attributes.

        INPUT:

        The following arguments are applied to every ring in the tower:

        - ``type`` -- string, the precision type
        - ``p`` -- the prime of the ground ring.  Defining polynomials
                   will be converted to the new base rings.
        - ``print_mode`` -- string
        - ``print_pos`` -- bool
        - ``print_sep`` -- string
        - ``print_alphabet`` -- dict
        - ``show_prec`` -- bool
        - ``check`` -- bool
        - ``label`` -- string (only for lattice precision)

        The following arguments are only applied to the top ring in the tower:

        - ``var_name`` -- string
        - ``res_name`` -- string
        - ``unram_name`` -- string
        - ``ram_name`` -- string
        - ``names`` -- string
        - ``modulus`` -- polynomial

        The following arguments have special behavior:

        - ``prec`` -- integer.  If the precision is increased on an extension ring,
                       the precision on the base is increased as necessary (respecting ramification).
                       If the precision is decreased, the precision of the base is unchanged.

        - ``field`` -- bool.  If ``True``, switch to a tower of fields via the fraction field.
                        If False, switch to a tower of rings of integers.

        - ``q`` -- prime power.  Replace the initial unramified extension of `\QQ_p` or `\ZZ_p`
                    with an unramified extension of residue cardinality `q`.
                    If the initial extension is ramified, add in an unramified extension.

        - ``base`` -- ring or field. Use a specific base ring instead of recursively
                       calling :meth:`change` down the tower.

        See the :mod:`constructors <sage.rings.padics.factory>` for more details on the
        meaning of these arguments.

        EXAMPLES:

        We can use this method to change the precision::

            sage: Zp(5).change(prec=40)
            5-adic Ring with capped relative precision 40

        or the precision type::

            sage: Zp(5).change(type="capped-abs")
            5-adic Ring with capped absolute precision 20

        or even the prime::

            sage: ZpCA(3).change(p=17)
            17-adic Ring with capped absolute precision 20

        You can switch between the ring of integers and its fraction field::

            sage: ZpCA(3).change(field=True)
            3-adic Field with capped relative precision 20

        You can also change print modes::

            sage: R = Zp(5).change(prec=5, print_mode='digits')
            sage: repr(~R(17))
            '...13403'

        Changing print mode to 'digits' works for Eisenstein extensions::

            sage: S.<x> = ZZ[]
            sage: W.<w> = Zp(3).extension(x^4 + 9*x^2 + 3*x - 3)
            sage: W.print_mode()
            'series'
            sage: W.change(print_mode='digits').print_mode()
            'digits'

        You can change extensions::

            sage: K.<a> = QqFP(125, prec=4)
            sage: K.change(q=64)
            2-adic Unramified Extension Field in a defined by x^6 + x^4 + x^3 + x + 1
            sage: R.<x> = QQ[]
            sage: K.change(modulus = x^2 - x + 2, print_pos=False)
            5-adic Unramified Extension Field in a defined by x^2 - x + 2

        and variable names::

            sage: K.change(names='b')
            5-adic Unramified Extension Field in b defined by x^3 + 3*x + 3

        and precision::

            sage: Kup = K.change(prec=8); Kup
            5-adic Unramified Extension Field in a defined by x^3 + 3*x + 3
            sage: Kup.precision_cap()
            8
            sage: Kup.base_ring()
            5-adic Field with floating precision 8

        If you decrease the precision, the precision of the base stays the same::

            sage: Kdown = K.change(prec=2); Kdown
            5-adic Unramified Extension Field in a defined by x^3 + 3*x + 3
            sage: Kdown.precision_cap()
            2
            sage: Kdown.base_ring()
            5-adic Field with floating precision 4

        Changing the prime works for extensions::

            sage: x = polygen(ZZ)
            sage: R.<a> = Zp(5).extension(x^2 + 2)
            sage: S = R.change(p=7)
            sage: S.defining_polynomial(exact=True)
            x^2 + 2
            sage: A.<y> = Zp(5)[]
            sage: R.<a> = Zp(5).extension(y^2 + 2)
            sage: S = R.change(p=7)
            sage: S.defining_polynomial(exact=True)
            y^2 + 2

        ::

            sage: R.<a> = Zq(5^3)
            sage: S = R.change(prec=50)
            sage: S.defining_polynomial(exact=True)
            x^3 + 3*x + 3

        Changing label for lattice precision (the precision lattice is not copied)::

            sage: R = ZpLC(37, (8,11))
            sage: S = R.change(label = "change"); S
            37-adic Ring with lattice-cap precision (label: change)
            sage: S.change(label = "new")
            37-adic Ring with lattice-cap precision (label: new)
        """
        # We support both print_* and * for *=mode, pos, sep, alphabet
        for atr in ('print_mode', 'print_pos', 'print_sep', 'print_alphabet'):
            if atr in kwds:
                kwds[atr[6:]] = kwds.pop(atr)
        def get_unramified_modulus(q, res_name):
            from sage.rings.finite_rings.finite_field_constructor import FiniteField as GF
            return GF(q, res_name).modulus().change_ring(ZZ)
        n = None
        q = None
        from .padic_base_generic import pAdicBaseGeneric
        if 'q' in kwds and isinstance(self.base_ring(), pAdicBaseGeneric):
            q = kwds.pop('q')
            if not isinstance(q, Integer):
                raise TypeError("q must be an integer")
            p, n = q.is_prime_power(get_data=True)
            if n == 0:
                raise ValueError("q must be a prime power")
            if 'p' in kwds and kwds['p'] != p:
                raise ValueError("q does not match p")
            kwds['p'] = p
        functor, ring = self.construction(forbid_frac_field=True)
        functor = copy(functor)
        if 'mode' in kwds and 'show_prec' not in kwds:
            new_type = kwds.get('type', self._prec_type())
            cur_type = self._prec_type()
            cur_mode = self._printer._print_mode()
            cur_show_prec = self._printer._show_prec()
            from .factory import _canonicalize_show_prec
            if cur_show_prec == _canonicalize_show_prec(cur_type, cur_mode):
                kwds['show_prec'] = _canonicalize_show_prec(new_type, kwds['mode'])
            else:
                raise RuntimeError
        p = kwds.get('p', functor.p if hasattr(functor, 'p') else self.prime())
        curpstr = str(self.prime())
        functor_dict = getattr(functor, "extras", getattr(functor, "kwds", None))
        # If we are switching to 'digits', or changing p, need to ensure a large enough alphabet.
        if 'alphabet' not in kwds and (kwds.get('mode') == 'digits' or
           (functor_dict['print_mode'].get('mode') == 'digits' and p > getattr(functor, "p", p))):
            from .padic_printing import _printer_defaults
            kwds['alphabet'] = _printer_defaults.alphabet()[:p]
        # For fraction fields of fixed-mod rings, we need to explicitly set show_prec = False
        if 'field' in kwds and 'type' not in kwds:
            if self._prec_type() == 'capped-abs':
                kwds['type'] = 'capped-rel'
            elif self._prec_type() == 'fixed-mod':
                kwds['type'] = 'floating-point'
                kwds['show_prec'] = False # This can be removed once printing of fixed mod elements is changed.

        # There are two kinds of functors possible:
        # CompletionFunctor and AlgebraicExtensionFunctor
        # We distinguish them by the presence of ``prec``,
        if hasattr(functor, "prec"):
            functor.extras = copy(functor.extras)
            functor.extras['print_mode'] = copy(functor.extras['print_mode'])
            if 'type' in kwds and kwds['type'] not in functor._dvr_types:
                raise ValueError("completion type must be one of %s"%(", ".join(functor._dvr_types[1:])))
            if 'field' in kwds:
                field = kwds.pop('field')
                if field:
                    ring = ring.fraction_field()
                elif ring.is_field():
                    ring = ring.ring_of_integers()
            for atr in ('p', 'prec', 'type'):
                if atr in kwds:
                    setattr(functor, atr, kwds.pop(atr))
            if q is not None:
                if 'names' in kwds:
                    names = kwds.pop('names')
                elif 'unram_name' in kwds:
                    names = kwds.pop('unram_name')
                else:
                    raise TypeError("You must specify the name of the generator")
                res_name = kwds.pop('res_name', names + '0')
                modulus = kwds.pop('modulus', get_unramified_modulus(q, res_name))
                implementation = kwds.pop('implementation', 'FLINT')
            # We have to change the way p prints in the default case
            if 'names' in kwds:
                functor.extras['names'] = kwds.pop('names')
            elif functor.extras['names'][0] == curpstr:
                functor.extras['names'] = (str(p),)
            # labels for lattice precision
            if 'label' in kwds:
                functor.extras['label'] = kwds.pop('label')
            elif 'label' in functor.extras and functor.type not in ['lattice-cap','lattice-float']:
                del functor.extras['label']
            for atr in ('ram_name', 'var_name'):
                if atr in kwds:
                    functor.extras['print_mode'][atr] = kwds.pop(atr)
                elif functor.extras['print_mode'].get(atr) == curpstr:
                    functor.extras['print_mode'][atr] = str(p)
            if 'check' in kwds:
                functor.extras['check'] = kwds.pop('check')
            for atr in ('mode', 'pos', 'unram_name', 'max_ram_terms', 'max_unram_terms', 'max_terse_terms', 'sep', 'alphabet', 'show_prec'):
                if atr in kwds:
                    functor.extras['print_mode'][atr] = kwds.pop(atr)
            if kwds:
                raise ValueError("Extra arguments received: %s"%(", ".join(kwds.keys())))
            if q is not None:
                # Create an unramified extension
                base = functor(ring)
                from .factory import ExtensionFactory
                modulus = modulus.change_ring(base)
                return ExtensionFactory(base=base, premodulus=modulus, names=names, res_name=res_name, unram=True, implementation=implementation)
        else:
            functor.kwds = copy(functor.kwds)
            functor.kwds['print_mode'] = copy(functor.kwds['print_mode'])
            if 'prec' in kwds:
                # This will need to be modified once lattice precision supports extensions
                prec = kwds.pop('prec')
                baseprec = (prec - 1) // self.relative_e() + 1
                if baseprec > self.base_ring().precision_cap():
                    kwds['prec'] = baseprec
                functor.precs = [prec]
            from sage.rings.padics.padic_base_generic import pAdicBaseGeneric
            if 'names' in kwds:
                functor.names = [kwds.pop('names')]
            modulus = None
            if 'modulus' in kwds:
                modulus = kwds.pop('modulus')
                if n is not None and modulus.degree() != n:
                    raise ValueError("modulus must have degree matching q")
            elif q is not None:
                if self.relative_e() == 1:
                    # If q is specified, replace the modulus with one from q.
                    modulus = get_unramified_modulus(q, functor.kwds.get('res_name', functor.names[0] + '0'))
                elif self.relative_f() != 1:
                    raise ValueError("Cannot change q in mixed extensions")
            for atr in ('var_name', 'res_name', 'unram_name', 'ram_name'):
                if atr in kwds:
                    functor.kwds[atr] = kwds.pop(atr)
            if 'check' in kwds:
                functor.kwds['check'] = kwds['check']
            for atr in ('mode', 'pos', 'max_ram_terms', 'max_unram_terms', 'max_terse_terms', 'sep', 'alphabet', 'show_prec'):
                if atr in kwds:
                    functor.kwds['print_mode'][atr] = kwds[atr]
            if 'base' in kwds:
                ring = kwds['base']
            else:
                if q is not None and self.relative_f() == 1:
                    kwds['q'] = q
                ring = ring.change(**kwds)
            if modulus is None:
                if len(functor.polys) != 1:
                    raise RuntimeError("Unexpected number of defining polynomials")
                modulus = functor.polys[0]
            if isinstance(modulus.base_ring(), pAdicBaseGeneric):
                modulus.change_ring(ring)
            functor.polys = [modulus]
        return functor(ring)

    def precision_cap(self):
        r"""
        Returns the precision cap for this ring.

        EXAMPLES::

            sage: R = Zp(3, 10,'fixed-mod'); R.precision_cap()
            10
            sage: R = Zp(3, 10,'capped-rel'); R.precision_cap()
            10
            sage: R = Zp(3, 10,'capped-abs'); R.precision_cap()
            10

        .. NOTE::

            This will have different meanings depending on the type of
            local ring.  For fixed modulus rings, all elements are
            considered modulo ``self.prime()^self.precision_cap()``.
            For rings with an absolute cap (i.e. the class
            ``pAdicRingCappedAbsolute``), each element has a precision
            that is tracked and is bounded above by
            ``self.precision_cap()``.  Rings with relative caps
            (e.g. the class ``pAdicRingCappedRelative``) are the same
            except that the precision is the precision of the unit
            part of each element.
        """
        return self._prec

    def _precision_cap(self):
        r"""
        Returns the precision cap for this ring, in the format
        used by the factory methods to create the ring.

        For most `p`-adic types, this is the same as :meth:`precision_cap`,
        but there is a difference for lattice precision.

        EXAMPLES::

            sage: Zp(17,34)._precision_cap()
            34
        """
        return self._prec

    def is_exact(self):
        r"""
        Returns whether this p-adic ring is exact, i.e. False.

        INPUT:
            self -- a p-adic ring

        OUTPUT:
            boolean -- whether self is exact, i.e. False.

        EXAMPLES::

            #sage: R = Zp(5, 3, 'lazy'); R.is_exact()
            #False
            sage: R = Zp(5, 3, 'fixed-mod'); R.is_exact()
            False
        """
        return False

    def residue_characteristic(self):
        r"""
        Returns the characteristic of ``self``'s residue field.

        INPUT:

        - ``self`` -- a p-adic ring.

        OUTPUT:

        - integer -- the characteristic of the residue field.

        EXAMPLES::

            sage: R = Zp(3, 5, 'capped-rel'); R.residue_characteristic()
            3
        """
        return self.residue_class_field().characteristic()

    def defining_polynomial(self, var='x', exact=False):
        r"""
        Returns the defining polynomial of this local ring

        INPUT:

        - ``var`` -- string (default: ``'x'``), the name of the variable

        - ``exact`` -- a boolean (default: ``False``), whether to return the
          underlying exact  defining polynomial rather than the one with coefficients
          in the base ring.

        OUTPUT:

        The defining polynomial of this ring as an extension over its ground ring

        EXAMPLES::

            sage: R = Zp(3, 3, 'fixed-mod')

<<<<<<< HEAD
            sage: R.defining_polynomial()
            (1 + O(3^3))*x + (O(3^3))
            sage: R.defining_polynomial('foo')
            (1 + O(3^3))*foo + (O(3^3))

            sage: R.defining_polynomial(exact=True)
            x
=======
            sage: R.defining_polynomial().parent()
            Univariate Polynomial Ring in x over 3-adic Ring of fixed modulus 3^3
            sage: R.defining_polynomial('foo')
            foo

            sage: R.defining_polynomial(exact=True).parent()
            Univariate Polynomial Ring in x over Integer Ring
>>>>>>> 23a2b10d
        """
        from sage.rings.polynomial.polynomial_ring_constructor import PolynomialRing
        if exact:
            from sage.rings.integer_ring import ZZ
            return PolynomialRing(ZZ,var).gen()
        else:
            return PolynomialRing(self,var).gen()

    def ground_ring(self):
        r"""
        Returns ``self``.

        Will be overridden by extensions.

        INPUT:

        - ``self`` -- a local ring

        OUTPUT:

        - the ground ring of ``self``, i.e., itself

        EXAMPLES::

            sage: R = Zp(3, 5, 'fixed-mod')
            sage: S = Zp(3, 4, 'fixed-mod')
            sage: R.ground_ring() is R
            True
            sage: S.ground_ring() is R
            False
        """
        return self

    def ground_ring_of_tower(self):
        r"""
        Returns ``self``.

        Will be overridden by extensions.

        INPUT:

        - ``self`` -- a `p`-adic ring

        OUTPUT:

        - the ground ring of the tower for ``self``, i.e., itself

        EXAMPLES::

            sage: R = Zp(5)
            sage: R.ground_ring_of_tower()
            5-adic Ring with capped relative precision 20
        """
        return self


    def absolute_degree(self):
        """
        Return the degree of this extension over the prime p-adic field/ring

        EXAMPLES::

            sage: K.<a> = Qq(3^5)
            sage: K.absolute_degree()
            5

            sage: L.<pi> = Qp(3).extension(x^2 - 3)
            sage: L.absolute_degree()
            2
        """
        return self.absolute_e() * self.absolute_f()

    def relative_degree(self):
        """
        Return the degree of this extension over its base field/ring

        EXAMPLES::

            sage: K.<a> = Qq(3^5)
            sage: K.relative_degree()
            5

            sage: L.<pi> = Qp(3).extension(x^2 - 3)
            sage: L.relative_degree()
            2
        """
        return self.absolute_degree() // self.base_ring().absolute_degree()

    def degree(self):
        """
        Return the degree of this extension.

        Raise an error if the base ring/field is itself an extension.

        EXAMPLES::
<<<<<<< HEAD

            sage: K.<a> = Qq(3^5)
            sage: K.degree()
            5

            sage: L.<pi> = Qp(3).extension(x^2 - 3)
            sage: L.degree()
            2
        """
        if self.base_ring().absolute_degree() == 1:
            return self.absolute_degree()
        else:
            raise NotImplementedError("For a relative p-adic ring or field you must use relative_degree or absolute_degree as appropriate")


=======

            sage: K.<a> = Qq(3^5)
            sage: K.degree()
            5

            sage: L.<pi> = Qp(3).extension(x^2 - 3)
            sage: L.degree()
            2
        """
        if self.base_ring().absolute_degree() == 1:
            return self.absolute_degree()
        else:
            raise NotImplementedError("For a relative p-adic ring or field you must use relative_degree or absolute_degree as appropriate")


>>>>>>> 23a2b10d
    def absolute_e(self):
        """
        Return the absolute ramification index of this ring/field

        EXAMPLES::

            sage: K.<a> = Qq(3^5)
            sage: K.absolute_e()
            1

            sage: L.<pi> = Qp(3).extension(x^2 - 3)
            sage: L.absolute_e()
            2
        """
        # Override this in subclasses (if appropriate)
        if self is self.base_ring():
            return ZZ(1)
        else:
            return self.base_ring().absolute_e()

    def absolute_ramification_index(self):
        """
        Return the absolute ramification index of this ring/field

        EXAMPLES::

            sage: K.<a> = Qq(3^5)
            sage: K.absolute_ramification_index()
            1

            sage: L.<pi> = Qp(3).extension(x^2 - 3)
            sage: L.absolute_ramification_index()
            2
        """
        return self.absolute_e()

    def relative_e(self):
        """
        Return the ramification index of this extension over its base ring/field

        EXAMPLES::

            sage: K.<a> = Qq(3^5)
            sage: K.relative_e()
            1

            sage: L.<pi> = Qp(3).extension(x^2 - 3)
            sage: L.relative_e()
            2
        """
        return self.absolute_e() // self.base_ring().absolute_e()

    def relative_ramification_index(self):
        """
        Return the ramification index of this extension over its base ring/field

        EXAMPLES::

            sage: K.<a> = Qq(3^5)
            sage: K.relative_ramification_index()
            1

            sage: L.<pi> = Qp(3).extension(x^2 - 3)
            sage: L.relative_ramification_index()
            2
        """
        return self.relative_e()
<<<<<<< HEAD

    def e(self):
        """
        Return the degree of this extension.

=======

    def e(self):
        """
        Return the degree of this extension.

>>>>>>> 23a2b10d
        Raise an error if the base ring/field is itself an extension.

        EXAMPLES::

            sage: K.<a> = Qq(3^5)
            sage: K.e()
            1

            sage: L.<pi> = Qp(3).extension(x^2 - 3)
            sage: L.e()
            2
        """
        if self.base_ring().absolute_degree() == 1:
            return self.absolute_e()
        else:
            raise NotImplementedError("For a relative p-adic ring or field you must use relative_e or absolute_e as appropriate")

    def ramification_index(self):
        """
        Return the degree of this extension.

        Raise an error if the base ring/field is itself an extension.

        EXAMPLES::
<<<<<<< HEAD

            sage: K.<a> = Qq(3^5)
            sage: K.ramification_index()
            1

            sage: L.<pi> = Qp(3).extension(x^2 - 3)
            sage: L.ramification_index()
            2
        """
        return self.e()


=======

            sage: K.<a> = Qq(3^5)
            sage: K.ramification_index()
            1

            sage: L.<pi> = Qp(3).extension(x^2 - 3)
            sage: L.ramification_index()
            2
        """
        return self.e()


>>>>>>> 23a2b10d
    def absolute_f(self):
        """
        Return the degree of the residue field of this ring/field
        over its prime subfield

        EXAMPLES::

            sage: K.<a> = Qq(3^5)
            sage: K.absolute_f()
            5

            sage: L.<pi> = Qp(3).extension(x^2 - 3)
            sage: L.absolute_f()
            1
        """
        # Override this in subclasses (if appropriate)
        if self is self.base_ring():
            return ZZ(1)
        else:
            return self.base_ring().absolute_f()

    def absolute_inertia_degree(self):
        """
        Return the degree of the residue field of this ring/field
        over its prime subfield

        EXAMPLES::

            sage: K.<a> = Qq(3^5)
            sage: K.absolute_inertia_degree()
            5

            sage: L.<pi> = Qp(3).extension(x^2 - 3)
            sage: L.absolute_inertia_degree()
            1
        """
        return self.absolute_f()

    def relative_f(self):
        """
        Return the degree of the residual extension over its base ring/field

        EXAMPLES::

            sage: K.<a> = Qq(3^5)
            sage: K.relative_f()
            5

            sage: L.<pi> = Qp(3).extension(x^2 - 3)
            sage: L.relative_f()
            1
        """
        return self.absolute_f() // self.base_ring().absolute_f()

    def relative_inertia_degree(self):
        """
        Return the degree of the residual extension over its base ring/field

        EXAMPLES::

            sage: K.<a> = Qq(3^5)
            sage: K.relative_inertia_degree()
            5

            sage: L.<pi> = Qp(3).extension(x^2 - 3)
            sage: L.relative_inertia_degree()
            1
        """
        return self.relative_f()

    def f(self):
        """
        Return the degree of the residual extension.

        Raise an error if the base ring/field is itself an extension.

        EXAMPLES::

            sage: K.<a> = Qq(3^5)
            sage: K.f()
            5

            sage: L.<pi> = Qp(3).extension(x^2 - 3)
            sage: L.f()
            1
        """
        if self.base_ring().absolute_degree() == 1:
            return self.absolute_f()
        else:
            raise NotImplementedError("For a relative p-adic ring or field you must use relative_f or absolute_f as appropriate")

    def inertia_degree(self):
        """
        Return the degree of the residual extension.

        Raise an error if the base ring/field is itself an extension.

        EXAMPLES::

            sage: K.<a> = Qq(3^5)
            sage: K.inertia_degree()
            5

            sage: L.<pi> = Qp(3).extension(x^2 - 3)
            sage: L.inertia_degree()
            1
        """
        return self.f()

    def inertia_subring(self):
        r"""
        Returns the inertia subring, i.e. ``self``.

        INPUT:

        - ``self`` -- a local ring

        OUTPUT:

        - the inertia subring of self, i.e., itself

        EXAMPLES::

            sage: R = Zp(5)
            sage: R.inertia_subring()
            5-adic Ring with capped relative precision 20
        """
        return self

    def maximal_unramified_subextension(self):
        r"""
        Returns the maximal unramified subextension.

        INPUT:

        - ``self`` -- a local ring

        OUTPUT:

        - the maximal unramified subextension of ``self``

        EXAMPLES::

            sage: R = Zp(5)
            sage: R.maximal_unramified_subextension()
            5-adic Ring with capped relative precision 20
        """
        return self.inertia_subring()

#    def get_extension(self):
#        r"""
#        Returns the trivial extension of self.
#        """
#        raise NotImplementedError

    def uniformiser(self):
        """
        Returns a uniformiser for ``self``, ie a generator for the unique maximal ideal.

        EXAMPLES::

            sage: R = Zp(5)
            sage: R.uniformiser()
            5 + O(5^21)
            sage: A = Zp(7,10)
            sage: S.<x> = A[]
            sage: B.<t> = A.ext(x^2+7)
            sage: B.uniformiser()
            t + O(t^21)
        """
        return self.uniformizer()

    def uniformiser_pow(self, n):
        """
        Returns the `n`th power of the uniformiser of ``self`` (as an element of ``self``).

        EXAMPLES::

            sage: R = Zp(5)
            sage: R.uniformiser_pow(5)
            5^5 + O(5^25)
        """
        return self.uniformizer_pow(n)

    def is_finite(self):
        r"""
        Returns whether this ring is finite, i.e. ``False``.

        INPUT:

        - ``self`` -- a `p`-adic ring

        OUTPUT:

        - boolean -- whether self is finite, i.e., ``False``

        EXAMPLES::

            sage: R = Zp(3, 10,'fixed-mod'); R.is_finite()
            False
        """
        return False

    def ext(self, *args, **kwds):
        """
        Constructs an extension of self.  See ``extension`` for more details.

        EXAMPLES::

            sage: A = Zp(7,10)
            sage: S.<x> = A[]
            sage: B.<t> = A.ext(x^2+7)
            sage: B.uniformiser()
            t + O(t^21)
        """
        return self.extension(*args, **kwds)

    def _test_add_bigoh(self, **options):
        r"""
        Perform tests on ``add_bigoh``.

        EXAMPLES::

            sage: K = Qp(3)
            sage: K._test_add_bigoh()

        """
        tester = self._tester(**options)
        for x in tester.some_elements():
            tester.assertEqual(x.add_bigoh(x.precision_absolute()), x)
            from sage.rings.all import infinity
            tester.assertEqual(x.add_bigoh(infinity), x)
            tester.assertEqual(x.add_bigoh(x.precision_absolute()+1), x)

            y = x.add_bigoh(0)
            tester.assertIs(y.parent(), self)
            if self.is_capped_absolute():
                tester.assertEqual(y.precision_absolute(), 0)
                tester.assertEqual(y, self.zero())
            elif self.is_capped_relative() or self.is_lattice_prec():
                tester.assertLessEqual(y.precision_absolute(), 0)
            elif self.is_fixed_mod() or self.is_floating_point():
                tester.assertGreaterEqual((x-y).valuation(), 0)
            else:
                raise NotImplementedError

            # if absprec < 0, then the result is in the fraction field (see #13591)
            y = x.add_bigoh(-1)
            tester.assertIs(y.parent(), self.fraction_field())
            if not self.is_floating_point() and not self.is_fixed_mod():
                tester.assertLessEqual(y.precision_absolute(), -1)

            # make sure that we handle very large values correctly
            if self._prec_type() != 'lattice-float':   # in the lattice-float model, there is no cap
                absprec = Integer(2)**1000
                tester.assertEqual(x.add_bigoh(absprec), x)

    def _test_residue(self, **options):
        r"""
        Perform some tests on the residue field of this ring.

        EXAMPLES::

            sage: R = Zp(2)
            sage: R._test_residue()

        """
        tester = self._tester(**options)
        tester.assertEqual(self.residue_field().characteristic(), self.residue_characteristic())

        for x in tester.some_elements():
            errors = []
            if x.precision_absolute() <= 0:
                from .precision_error import PrecisionError
                errors.append(PrecisionError)
            if x.valuation() < 0:
                errors.append(ValueError)
            if errors:
                with tester.assertRaises(tuple(errors)):
                    x.residue()
                continue
            y = x.residue()
            # residue() is in `Z/pZ` which is not identical to the residue field `F_p`
            tester.assertEqual(y.parent().cardinality(), self.residue_field().cardinality())
            z = self(y)
            tester.assertGreater((x-z).valuation(), 0)

        for x in self.residue_field().some_elements():
            y = self(x)
            if x.is_zero():
                tester.assertGreater(y.valuation(), 0)
            else:
                tester.assertEqual(y.valuation(), 0)
            z = y.residue()
            tester.assertEqual(x, z)

    def _matrix_flatten_precision(self, M):
        """
        Rescale rows and columns of ``M`` so that the minimal
        absolute precision of each row and column is equal to
        the cap.

        This method is useful for increasing the numerical
        stability. It is called by :meth:`_matrix_smith_form`
        and :meth:`_matrix_determinant` 

        Only for internal use.

        OUTPUT:

        The lists of valuations by which rows and columns,
        respectively, have been shifted.

        EXAMPLES::

            sage: K = Qp(2, print_mode='digits', prec=10)
            sage: M = matrix(K, 2, 2, [K(1,5),K(2,7),K(3,3),K(5,8)])
            sage: M
            [   ...00001  ...0000010]
            [     ...011 ...00000101]
            sage: K._matrix_flatten_precision(M)
            ([5, 7], [0, -2])
            sage: M
            [   ...0000100000    ...0000010000]
            [   ...0110000000 ...0000010100000]
        """
        parent = M.base_ring()
        cap = parent.precision_cap()
        n = M.nrows(); m = M.ncols()
        shift_rows = n * [ ZZ(0) ]
        shift_cols = m * [ ZZ(0) ]
        for i in range(n):
            prec = min(M[i,j].precision_absolute() for j in range(m))
            if prec is Infinity or prec == cap: continue
            shift_rows[i] = s = cap - prec
            for j in range(m):
                M[i,j] <<= s
        for j in range(m):
            prec = min(M[i,j].precision_absolute() for i in range(n))
            if prec is Infinity or prec == cap: continue
            shift_cols[j] = s = cap - prec
            for i in range(n):
                M[i,j] <<= s
        return shift_rows, shift_cols


    def _matrix_smith_form(self, M, transformation, integral, exact):
        r"""
        Return the Smith normal form of the matrix `M`.

        This method gets called by
        :meth:`sage.matrix.matrix2.Matrix.smith_form` to compute the Smith
        normal form over local rings and fields.

        The entries of the Smith normal form are normalized such that non-zero
        entries of the diagonal are powers of the distinguished uniformizer.

        INPUT:

        - ``M`` -- a matrix over this ring

        - ``transformation`` -- a boolean; whether the transformation matrices
          are returned

        - ``integral`` -- a subring of the base ring or ``True``; the entries
          of the transformation matrices are in this ring.  If ``True``, the
          entries are in the ring of integers of the base ring.

        - ``exact`` -- boolean.  If ``True``, the diagonal smith form will
          be exact, or raise a ``PrecisionError`` if this is not possible.
          If ``False``, the diagonal entries will be inexact, but the
          transformation matrices will be exact.

        EXAMPLES::

            sage: A = Zp(5, prec=10, print_mode="digits")
            sage: M = matrix(A, 2, 2, [2, 7, 1, 6])

            sage: S, L, R = M.smith_form()  # indirect doctest
            sage: S
            [ ...1     0]
            [    0 ...10]
            sage: L
            [...222222223          ...]
            [...444444444         ...2]
            sage: R
            [...0000000001 ...2222222214]
            [            0 ...0000000001]

        If not needed, it is possible to avoid the computation of
        the transformations matrices `L` and `R`::

            sage: M.smith_form(transformation=False)  # indirect doctest
            [ ...1     0]
            [    0 ...10]

        This method works for rectangular matrices as well::

            sage: M = matrix(A, 3, 2, [2, 7, 1, 6, 3, 8])
            sage: S, L, R = M.smith_form()  # indirect doctest
            sage: S
            [ ...1     0]
            [    0 ...10]
            [    0     0]
            sage: L
            [...222222223          ...          ...]
            [...444444444         ...2          ...]
            [...444444443         ...1         ...1]
            sage: R
            [...0000000001 ...2222222214]
            [            0 ...0000000001]

        If some of the elementary divisors have valuation larger than the
        minimum precision of any entry in the matrix, then they are
        reported as an inexact zero::

            sage: A = ZpCA(5, prec=10)
            sage: M = matrix(A, 2, 2, [5, 5, 5, 5])
            sage: M.smith_form(transformation=False, exact=False)  # indirect doctest
            [5 + O(5^10)     O(5^10)]
            [    O(5^10)     O(5^10)]

        However, an error is raised if the precision on the entries is
        not enough to determine which column to use as a pivot at some point::

            sage: M = matrix(A, 2, 2, [A(0,5), A(5^6,10), A(0,8), A(5^7,10)]); M
            [       O(5^5) 5^6 + O(5^10)]
            [       O(5^8) 5^7 + O(5^10)]
            sage: M.smith_form(transformation=False, exact=False)  # indirect doctest
            Traceback (most recent call last):
            ...
            PrecisionError: not enough precision to compute Smith normal form

        TESTS::

            sage: A = ZpCR(5, prec=10)
            sage: M = zero_matrix(A, 2)
            sage: M.smith_form(transformation=False)  # indirect doctest
            [0 0]
            [0 0]

            sage: M = matrix(2, 2, [ A(0,10), 0, 0, 0] )
            sage: M.smith_form(transformation=False)  # indirect doctest
            Traceback (most recent call last):
            ...
            PrecisionError: some elementary divisors indistinguishable from zero (try exact=False)
            sage: M.smith_form(transformation=False, exact=False)  # indirect doctest
            [O(5^10) O(5^10)]
            [O(5^10) O(5^10)]
        """
        from sage.rings.all import infinity
        from .precision_error import PrecisionError
        from copy import copy
        n = M.nrows()
        m = M.ncols()
        if m > n:
            ## It's easier below if we can always deal with precision on left.
            if transformation:
                d, u, v = self._matrix_smith_form(M.transpose(), True, integral, exact)
                return d.transpose(), v.transpose(), u.transpose()
            else:
                return self._matrix_smith_form(M.transpose(), False, integral, exact).transpose()
        smith = M.parent()(0)
        S = copy(M)
        Z = self.integer_ring()
        if integral is None or integral is self or integral is (not self.is_field()):
            integral = not self.is_field()
            R = self
        elif integral is True or integral is Z:
            # This is a field, but we want the integral smith form
            # The diagonal matrix may not be integral, but the transformations should be
            R = Z
            integral = True
        elif integral is False or integral is self.fraction_field():
            # This is a ring, but we want the field smith form
            # The diagonal matrix should be over this ring, but the transformations should not
            R = self.fraction_field()
            integral = False
        else:
            raise NotImplementedError("Smith normal form over this subring")
        ## the difference between ball_prec and inexact_ring is just for lattice precision.
        ball_prec = R._prec_type() in ['capped-rel','capped-abs']
        inexact_ring = R._prec_type() not in ['fixed-mod','floating-point']

        if not integral:
            shift_rows, shift_cols = self._matrix_flatten_precision(S)

        precS = min(x.precision_absolute() for x in S.list())
        if transformation:
            from sage.matrix.special import identity_matrix
            left = identity_matrix(R,n)
            right = identity_matrix(R,m)

        if ball_prec and precS is infinity: # capped-rel and M = 0 exactly
            return (smith, left, right) if transformation else smith

        val = -infinity
        for piv in range(m): # m <= n
            curval = infinity
            pivi = pivj = piv
            # allzero tracks whether every possible pivot is zero.
            # if so, we can stop.  allzero is also used in detecting some
            # precision problems: if we can't determine what pivot has
            # the smallest valuation, or if exact=True and some elementary
            # divisor is zero modulo the working precision
            allzero = True
            # allexact is tracked because there is one case where we can correctly
            # deduce the exact smith form even with some elementary divisors zero:
            # if the bottom right block consists entirely of exact zeros.
            allexact = True
            for i in range(piv,n):
                for j in range(piv,m):
                    Sij = S[i,j]
                    v = Sij.valuation()
                    allzero = allzero and Sij.is_zero()
                    if exact: # we only care in this case
                        allexact = allexact and Sij.precision_absolute() is infinity
                    if v < curval:
                        pivi = i; pivj = j
                        curval = v
                        if v == val: break
                else: continue
                break
            val = curval

            if inexact_ring and not allzero and val >= precS:
                if ball_prec:
                    raise PrecisionError("not enough precision to compute Smith normal form")
                precS = min([ S[i,j].precision_absolute() for i in range(piv,n) for j in range(piv,m) ])
                if val >= precS:
                    raise PrecisionError("not enough precision to compute Smith normal form")

            if allzero:
                if exact:
                    if allexact:
                        # We need to finish checking allexact since we broke out of the loop early
                        for i in range(i,n):
                            for j in range(piv,m):
                                allexact = allexact and S[i,j].precision_absolute() is infinity
                                if not allexact: break
                            else: continue
                            break
                    if not allexact:
                        raise PrecisionError("some elementary divisors indistinguishable from zero (try exact=False)")
                break

            # We swap the lowest valuation pivot into position
            S.swap_rows(pivi,piv)
            S.swap_columns(pivj,piv)
            if transformation:
                left.swap_rows(pivi,piv)
                right.swap_columns(pivj,piv)

            # ... and clear out this row and column.  Note that we
            # will deal with precision later, thus the call to lift_to_precision
            smith[piv,piv] = self(1) << val
            inv = (S[piv,piv] >> val).inverse_of_unit()
            if ball_prec:
                inv = inv.lift_to_precision()
            for i in range(piv+1,n):
                scalar = -inv * Z(S[i,piv] >> val)
                if ball_prec:
                    scalar = scalar.lift_to_precision()
                S.add_multiple_of_row(i,piv,scalar,piv+1)
                if transformation:
                    left.add_multiple_of_row(i,piv,scalar)
            if transformation:
                left.rescale_row(piv,inv)
                for j in range(piv+1,m):
                    scalar = -inv * Z(S[piv,j] >> val)
                    if ball_prec:
                        scalar = scalar.lift_to_precision()
                    right.add_multiple_of_column(j,piv,scalar)
        else:
            # We use piv as an upper bound on a range below, and need to set it correctly
            # in the case that we didn't break out of the loop
            piv = m
        # We update the precision on left
        # The bigoh measures the effect of multiplying by row operations
        # on the left in order to clear out the digits in the smith form
        # with valuation at least precS
        if ball_prec and exact and transformation:
            for j in range(n):
                delta = min(left[i,j].valuation() - smith[i,i].valuation() for i in range(piv))
                if delta is not infinity:
                    for i in range(n):
                        left[i,j] = left[i,j].add_bigoh(precS + delta)
        ## Otherwise, we update the precision on smith
        if ball_prec and not exact:
            smith = smith.apply_map(lambda x: x.add_bigoh(precS))
        ## We now have to adjust the elementary divisors (and precision) in the non-integral case
        if not integral:
            for i in range(piv):
                v = smith[i,i].valuation()
                if transformation:
                    for j in range(n):
                        left[i,j] >>= v
                if exact:
                    smith[i,i] = self(1)
                else:
                    for j in range(n):
                        smith[i,j] = smith[i,j] >> v
            if transformation:
                for i in range(n):
                    for j in range(n):
                        left[i,j] <<= shift_rows[j]
                for i in range(m):
                    for j in range(m):
                        right[i,j] <<= shift_cols[i]
        if transformation:
            return smith, left, right
        else:
            return smith

    def _test_matrix_smith(self, **options):
        r"""
        Test that :meth:`_matrix_smith_form` works correctly.

        EXAMPLES::

            sage: ZpCA(5, 15)._test_matrix_smith()

        """
        tester = self._tester(**options)
        tester.assertEqual(self.residue_field().characteristic(), self.residue_characteristic())

        from itertools import chain
        from sage.all import MatrixSpace
        from .precision_error import PrecisionError
        matrices = chain(*[MatrixSpace(self, n, m).some_elements() for n in (1,3,7) for m in (1,4,7)])
        for M in tester.some_elements(matrices):
            bases = [self]
            if self is not self.integer_ring():
                bases.append(self.integer_ring())
            for base in bases:
                try:
                    S,U,V = M.smith_form(integral=base)
                except PrecisionError:
                    continue

                if self.is_exact() or self._prec_type() not in ['fixed-mod','floating-point']:
                    tester.assertEqual(U*M*V, S)

                tester.assertEqual(U.nrows(), U.ncols())
                tester.assertEqual(U.base_ring(), base)

                tester.assertEqual(V.nrows(), V.ncols())
                tester.assertEqual(V.base_ring(), base)

                for d in S.diagonal():
                    if not d.is_zero():
                        tester.assertTrue(d.unit_part().is_one())

                for (d,dd) in zip(S.diagonal(), S.diagonal()[1:]):
                    tester.assertTrue(d.divides(dd))

    def _matrix_determinant(self, M):
        r"""
        Return the determinant of the matrix `M`.

        This method gets called by
        :meth:`sage.matrix.matrix2.Matrix.determinant`.

        INPUT:

        - ``M`` -- a matrix over this ring

        ALGORITHM:

        We flatten the absolute precision in order to increase
        the numerical stability.

        We row-echelonize the matrix by always choosing the
        pivot of smallest valuation and allowing permutations
        of columns.

        Then we compute separately the value of the determinant
        (as the product of the diagonal entries of the row-echelon
        form) and a bound on the precision on it.

        EXAMPLES::

            sage: R = Qp(5,10)
            sage: M = matrix(R, 2, 2, [1, 6, 2, 7])
            sage: M.determinant()  # indirect doctest
            4*5 + 4*5^2 + 4*5^3 + 4*5^4 + 4*5^5 + 4*5^6 + 4*5^7 + 4*5^8 + 4*5^9 + O(5^10)

            sage: (5*M).determinant()  # indirect doctest
            4*5^3 + 4*5^4 + 4*5^5 + 4*5^6 + 4*5^7 + 4*5^8 + 4*5^9 + 4*5^10 + 4*5^11 + O(5^12)

        Sometimes, we gain precision on the determinant::

            sage: M = matrix(R, 3, 3,
            ....:             [R(16820,7), R(73642,7), R( 3281,7),
            ....:              R(67830,7), R(63768,7), R(76424,7),
            ....:              R(37790,7), R(38784,7), R(69287,7)])
            sage: M.determinant()  # indirect doctest
            4*5^5 + 4*5^6 + 3*5^7 + 2*5^8 + O(5^9)

        TESTS:

        We check the stability of our algorithm::

            sage: for dim in range(3,10):
            ....:     M = matrix(dim, dim, [ R(1) for _ in range(dim^2) ])
            ....:     print(M.determinant())
            O(5^20)
            O(5^30)
            O(5^40)
            O(5^50)
            O(5^60)
            O(5^70)
            O(5^80)

            sage: A = random_matrix(Qp(5),4)
            sage: B = random_matrix(Qp(5),4)
            sage: (A*B).det() == A.det()*B.det()
            True
            sage: A.change_ring(QQ).det() == A.det()
            True
        """
        n = M.nrows()
    
        # For 2x2 matrices, we use the formula
        if n == 2:
            return M[0,0]*M[1,1] - M[0,1]*M[1,0]
    
        R = M.base_ring()
        track_precision = R._prec_type() in ['capped-rel','capped-abs']

        S = copy(M)
        shift_rows, shift_cols = self._matrix_flatten_precision(S)
        shift = sum(shift_rows) + sum(shift_cols)
        det = R(1)

        sign = 1;
        valdet = 0; val = -Infinity
        for piv in range(n):
            curval = Infinity
            for i in range(piv,n):
                for j in range(piv,n):
                    v = S[i,j].valuation()
                    if v < curval:
                        pivi = i; pivj = j
                        curval = v
                        if v == val: break
                else: continue
                break
            val = curval
            if S[pivi,pivj] == 0:
                if track_precision:
                    return R(0, valdet + (n-piv)*val - shift)
                else:
                    return R(0)

            valdet += val
            S.swap_rows(pivi,piv)
            if pivi > piv: sign = -sign
            S.swap_columns(pivj,piv)
            if pivj > piv: sign = -sign

            det *= S[piv,piv]
            inv = ~(S[piv,piv] >> val)
            for i in range(piv+1,n):
                scalar = -inv * (S[i,piv] >> val)
                if track_precision:
                    scalar = scalar.lift_to_precision()
                S.add_multiple_of_row(i,piv,scalar)

        if track_precision:
            relprec = +Infinity
            relprec_neg = 0
            for i in range(n):
                prec = Infinity
                for j in range(n):
                    prec = min(prec, S[i,j].precision_absolute())
                prec -= S[i,i].valuation()
                if prec < relprec: relprec = prec
                if prec < 0: relprec_neg += prec
            if relprec_neg < 0: relprec = relprec_neg
            det = (sign*det).add_bigoh(valdet+relprec)
        else:
            det = sign*det
        return det >> shift<|MERGE_RESOLUTION|>--- conflicted
+++ resolved
@@ -617,15 +617,6 @@
 
             sage: R = Zp(3, 3, 'fixed-mod')
 
-<<<<<<< HEAD
-            sage: R.defining_polynomial()
-            (1 + O(3^3))*x + (O(3^3))
-            sage: R.defining_polynomial('foo')
-            (1 + O(3^3))*foo + (O(3^3))
-
-            sage: R.defining_polynomial(exact=True)
-            x
-=======
             sage: R.defining_polynomial().parent()
             Univariate Polynomial Ring in x over 3-adic Ring of fixed modulus 3^3
             sage: R.defining_polynomial('foo')
@@ -633,7 +624,6 @@
 
             sage: R.defining_polynomial(exact=True).parent()
             Univariate Polynomial Ring in x over Integer Ring
->>>>>>> 23a2b10d
         """
         from sage.rings.polynomial.polynomial_ring_constructor import PolynomialRing
         if exact:
@@ -729,7 +719,6 @@
         Raise an error if the base ring/field is itself an extension.
 
         EXAMPLES::
-<<<<<<< HEAD
 
             sage: K.<a> = Qq(3^5)
             sage: K.degree()
@@ -745,23 +734,6 @@
             raise NotImplementedError("For a relative p-adic ring or field you must use relative_degree or absolute_degree as appropriate")
 
 
-=======
-
-            sage: K.<a> = Qq(3^5)
-            sage: K.degree()
-            5
-
-            sage: L.<pi> = Qp(3).extension(x^2 - 3)
-            sage: L.degree()
-            2
-        """
-        if self.base_ring().absolute_degree() == 1:
-            return self.absolute_degree()
-        else:
-            raise NotImplementedError("For a relative p-adic ring or field you must use relative_degree or absolute_degree as appropriate")
-
-
->>>>>>> 23a2b10d
     def absolute_e(self):
         """
         Return the absolute ramification index of this ring/field
@@ -829,19 +801,11 @@
             2
         """
         return self.relative_e()
-<<<<<<< HEAD
 
     def e(self):
         """
         Return the degree of this extension.
 
-=======
-
-    def e(self):
-        """
-        Return the degree of this extension.
-
->>>>>>> 23a2b10d
         Raise an error if the base ring/field is itself an extension.
 
         EXAMPLES::
@@ -866,7 +830,6 @@
         Raise an error if the base ring/field is itself an extension.
 
         EXAMPLES::
-<<<<<<< HEAD
 
             sage: K.<a> = Qq(3^5)
             sage: K.ramification_index()
@@ -879,20 +842,6 @@
         return self.e()
 
 
-=======
-
-            sage: K.<a> = Qq(3^5)
-            sage: K.ramification_index()
-            1
-
-            sage: L.<pi> = Qp(3).extension(x^2 - 3)
-            sage: L.ramification_index()
-            2
-        """
-        return self.e()
-
-
->>>>>>> 23a2b10d
     def absolute_f(self):
         """
         Return the degree of the residue field of this ring/field
