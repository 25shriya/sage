"""
Givaro Finite Field

Finite fields that are implemented using Zech logs and the
cardinality must be less than `2^{16}`. By default, conway polynomials are
used as minimal polynomial.

TESTS:

Test backwards compatibility::

    sage: from sage.rings.finite_rings.finite_field_givaro import FiniteField_givaro
    sage: FiniteField_givaro(9, 'a')
    doctest:...: DeprecationWarning: constructing a FiniteField_givaro without giving a polynomial as modulus is deprecated, use the more general FiniteField constructor instead
    See http://trac.sagemath.org/16930 for details.
    Finite Field in a of size 3^2
"""

#*****************************************************************************
#       Copyright (C) 2010-2012 David Roe
#       Copyright (C) 2012 Travis Scrimshaw
#       Copyright (C) 2013 Peter Bruin
#       Copyright (C) 2014 Jeroen Demeyer
#
# This program is free software: you can redistribute it and/or modify
# it under the terms of the GNU General Public License as published by
# the Free Software Foundation, either version 2 of the License, or
# (at your option) any later version.
#                  http://www.gnu.org/licenses/
#*****************************************************************************

from sage.rings.finite_rings.finite_field_base import FiniteField, is_FiniteField
from sage.rings.integer import Integer
from sage.rings.finite_rings.element_givaro import Cache_givaro
from sage.rings.integer_ring import ZZ
from sage.databases.conway import ConwayPolynomials
from sage.libs.pari.all import pari

class FiniteField_givaro(FiniteField):
    """
    Finite field implemented using Zech logs and the cardinality must be
    less than `2^{16}`. By default, conway polynomials are used as minimal
    polynomials.

    INPUT:

    - ``q`` -- `p^n` (must be prime power)

    - ``name`` -- (default: ``'a'``) variable used for
      :meth:`~sage.rings.finite_rings.element_givaro.FiniteField_givaroElement.poly_repr()`

    - ``modulus`` -- A minimal polynomial to use for reduction.

    - ``repr`` -- (default: ``'poly'``) controls the way elements are printed
      to the user:

      - 'log': repr is
        :meth:`~sage.rings.finite_rings.element_givaro.FiniteField_givaroElement.log_repr()`
      - 'int': repr is
        :meth:`~sage.rings.finite_rings.element_givaro.FiniteField_givaroElement.int_repr()`
      - 'poly': repr is
        :meth:`~sage.rings.finite_rings.element_givaro.FiniteField_givaroElement.poly_repr()`

    - cache -- (default: ``False``) if ``True`` a cache of all elements of
      this field is created. Thus, arithmetic does not create new elements
      which speeds calculations up. Also, if many elements are needed during a
      calculation this cache reduces the memory requirement as at most
      :meth:`order` elements are created.

    OUTPUT:

    Givaro finite field with characteristic `p` and cardinality `p^n`.

    EXAMPLES:

    By default conway polynomials are used for extension fields::

        sage: k.<a> = GF(2**8)
        sage: -a ^ k.degree()
        a^4 + a^3 + a^2 + 1
        sage: f = k.modulus(); f
        x^8 + x^4 + x^3 + x^2 + 1

    You may enforce a modulus::

        sage: P.<x> = PolynomialRing(GF(2))
        sage: f = x^8 + x^4 + x^3 + x + 1 # Rijndael Polynomial
        sage: k.<a> = GF(2^8, modulus=f)
        sage: k.modulus()
        x^8 + x^4 + x^3 + x + 1
        sage: a^(2^8)
        a

    You may enforce a random modulus::

        sage: k = GF(3**5, 'a', modulus='random')
        sage: k.modulus() # random polynomial
        x^5 + 2*x^4 + 2*x^3 + x^2 + 2

    Three different representations are possible::

        sage: FiniteField(9, 'a', impl='givaro', repr='poly').gen()
        a
        sage: FiniteField(9, 'a', impl='givaro', repr='int').gen()
        3
        sage: FiniteField(9, 'a', impl='givaro', repr='log').gen()
        1

    For prime fields, the default modulus is the polynomial `x - 1`,
    but you can ask for a different modulus::

        sage: GF(1009, impl='givaro').modulus()
        x + 1008
        sage: GF(1009, impl='givaro', modulus='conway').modulus()
        x + 998
    """
    def __init__(self, q, name="a", modulus=None, repr="poly", cache=False):
        """
        Initialize ``self``.

        EXAMPLES::

            sage: k.<a> = GF(2^3)
            sage: j.<b> = GF(3^4)
            sage: k == j
            False

            sage: GF(2^3,'a') == copy(GF(2^3,'a'))
            True
            sage: TestSuite(GF(2^3, 'a')).run()
        """
        self._kwargs = {}

        if repr not in ['int', 'log', 'poly']:
            raise ValueError("Unknown representation %s"%repr)

        q = Integer(q)
        if q < 2:
            raise ValueError("q must be a prime power")
        F = q.factor()
        if len(F) > 1:
            raise ValueError("q must be a prime power")
        p = F[0][0]
        k = F[0][1]

        if q >= 1<<16:
            raise ValueError("q must be < 2^16")

        from constructor import GF
        FiniteField.__init__(self, GF(p), name, normalize=False)

        self._kwargs['repr'] = repr
        self._kwargs['cache'] = cache

<<<<<<< HEAD
        if modulus is None or modulus == 'conway':
            if k == 1:
                modulus = 'random'
            elif ConwayPolynomials().has_polynomial(p, k):
                from sage.misc.superseded import deprecation
                deprecation(16930, "constructing a FiniteField_givaro without giving a polynomial as modulus is deprecated, use the more general FiniteField constructor instead")
                from sage.rings.finite_rings.conway_polynomials import conway_polynomial
                modulus = conway_polynomial(p, k)
            elif modulus is None:
                modulus = 'random'
            else:
                raise ValueError("Conway polynomial not found")
=======
        from sage.rings.polynomial.polynomial_element import is_Polynomial
        if not is_Polynomial(modulus):
            from sage.misc.superseded import deprecation
            deprecation(16930, "constructing a FiniteField_givaro without giving a polynomial as modulus is deprecated, use the more general FiniteField constructor instead")
            R = GF(p)['x']
            if modulus is None or isinstance(modulus, str):
                modulus = R.irreducible_element(k, algorithm=modulus)
            else:
                modulus = R(modulus)
>>>>>>> f16112c7

        self._cache = Cache_givaro(self, p, k, modulus, repr, cache)
        self._modulus = modulus

    def characteristic(self):
        """
        Return the characteristic of this field.

        EXAMPLES::

            sage: p = GF(19^5,'a').characteristic(); p
            19
            sage: type(p)
            <type 'sage.rings.integer.Integer'>
        """
        return Integer(self._cache.characteristic())

    def order(self):
        """
        Return the cardinality of this field.

        OUTPUT:

        Integer -- the number of elements in ``self``.

        EXAMPLES::

            sage: n = GF(19^5,'a').order(); n
            2476099
            sage: type(n)
            <type 'sage.rings.integer.Integer'>
        """
        return self._cache.order()

    def degree(self):
        r"""
        If the cardinality of ``self`` is `p^n`, then this returns `n`.

        OUTPUT:

        Integer -- the degree

        EXAMPLES::

            sage: GF(3^4,'a').degree()
            4
        """
        return Integer(self._cache.exponent())

    def _repr_option(self, key):
        """
        Metadata about the :meth:`_repr_` output.

        See :meth:`sage.structure.parent._repr_option` for details.

        EXAMPLES::

            sage: GF(23**3, 'a', repr='log')._repr_option('element_is_atomic')
            True
            sage: GF(23**3, 'a', repr='int')._repr_option('element_is_atomic')
            True
            sage: GF(23**3, 'a', repr='poly')._repr_option('element_is_atomic')
            False
        """
        if key == 'element_is_atomic':
            return self._cache.repr != 0   # 0 means repr='poly'
        return super(FiniteField_givaro, self)._repr_option(key)

    def random_element(self, *args, **kwds):
        """
        Return a random element of ``self``.

        EXAMPLES::

            sage: k = GF(23**3, 'a')
            sage: e = k.random_element(); e
            2*a^2 + 14*a + 21
            sage: type(e)
            <type 'sage.rings.finite_rings.element_givaro.FiniteField_givaroElement'>

            sage: P.<x> = PowerSeriesRing(GF(3^3, 'a'))
            sage: P.random_element(5)
            2*a + 2 + (a^2 + a + 2)*x + (2*a + 1)*x^2 + (2*a^2 + a)*x^3 + 2*a^2*x^4 + O(x^5)
        """
        return self._cache.random_element()

    def _element_constructor_(self, e):
        """
        Coerces several data types to ``self``.

        INPUT:

        - ``e`` -- data to coerce

        EXAMPLES:

        :class:`FiniteField_givaroElement` are accepted where the parent
        is either ``self``, equals ``self`` or is the prime subfield::

            sage: k = GF(2**8, 'a')
            sage: k.gen() == k(k.gen())
            True

        Floats, ints, longs, Integer are interpreted modulo characteristic::

            sage: k(2) # indirect doctest
            0

            Floats coerce in:
            sage: k(float(2.0))
            0

        Rational are interpreted as ``self(numerator)/self(denominator)``.
        Both may not be greater than :meth:characteristic()`.
        ::

            sage: k = GF(3**8, 'a')
            sage: k(1/2) == k(1)/k(2)
            True

        Free module elements over :meth:`prime_subfield()` are interpreted
        'little endian'::

            sage: k = GF(2**8, 'a')
            sage: e = k.vector_space().gen(1); e
            (0, 1, 0, 0, 0, 0, 0, 0)
            sage: k(e)
            a

        ``None`` yields zero::

            sage: k(None)
            0

        Strings are evaluated as polynomial representation of elements in
        ``self``::

            sage: k('a^2+1')
            a^2 + 1

        Univariate polynomials coerce into finite fields by evaluating
        the polynomial at the field's generator::

            sage: R.<x> = QQ[]
            sage: k, a = FiniteField(5^2, 'a', impl='givaro').objgen()
            sage: k(R(2/3))
            4
            sage: k(x^2)
            a + 3
            sage: R.<x> = GF(5)[]
            sage: k(x^3-2*x+1)
            2*a + 4

            sage: x = polygen(QQ)
            sage: k(x^25)
            a

            sage: Q, q = FiniteField(5^3, 'q', impl='givaro').objgen()
            sage: L = GF(5)
            sage: LL.<xx> = L[]
            sage: Q(xx^2 + 2*xx + 4)
            q^2 + 2*q + 4

        Multivariate polynomials only coerce if constant::

            sage: R = k['x,y,z']; R
            Multivariate Polynomial Ring in x, y, z over Finite Field in a of size 5^2
            sage: k(R(2))
            2
            sage: R = QQ['x,y,z']
            sage: k(R(1/5))
            Traceback (most recent call last):
            ...
            ZeroDivisionError: division by zero in finite field.

        PARI elements are interpreted as finite field elements; this PARI
        flexibility is (absurdly!) liberal::

            sage: k = GF(2**8, 'a')
            sage: k(pari('Mod(1,2)'))
            1
            sage: k(pari('Mod(2,3)'))
            0
            sage: k(pari('Mod(1,3)*a^20'))
            a^7 + a^5 + a^4 + a^2

        We can coerce from PARI finite field implementations::

            sage: K.<a> = GF(3^10, impl="givaro")
            sage: a^20
            2*a^9 + 2*a^8 + a^7 + 2*a^5 + 2*a^4 + 2*a^3 + 1
<<<<<<< HEAD
            sage: L.<b> = GF(3^10, impl="pari_mod")
            sage: K(b^20)
            2*a^9 + 2*a^8 + a^7 + 2*a^5 + 2*a^4 + 2*a^3 + 1
=======
>>>>>>> f16112c7
            sage: M.<c> = GF(3^10, impl="pari_ffelt")
            sage: K(c^20)
            2*a^9 + 2*a^8 + a^7 + 2*a^5 + 2*a^4 + 2*a^3 + 1

        GAP elements need to be finite field elements::

            sage: x = gap('Z(13)')
            sage: F = FiniteField(13, impl='givaro')
            sage: F(x)
            2
            sage: F(gap('0*Z(13)'))
            0
            sage: F = FiniteField(13^2, 'a', impl='givaro')
            sage: x = gap('Z(13)')
            sage: F(x)
            2
            sage: x = gap('Z(13^2)^3')
            sage: F(x)
            12*a + 11
            sage: F.multiplicative_generator()^3
            12*a + 11

            sage: k.<a> = GF(29^3)
            sage: k(48771/1225)
            28

            sage: F9 = FiniteField(9, impl='givaro', conway=True, prefix='a')
            sage: F81 = FiniteField(81, impl='givaro', conway=True, prefix='a')
            sage: F81(F9.gen())
            2*a4^3 + 2*a4^2 + 1
        """
        return self._cache.element_from_data(e)

    def gen(self, n=0):
        r"""
        Return a generator of ``self`` over its prime field, which is a
        root of ``self.modulus()``.

        INPUT:

        - ``n`` -- must be 0

        OUTPUT:

        An element `a` of ``self`` such that ``self.modulus()(a) == 0``.

        .. WARNING::

            This generator is not guaranteed to be a generator for the
            multiplicative group.  To obtain the latter, use
            :meth:`~sage.rings.finite_rings.finite_field_base.FiniteFields.multiplicative_generator()`
            or use the ``modulus="primitive"`` option when constructing
            the field.

        EXAMPLES::

            sage: k = GF(3^4, 'b'); k.gen()
            b
            sage: k.gen(1)
            Traceback (most recent call last):
            ...
            IndexError: only one generator
            sage: F = FiniteField(31, impl='givaro')
            sage: F.gen()
            1
        """
        if n:
            raise IndexError("only one generator")
        return self._cache.gen()

    def prime_subfield(self):
        r"""
        Return the prime subfield `\GF{p}` of self if ``self`` is `\GF{p^n}`.

        EXAMPLES::

            sage: GF(3^4, 'b').prime_subfield()
            Finite Field of size 3

            sage: S.<b> = GF(5^2); S
            Finite Field in b of size 5^2
            sage: S.prime_subfield()
            Finite Field of size 5
            sage: type(S.prime_subfield())
            <class 'sage.rings.finite_rings.finite_field_prime_modn.FiniteField_prime_modn_with_category'>
        """
        try:
            return self._prime_subfield
        except AttributeError:
            from constructor import GF
            self._prime_subfield = GF(self.characteristic())
            return self._prime_subfield

    def log_to_int(self, n):
        r"""
        Given an integer `n` this method returns ``i`` where ``i``
        satisfies `g^n = i` where `g` is the generator of ``self``; the
        result is interpreted as an integer.

        INPUT:

        - ``n`` -- log representation of a finite field element

        OUTPUT:

        integer representation of a finite field element.

        EXAMPLES::

            sage: k = GF(2**8, 'a')
            sage: k.log_to_int(4)
            16
            sage: k.log_to_int(20)
            180
        """
        return self._cache.log_to_int(n)

    def int_to_log(self, n):
        r"""
        Given an integer `n` this method returns `i` where `i` satisfies
        `g^i = n \mod p` where `g` is the generator and `p` is the
        characteristic of ``self``.

        INPUT:

        - ``n`` -- integer representation of an finite field element

        OUTPUT:

        log representation of ``n``

        EXAMPLES::

            sage: k = GF(7**3, 'a')
            sage: k.int_to_log(4)
            228
            sage: k.int_to_log(3)
            57
            sage: k.gen()^57
            3
        """
        return self._cache.int_to_log(n)

    def fetch_int(self, n):
        r"""
        Given an integer `n` return a finite field element in ``self``
        which equals `n` under the condition that :meth:`gen()` is set to
        :meth:`characteristic()`.

        EXAMPLES::

            sage: k.<a> = GF(2^8)
            sage: k.fetch_int(8)
            a^3
            sage: e = k.fetch_int(151); e
            a^7 + a^4 + a^2 + a + 1
            sage: 2^7 + 2^4 + 2^2 + 2 + 1
            151
        """
        return self._cache.fetch_int(n)

<<<<<<< HEAD
    def polynomial(self, name=None):
        """
        Return the defining polynomial of this field as an element of
        :class:`PolynomialRing`.

        This is the same as the characteristic polynomial of the
        generator of ``self``.

        INPUT:

        - ``name`` -- optional name of the generator

        EXAMPLES::

            sage: k = GF(3^4, 'a')
            sage: k.polynomial()
            a^4 + 2*a^3 + 2
        """
        if name is not None:
            try:
                return self._polynomial
            except AttributeError:
                pass
        quo = (-(self.gen()**(self.degree()))).integer_representation()
        b   = int(self.characteristic())

        ret = []
        for i in range(self.degree()):
            ret.append(quo%b)
            quo = quo // b
        ret = ret + [1]
        R = self.polynomial_ring(name)
        if name is None:
            self._polynomial = R(ret)
            return self._polynomial
        else:
            return R(ret)

    def __hash__(self):
        """
        The hash of a Givaro finite field is a hash over it's
        characteristic polynomial and the string 'givaro'.

        EXAMPLES::

            sage: {GF(3^4, 'a'):1} # indirect doctest
            {Finite Field in a of size 3^4: 1}
        """
        try:
            return self._hash
        except AttributeError:
            if self.degree() > 1:
                self._hash = hash((self.characteristic(), self.polynomial(), self.variable_name(), "givaro"))
            else:
                self._hash = hash((self.characteristic(), self.variable_name(), "givaro"))
            return self._hash

=======
>>>>>>> f16112c7
    def _pari_modulus(self):
        """
        Return the modulus of ``self`` in a format for PARI.

        EXAMPLES::

            sage: GF(3^4,'a')._pari_modulus()
            Mod(1, 3)*a^4 + Mod(2, 3)*a^3 + Mod(2, 3)
        """
        f = pari(str(self.modulus()))
        return f.subst('x', 'a') * pari("Mod(1,%s)"%self.characteristic())

    def __iter__(self):
        """
        Finite fields may be iterated over.

        EXAMPLES::

            sage: list(GF(2**2, 'a'))
            [0, a, a + 1, 1]
        """
        from element_givaro import FiniteField_givaro_iterator
        return FiniteField_givaro_iterator(self._cache)

    def a_times_b_plus_c(self, a, b, c):
        """
        Return ``a*b + c``. This is faster than multiplying ``a`` and ``b``
        first and adding ``c`` to the result.

        INPUT:

        - ``a,b,c`` -- :class:`~~sage.rings.finite_rings.element_givaro.FiniteField_givaroElement`

        EXAMPLES::

            sage: k.<a> = GF(2**8)
            sage: k.a_times_b_plus_c(a,a,k(1))
            a^2 + 1
        """
        return self._cache.a_times_b_plus_c(a, b, c)

    def a_times_b_minus_c(self, a, b, c):
        """
        Return ``a*b - c``.

        INPUT:

        - ``a,b,c`` -- :class:`~sage.rings.finite_rings.element_givaro.FiniteField_givaroElement`

        EXAMPLES::

            sage: k.<a> = GF(3**3)
            sage: k.a_times_b_minus_c(a,a,k(1))
            a^2 + 2
        """
        return self._cache.a_times_b_minus_c(a, b, c)

    def c_minus_a_times_b(self, a, b, c):
        """
        Return ``c - a*b``.

        INPUT:

        - ``a,b,c`` -- :class:`~sage.rings.finite_rings.element_givaro.FiniteField_givaroElement`

        EXAMPLES::

            sage: k.<a> = GF(3**3)
            sage: k.c_minus_a_times_b(a,a,k(1))
            2*a^2 + 1
        """
        return self._cache.c_minus_a_times_b(a, b, c)

    def frobenius_endomorphism(self, n=1):
        """
        INPUT:

        -  ``n`` -- an integer (default: 1)

        OUTPUT:

        The `n`-th power of the absolute arithmetic Frobenius
        endomorphism on this finite field.

        EXAMPLES::

            sage: k.<t> = GF(3^5)
            sage: Frob = k.frobenius_endomorphism(); Frob
            Frobenius endomorphism t |--> t^3 on Finite Field in t of size 3^5

            sage: a = k.random_element()
            sage: Frob(a) == a^3
            True

        We can specify a power::

            sage: k.frobenius_endomorphism(2)
            Frobenius endomorphism t |--> t^(3^2) on Finite Field in t of size 3^5

        The result is simplified if possible::

            sage: k.frobenius_endomorphism(6)
            Frobenius endomorphism t |--> t^3 on Finite Field in t of size 3^5
            sage: k.frobenius_endomorphism(5)
            Identity endomorphism of Finite Field in t of size 3^5

        Comparisons work::

            sage: k.frobenius_endomorphism(6) == Frob
            True
            sage: from sage.categories.morphism import IdentityMorphism
            sage: k.frobenius_endomorphism(5) == IdentityMorphism(k)
            True

        AUTHOR:

        - Xavier Caruso (2012-06-29)
        """
        from sage.rings.finite_rings.hom_finite_field_givaro import FrobeniusEndomorphism_givaro
        return FrobeniusEndomorphism_givaro(self, n)<|MERGE_RESOLUTION|>--- conflicted
+++ resolved
@@ -152,20 +152,6 @@
         self._kwargs['repr'] = repr
         self._kwargs['cache'] = cache
 
-<<<<<<< HEAD
-        if modulus is None or modulus == 'conway':
-            if k == 1:
-                modulus = 'random'
-            elif ConwayPolynomials().has_polynomial(p, k):
-                from sage.misc.superseded import deprecation
-                deprecation(16930, "constructing a FiniteField_givaro without giving a polynomial as modulus is deprecated, use the more general FiniteField constructor instead")
-                from sage.rings.finite_rings.conway_polynomials import conway_polynomial
-                modulus = conway_polynomial(p, k)
-            elif modulus is None:
-                modulus = 'random'
-            else:
-                raise ValueError("Conway polynomial not found")
-=======
         from sage.rings.polynomial.polynomial_element import is_Polynomial
         if not is_Polynomial(modulus):
             from sage.misc.superseded import deprecation
@@ -175,7 +161,6 @@
                 modulus = R.irreducible_element(k, algorithm=modulus)
             else:
                 modulus = R(modulus)
->>>>>>> f16112c7
 
         self._cache = Cache_givaro(self, p, k, modulus, repr, cache)
         self._modulus = modulus
@@ -367,12 +352,6 @@
             sage: K.<a> = GF(3^10, impl="givaro")
             sage: a^20
             2*a^9 + 2*a^8 + a^7 + 2*a^5 + 2*a^4 + 2*a^3 + 1
-<<<<<<< HEAD
-            sage: L.<b> = GF(3^10, impl="pari_mod")
-            sage: K(b^20)
-            2*a^9 + 2*a^8 + a^7 + 2*a^5 + 2*a^4 + 2*a^3 + 1
-=======
->>>>>>> f16112c7
             sage: M.<c> = GF(3^10, impl="pari_ffelt")
             sage: K(c^20)
             2*a^9 + 2*a^8 + a^7 + 2*a^5 + 2*a^4 + 2*a^3 + 1
@@ -534,66 +513,6 @@
         """
         return self._cache.fetch_int(n)
 
-<<<<<<< HEAD
-    def polynomial(self, name=None):
-        """
-        Return the defining polynomial of this field as an element of
-        :class:`PolynomialRing`.
-
-        This is the same as the characteristic polynomial of the
-        generator of ``self``.
-
-        INPUT:
-
-        - ``name`` -- optional name of the generator
-
-        EXAMPLES::
-
-            sage: k = GF(3^4, 'a')
-            sage: k.polynomial()
-            a^4 + 2*a^3 + 2
-        """
-        if name is not None:
-            try:
-                return self._polynomial
-            except AttributeError:
-                pass
-        quo = (-(self.gen()**(self.degree()))).integer_representation()
-        b   = int(self.characteristic())
-
-        ret = []
-        for i in range(self.degree()):
-            ret.append(quo%b)
-            quo = quo // b
-        ret = ret + [1]
-        R = self.polynomial_ring(name)
-        if name is None:
-            self._polynomial = R(ret)
-            return self._polynomial
-        else:
-            return R(ret)
-
-    def __hash__(self):
-        """
-        The hash of a Givaro finite field is a hash over it's
-        characteristic polynomial and the string 'givaro'.
-
-        EXAMPLES::
-
-            sage: {GF(3^4, 'a'):1} # indirect doctest
-            {Finite Field in a of size 3^4: 1}
-        """
-        try:
-            return self._hash
-        except AttributeError:
-            if self.degree() > 1:
-                self._hash = hash((self.characteristic(), self.polynomial(), self.variable_name(), "givaro"))
-            else:
-                self._hash = hash((self.characteristic(), self.variable_name(), "givaro"))
-            return self._hash
-
-=======
->>>>>>> f16112c7
     def _pari_modulus(self):
         """
         Return the modulus of ``self`` in a format for PARI.
