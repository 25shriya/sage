--- conflicted
+++ resolved
@@ -733,11 +733,7 @@
                 return self._relations_commutative
 
             from sage.algebras.free_algebra import FreeAlgebra
-<<<<<<< HEAD
-            A = FreeAlgebra( self.base_ring(), self.ngens(), self.variable_names() )
-=======
             A = FreeAlgebra(self.base_ring(), self.ngens(), self.variable_names())
->>>>>>> 59d4b29e
 
             res = {}
             n = self.ngens()
@@ -751,11 +747,7 @@
             return self._relations
 
         from sage.algebras.free_algebra import FreeAlgebra
-<<<<<<< HEAD
-        A = FreeAlgebra( self.base_ring(), self.ngens(), self.variable_names() )
-=======
         A = FreeAlgebra(self.base_ring(), self.ngens(), self.variable_names())
->>>>>>> 59d4b29e
 
         res = {}
         n = self.ngens()
