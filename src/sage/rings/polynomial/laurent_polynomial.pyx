r"""
Elements of Laurent polynomial rings
"""
# ****************************************************************************
# This program is free software: you can redistribute it and/or modify
# it under the terms of the GNU General Public License as published by
# the Free Software Foundation, either version 2 of the License, or
# (at your option) any later version.
#                  https://www.gnu.org/licenses/
# ****************************************************************************
from sage.categories.map cimport Map
from sage.structure.element import coerce_binop, parent
from sage.structure.factorization import Factorization
from sage.misc.derivative import multi_derivative
from sage.rings.polynomial.polynomial_element import Polynomial
from sage.rings.polynomial.polynomial_ring import is_PolynomialRing
from sage.structure.richcmp cimport richcmp, rich_to_bool


cdef class LaurentPolynomial(CommutativeAlgebraElement):
    """
    Base class for Laurent polynomials.
    """
    cdef LaurentPolynomial _new_c(self) noexcept:
        """
        Return a new Laurent polynomial.

        EXAMPLES::

            sage: L.<x,y> = LaurentPolynomialRing(QQ)  # indirect doctest               # needs sage.modules
            sage: x*y                                                                   # needs sage.modules
            x*y
        """
        cdef type t = type(self)
        cdef LaurentPolynomial ans
        ans = t.__new__(t)
        ans._parent = self._parent
        return ans

    cpdef _add_(self, other) noexcept:
        """
        Abstract addition method

        EXAMPLES::

            sage: R.<x> = LaurentPolynomialRing(ZZ)
            sage: from sage.rings.polynomial.laurent_polynomial import LaurentPolynomial
            sage: LaurentPolynomial._add_(x, x)
            Traceback (most recent call last):
            ...
            NotImplementedError
        """
        raise NotImplementedError

    cpdef _mul_(self, other) noexcept:
        """
        Abstract multiplication method

        EXAMPLES::

            sage: R.<x> = LaurentPolynomialRing(ZZ)
            sage: from sage.rings.polynomial.laurent_polynomial import LaurentPolynomial
            sage: LaurentPolynomial._mul_(x, x)
            Traceback (most recent call last):
            ...
            NotImplementedError
        """
        raise NotImplementedError

    cpdef _floordiv_(self, other) noexcept:
        """
        Abstract floor division method

        EXAMPLES::

            sage: R.<x> = LaurentPolynomialRing(ZZ)
            sage: from sage.rings.polynomial.laurent_polynomial import LaurentPolynomial
            sage: LaurentPolynomial._floordiv_(x, x)
            Traceback (most recent call last):
            ...
            NotImplementedError
        """
        raise NotImplementedError

    def _integer_(self, ZZ):
        r"""
        Convert this Laurent polynomial to an integer.

        This is only possible if the Laurent polynomial is constant.

        OUTPUT:

        An integer.

        TESTS::

            sage: L.<a> = LaurentPolynomialRing(QQ)
            sage: L(42)._integer_(ZZ)
            42
            sage: a._integer_(ZZ)
            Traceback (most recent call last):
            ...
            ValueError: a is not constant
            sage: L(2/3)._integer_(ZZ)
            Traceback (most recent call last):
            ...
            TypeError: no conversion of this rational to integer
            sage: ZZ(L(42))
            42

        ::

            sage: # needs sage.modules
            sage: L.<a, b> = LaurentPolynomialRing(QQ)
            sage: L(42)._integer_(ZZ)
            42
            sage: a._integer_(ZZ)
            Traceback (most recent call last):
            ...
            ValueError: a is not constant
            sage: L(2/3)._integer_(ZZ)
            Traceback (most recent call last):
            ...
            TypeError: no conversion of this rational to integer
            sage: ZZ(L(42))
            42
        """
        if not self.is_constant():
            raise ValueError('{} is not constant'.format(self))
        return ZZ(self.constant_coefficient())

    def _rational_(self):
        r"""
        Convert this Laurent polynomial to a rational.

        This is only possible if the Laurent polynomial is constant.

        OUTPUT:

        A rational.

        TESTS::

            sage: L.<a> = LaurentPolynomialRing(QQ)
            sage: L(42)._rational_()
            42
            sage: a._rational_()
            Traceback (most recent call last):
            ...
            ValueError: a is not constant
            sage: QQ(L(2/3))
            2/3

        ::

            sage: # needs sage.modules
            sage: L.<a, b> = LaurentPolynomialRing(QQ)
            sage: L(42)._rational_()
            42
            sage: a._rational_()
            Traceback (most recent call last):
            ...
            ValueError: a is not constant
            sage: QQ(L(2/3))
            2/3
        """
        if not self.is_constant():
            raise ValueError('{} is not constant'.format(self))
        from sage.rings.rational_field import QQ
        return QQ(self.constant_coefficient())

    def change_ring(self, R):
        """
        Return a copy of this Laurent polynomial, with coefficients in ``R``.

        EXAMPLES::

            sage: R.<x> = LaurentPolynomialRing(QQ)
            sage: a = x^2 + 3*x^3 + 5*x^-1
            sage: a.change_ring(GF(3))
            2*x^-1 + x^2

        Check that :trac:`22277` is fixed::

            sage: # needs sage.modules
            sage: R.<x, y> = LaurentPolynomialRing(QQ)
            sage: a = 2*x^2 + 3*x^3 + 4*x^-1
            sage: a.change_ring(GF(3))
            -x^2 + x^-1
        """
        return self._parent.change_ring(R)(self)

    cpdef long number_of_terms(self) except -1:
        """
        Abstract method for number of terms

        EXAMPLES::

            sage: R.<x> = LaurentPolynomialRing(ZZ)
            sage: from sage.rings.polynomial.laurent_polynomial import LaurentPolynomial
            sage: LaurentPolynomial.number_of_terms(x)
            Traceback (most recent call last):
            ...
            NotImplementedError
        """
        raise NotImplementedError

    def hamming_weight(self):
        """
        Return the hamming weight of ``self``.

        The hamming weight is number of non-zero coefficients and
        also known as the weight or sparsity.

        EXAMPLES::

            sage: R.<x> = LaurentPolynomialRing(ZZ)
            sage: f = x^3 - 1
            sage: f.hamming_weight()
            2
        """
        return self.number_of_terms()

    cpdef dict dict(self) noexcept:
        """
        Abstract ``dict`` method.

        EXAMPLES::

            sage: R.<x> = LaurentPolynomialRing(ZZ)
            sage: from sage.rings.polynomial.laurent_polynomial import LaurentPolynomial
            sage: LaurentPolynomial.dict(x)
            Traceback (most recent call last):
            ...
            NotImplementedError
        """
        raise NotImplementedError

    def map_coefficients(self, f, new_base_ring=None):
        """
        Apply ``f`` to the coefficients of ``self``.

        If ``f`` is a :class:`sage.categories.map.Map`, then the resulting
        polynomial will be defined over the codomain of ``f``. Otherwise, the
        resulting polynomial will be over the same ring as ``self``. Set
        ``new_base_ring`` to override this behavior.

        INPUT:

        - ``f`` -- a callable that will be applied to the coefficients of ``self``.

        - ``new_base_ring`` (optional) -- if given, the resulting polynomial
          will be defined over this ring.

        EXAMPLES::

            sage: # needs sage.rings.finite_rings
            sage: k.<a> = GF(9)
            sage: R.<x> = LaurentPolynomialRing(k)
            sage: f = x*a + a
            sage: f.map_coefficients(lambda a: a + 1)
            (a + 1) + (a + 1)*x
            sage: R.<x,y> = LaurentPolynomialRing(k, 2)                                 # needs sage.modules
            sage: f = x*a + 2*x^3*y*a + a                                               # needs sage.modules
            sage: f.map_coefficients(lambda a: a + 1)                                   # needs sage.modules
            (2*a + 1)*x^3*y + (a + 1)*x + a + 1

        Examples with different base ring::

            sage: # needs sage.modules sage.rings.finite_rings
            sage: R.<r> = GF(9); S.<s> = GF(81)
            sage: h = Hom(R, S)[0]; h
            Ring morphism:
              From: Finite Field in r of size 3^2
              To:   Finite Field in s of size 3^4
              Defn: r |--> 2*s^3 + 2*s^2 + 1
            sage: T.<X,Y> = LaurentPolynomialRing(R, 2)
            sage: f = r*X + Y
            sage: g = f.map_coefficients(h); g
            (2*s^3 + 2*s^2 + 1)*X + Y
            sage: g.parent()
            Multivariate Laurent Polynomial Ring in X, Y
             over Finite Field in s of size 3^4
            sage: h = lambda x: x.trace()
            sage: g = f.map_coefficients(h); g
            X - Y
            sage: g.parent()
            Multivariate Laurent Polynomial Ring in X, Y
             over Finite Field in r of size 3^2
            sage: g = f.map_coefficients(h, new_base_ring=GF(3)); g
            X - Y
            sage: g.parent()
            Multivariate Laurent Polynomial Ring in X, Y over Finite Field of size 3

        """
        R = self.parent()
        if new_base_ring is not None:
            R = R.change_ring(new_base_ring)
        elif isinstance(f, Map):
            R = R.change_ring(f.codomain())
        return R(dict([(k, f(v)) for (k, v) in self.dict().items()]))


cdef class LaurentPolynomial_univariate(LaurentPolynomial):
    r"""
    A univariate Laurent polynomial in the form of `t^n \cdot f`
    where `f` is a polynomial in `t`.

    INPUT:

    - ``parent`` -- a Laurent polynomial ring

    - ``f`` -- a polynomial (or something can be coerced to one)

    - ``n`` -- (default: 0) an integer

    AUTHORS:

    - Tom Boothby (2011) copied this class almost verbatim from
      ``laurent_series_ring_element.pyx``, so most of the credit goes to
      William Stein, David Joyner, and Robert Bradshaw
    - Travis Scrimshaw (09-2013): Cleaned-up and added a few extra methods
    """

    def __init__(self, parent, f, n=0):
        r"""
        Create the Laurent polynomial `t^n \cdot f`.

        EXAMPLES::

            sage: R.<q> = LaurentPolynomialRing(ZZ)
            sage: R([1,2,3])
            1 + 2*q + 3*q^2
            sage: TestSuite(q^-3 + 3*q + 2).run()

        ::

            sage: # needs sage.rings.padics
            sage: S.<s> = LaurentPolynomialRing(GF(5))
            sage: T.<t> = PolynomialRing(pAdicRing(5))
            sage: S(t)
            s
            sage: parent(S(t))
            Univariate Laurent Polynomial Ring in s over Finite Field of size 5
            sage: parent(S(t)[1])
            Finite Field of size 5

        ::

            sage: R({})
            0
        """
        CommutativeAlgebraElement.__init__(self, parent)

        if isinstance(f, LaurentPolynomial_univariate):
            n += ( < LaurentPolynomial_univariate > f).__n
            if ( < LaurentPolynomial_univariate > f).__u._parent is parent._R:
                f = ( < LaurentPolynomial_univariate > f).__u
            else:
                f = parent._R(( < LaurentPolynomial_univariate > f).__u)
        elif (not isinstance(f, Polynomial)) or (parent is not f.parent()):
            if isinstance(f, dict):
                v = min(f) if f else 0
                f = {i-v: c for i, c in f.items()}
                n += v
            f = parent._R(f)

        # self is that t^n * u:
        self.__u = f
        self.__n = n
        self._normalize()

    def __reduce__(self):
        """
        Used in pickling.

        EXAMPLES::

            sage: R.<q> = LaurentPolynomialRing(ZZ)
            sage: elt = q^-3 + 2 + q
            sage: loads(dumps(elt)) == elt
            True
        """
        return LaurentPolynomial_univariate, (self._parent, self.__u, self.__n)

    def _polynomial_(self, R):
        r"""
        TESTS::

            sage: Lx = LaurentPolynomialRing(QQ, "x")
            sage: Px = PolynomialRing(QQ, "x")
            sage: Pxy = PolynomialRing(QQ, "x,y")
            sage: Paxb = PolynomialRing(QQ, "a,x,b")
            sage: Qx = PolynomialRing(ZZ, "x")
            sage: Rx = PolynomialRing(GF(2), "x")
            sage: p1 = Lx.gen()
            sage: p2 = Lx.zero()
            sage: p3 = Lx.one()
            sage: p4 = Lx.gen()**3 - 3
            sage: p5 = Lx.gen()**3 + 2*Lx.gen()**2
            sage: p6 = Lx.gen() >> 2

            sage: Pxes = [(Px, Px.gen()), (Qx, Qx.gen()),
            ....:         (Pxy, Pxy.gen(0)), (Paxb, Paxb.gen(1))]
            sage: Pxes += [(Rx, Rx.gen())]
            sage: for P, x in Pxes:
            ....:     assert P(p1) == x and parent(P(p1)) is P
            ....:     assert P(p2) == P.zero() and parent(P(p2)) is P
            ....:     assert P(p3) == P.one() and parent(P(p3)) is P
            ....:     assert P(p4) == x**3 - 3 and parent(P(p4)) is P
            ....:     assert P(p5) == x**3 + 2*x**2 and parent(P(p5)) is P
            ....:     try: P(p6)
            ....:     except ValueError: pass
            ....:     else: raise RuntimeError

            sage: Pa = ZZ["a"]
            sage: Px = ZZ["x"]
            sage: Pax = ZZ["a,x"]
            sage: Pxa = ZZ["x,a"]
            sage: Pa_x = ZZ["a"]["x"]
            sage: Px_a = ZZ["x"]["a"]
            sage: Lax = LaurentPolynomialRing(Pa, "x")
            sage: Lxa = LaurentPolynomialRing(Px, "a")
            sage: for poly in ["2*a*x^2 - 5*x*a + 3", "a*x^2 - 3*a^3*x"]:
            ....:     assert Pax(Lax(poly)) == Pax(Lxa(poly)) == Pax(poly)
            ....:     assert Pxa(Lax(poly)) == Pxa(Lxa(poly)) == Pxa(poly)
            ....:     assert Pa_x(Lax(poly)) == Pa_x(poly)
            ....:     assert Px_a(Lxa(poly)) == Px_a(poly)
        """
        if self.__n < 0:
            raise ValueError("Laurent polynomial with negative valuation cannot be converted to polynomial")

        if is_PolynomialRing(R):
            return R(self.__u) << self.__n
        elif self.__n == 0:
            return R(self.__u)
        else:
            u = R(self.__u)
            x = R(self.__u._parent.gen())
            return x**self.__n * u

    def is_unit(self):
        """
        Return ``True`` if this Laurent polynomial is a unit in this ring.

        EXAMPLES::

            sage: R.<t> = LaurentPolynomialRing(QQ)
            sage: (2 + t).is_unit()
            False
            sage: f = 2*t
            sage: f.is_unit()
            True
            sage: 1/f
            1/2*t^-1
            sage: R(0).is_unit()
            False
            sage: R.<s> = LaurentPolynomialRing(ZZ)
            sage: g = 2*s
            sage: g.is_unit()
            False
            sage: 1/g
            1/2*s^-1

        ALGORITHM: A Laurent polynomial is a unit if and only if its "unit
        part" is a unit.
        """
        return self.__u.is_term() and self.__u.coefficients()[0].is_unit()

    def is_zero(self):
        """
        Return ``1`` if ``self`` is 0, else return ``0``.

        EXAMPLES::

            sage: R.<x> = LaurentPolynomialRing(QQ)
            sage: f = 1/x + x + x^2 + 3*x^4
            sage: f.is_zero()
            0
            sage: z = 0*f
            sage: z.is_zero()
            1
        """
        return self.__u.is_zero()

    def __bool__(self):
        """
        Check if ``self`` is non-zero.

        EXAMPLES::

            sage: R.<x> = LaurentPolynomialRing(QQ)
            sage: f = 1/x + x + x^2 + 3*x^4
            sage: not f
            False
            sage: z = 0*f
            sage: not z
            True
        """
        return not self.__u.is_zero()

    def _im_gens_(self, codomain, im_gens, base_map=None):
        """
        Return the image of this element under the morphism defined by
        ``im_gens`` in ``codomain``, where elements of the
        base ring are mapped by ``base_map``.

        EXAMPLES::

            sage: R.<t> = LaurentPolynomialRing(QQ)
            sage: H = Hom(R, QQ)
            sage: mor = H(2)
            sage: mor(t^2 + t^-2)
            17/4
            sage: 4 + 1/4
            17/4

        You can specify a map on the base ring::

            sage: # needs sage.rings.number_field
            sage: Zx.<x> = ZZ[]
            sage: K.<i> = NumberField(x^2 + 1)
            sage: cc = K.hom([-i])
            sage: R.<t> = LaurentPolynomialRing(K)
            sage: H = Hom(R, R)
            sage: phi = H([t^-2], base_map=cc)
            sage: phi(i*t)
            -i*t^-2
        """
        x = im_gens[0]
        u = self.__u
        if base_map is not None:
            u = u.map_coefficients(base_map)
        return codomain(u(x) * x**self.__n)

    cpdef _normalize(self) noexcept:
        r"""
        A Laurent series is a pair `(u(t), n)`, where either `u = 0`
        (to some precision) or `u` is a unit. This pair corresponds to
        `t^n \cdot u(t)`.

        EXAMPLES::

            sage: R.<t> = LaurentPolynomialRing(QQ)
            sage: elt = t^2 + t^4  # indirect doctest
            sage: elt.polynomial_construction()
            (t^2 + 1, 2)

        Check that :trac:`21272` is fixed::

            sage: (t - t).polynomial_construction()
            (0, 0)
        """
        if self.__u[0]:
            return
        elif self.__u.is_zero():
            self.__n = 0
            return
        # we already caught the infinity and zero cases
        cdef long v = <long > self.__u.valuation()
        self.__n += v
        self.__u = self.__u >> v

    def _repr_(self):
        """
        Return a string representation of ``self``.

        EXAMPLES::

            sage: R.<t> = LaurentPolynomialRing(QQ)
            sage: 2 + (2/3)*t^3
            2 + 2/3*t^3
        """
        if self.is_zero():
            return "0"
        s = " "
        v = self.__u.list()
        valuation = self.__n
        m = len(v)
        X = self._parent.variable_name()
        atomic_repr = self._parent.base_ring()._repr_option('element_is_atomic')
        first = True
        for n in range(m):
            x = v[n]
            e = n + valuation
            x = str(x)
            if x != '0':
                if not first:
                    s += " + "
                if not atomic_repr and (x[1:].find("+") != -1 or x[1:].find("-") != -1):
                    x = "({})".format(x)
                if e == 1:
                    var = "*{}".format(X)
                elif e == 0:
                    var = ""
                else:
                    var = "*{}^{}".format(X, e)
                s += "{}{}".format(x, var)
                first = False
        s = s.replace(" + -", " - ")
        s = s.replace(" 1*", " ")
        s = s.replace(" -1*", " -")
        return s[1:]

    def _latex_(self):
        r"""
        EXAMPLES::

            sage: R.<x> = LaurentPolynomialRing(QQ)
            sage: f = (17/2)*x^-2 + x + x^2 + 3*x^4
            sage: latex(f)
            \frac{\frac{17}{2}}{x^{2}} + x + x^{2} + 3x^{4}

        Verify that :trac:`6656` has been fixed::

            sage: R.<a,b> = PolynomialRing(QQ)
            sage: T.<x> = LaurentPolynomialRing(R)
            sage: y = a*x + b*x
            sage: y._latex_()
            '\\left(a + b\\right)x'
            sage: latex(y)
            \left(a + b\right)x

        TESTS::

            sage: L.<lambda2> = LaurentPolynomialRing(QQ)
            sage: latex(L.an_element())
            \lambda_{2}
            sage: L.<y2> = LaurentPolynomialRing(QQ)
            sage: latex(L.an_element())
            y_{2}
        """
        from sage.misc.latex import latex

        if self.is_zero():
            return "0"
        s = " "
        v = self.__u.list()
        valuation = self.__n
        m = len(v)
        X = self._parent.latex_variable_names()[0]
        atomic_repr = self._parent.base_ring()._repr_option('element_is_atomic')
        first = True
        for n in range(m):
            x = v[n]
            e = n + valuation
            x = latex(x)
            if x != '0':
                if not first:
                    s += " + "
                if not atomic_repr and e > 0 and (x[1:].find("+") != -1 or x[1:].find("-") != -1):
                    x = "\\left({}\\right)".format(x)
                if e == 1:
                    var = "|{}".format(X)
                elif e == 0:
                    var = ""
                elif e > 0:
                    var = "|{}^{{{}}}".format(X, e)
                if e >= 0:
                    s += "{}{}".format(x, var)
                else:  # negative e
                    if e == -1:
                        s += "\\frac{{{}}}{{{}}}".format(x, X)
                    else:
                        s += "\\frac{{{}}}{{{}^{{{}}}}}".format(x, X, -e)
                first = False
        s = s.replace(" + -", " - ")
        s = s.replace(" 1|", " ")
        s = s.replace(" -1|", " -")
        s = s.replace("|", "")

        return s[1:]

    def __hash__(self):
        """
        Return the hash of ``self``.

        TESTS::

            sage: R = LaurentPolynomialRing(QQ, 't')

            sage: assert hash(R.zero()) == 0
            sage: assert hash(R.one()) == 1
            sage: assert hash(QQ['t'].gen()) == hash(R.gen())

            sage: for _ in range(20):
            ....:     p = QQ.random_element()
            ....:     assert hash(R(p)) == hash(p), "p = {}".format(p)

            sage: S.<t> = QQ[]
            sage: for _ in range(20):
            ....:     p = S.random_element()
            ....:     assert hash(R(p)) == hash(p), "p = {}".format(p)
            ....:     assert hash(R(t*p)) == hash(t*p), "p = {}".format(p)

        Check that :trac:`21272` is fixed::

            sage: R.<t> = LaurentPolynomialRing(QQ)
            sage: hash(R.zero()) == hash(t - t)
            True
        """
        # we reimplement below the hash of polynomials to handle negative
        # degrees
        cdef long result = 0
        cdef long result_mon
        cdef int i, j
        cdef long var_hash_name = hash(self.__u._parent._names[0])
        for i in range(self.__u.degree()+1):
            result_mon = hash(self.__u[i])
            if result_mon:
                j = i + self.__n
                if j > 0:
                    result_mon = (1000003 * result_mon) ^ var_hash_name
                    result_mon = (1000003 * result_mon) ^ j
                elif j < 0:
                    result_mon = (1000003 * result_mon) ^ var_hash_name
                    result_mon = (700005 * result_mon) ^ j
                result += result_mon
        return result

    def __getitem__(self, i):
        """
        Return the `i`-th coefficient of ``self``.

        EXAMPLES::

            sage: R.<t> = LaurentPolynomialRing(QQ)
            sage: f = -5/t^(10) + t + t^2 - 10/3*t^3; f
            -5*t^-10 + t + t^2 - 10/3*t^3
            sage: f[-10]
            -5
            sage: f[1]
            1
            sage: f[3]
            -10/3
            sage: f[-9]
            0
            sage: f = -5/t^(10) + 1/3 + t + t^2 - 10/3*t^3; f
            -5*t^-10 + 1/3 + t + t^2 - 10/3*t^3

        Slicing can be used to truncate Laurent polynomials::

            sage: f[:3]
            -5*t^-10 + 1/3 + t + t^2

        Any other kind of slicing is an error, see :trac:`18940`::

            sage: f[-10:2]
            Traceback (most recent call last):
            ...
            IndexError: polynomial slicing with a start is not defined

            sage: f[-14:5:2]
            Traceback (most recent call last):
            ...
            IndexError: polynomial slicing with a step is not defined
        """
        cdef LaurentPolynomial_univariate ret
        if isinstance(i, slice):
            start, stop, step = i.start, i.stop, i.step
            if start is not None or step is not None:
                self.__u[start:stop:step]  # error out, see issue #18940
            stop = stop - self.__n if stop is not None else self.__u.degree() + 1
            f = self.__u[:stop]
            ret = <LaurentPolynomial_univariate > self._new_c()
            ret.__u = f
            ret.__n = self.__n
            ret._normalize()
            return ret

        return self.__u[i - self.__n]

    cpdef long number_of_terms(self) except -1:
        """
        Return the number of non-zero coefficients of ``self``.

        Also called weight, hamming weight or sparsity.

        EXAMPLES::

            sage: R.<x> = LaurentPolynomialRing(ZZ)
            sage: f = x^3 - 1
            sage: f.number_of_terms()
            2
            sage: R(0).number_of_terms()
            0
            sage: f = (x+1)^100
            sage: f.number_of_terms()
            101

        The method :meth:`hamming_weight` is an alias::

            sage: f.hamming_weight()
            101
        """
        return self.__u.number_of_terms()

    def __iter__(self):
        """
        Iterate through the coefficients from the first nonzero one to the
        last nonzero one.

        EXAMPLES::

            sage: R.<t> = LaurentPolynomialRing(QQ)
            sage: f = -5/t^(2) + t + t^2 - 10/3*t^3; f
            -5*t^-2 + t + t^2 - 10/3*t^3
            sage: for a in f: print(a)
            -5
            0
            0
            1
            1
            -10/3
        """
        return iter(self.__u)

    def _symbolic_(self, R):
        """
        EXAMPLES::

            sage: # needs sage.symbolic
            sage: R.<x> = LaurentPolynomialRing(QQ)
            sage: f = x^3 + 2/x
            sage: g = f._symbolic_(SR); g
            (x^4 + 2)/x
            sage: g(x=2)
            9
            sage: g = SR(f)
            sage: g(x=2)
            9

        Since :trac:`24072` the symbolic ring does not accept positive
        characteristic::

            sage: R.<w> = LaurentPolynomialRing(GF(7))
            sage: SR(2*w^3 + 1)                                                         # needs sage.symbolic
            Traceback (most recent call last):
            ...
            TypeError: positive characteristic not allowed in symbolic computations
        """
        d = {repr(g): R.var(g) for g in self._parent.gens()}
        return self.subs(**d)

    cpdef dict dict(self) noexcept:
        """
        Return a dictionary representing ``self``.

        EXAMPLES::

            sage: R.<x,y> = ZZ[]
            sage: Q.<t> = LaurentPolynomialRing(R)
            sage: f = (x^3 + y/t^3)^3 + t^2; f
            y^3*t^-9 + 3*x^3*y^2*t^-6 + 3*x^6*y*t^-3 + x^9 + t^2
            sage: f.dict()
            {-9: y^3, -6: 3*x^3*y^2, -3: 3*x^6*y, 0: x^9, 2: 1}
        """
        cdef dict d = self.__u.dict()
        return {k+self.__n: d[k] for k in d}

    def coefficients(self):
        """
        Return the nonzero coefficients of ``self``.

        EXAMPLES::

            sage: R.<t> = LaurentPolynomialRing(QQ)
            sage: f = -5/t^(2) + t + t^2 - 10/3*t^3
            sage: f.coefficients()
            [-5, 1, 1, -10/3]
        """
        return self.__u.coefficients()

    def exponents(self):
        """
        Return the exponents appearing in ``self`` with nonzero coefficients.

        EXAMPLES::

            sage: R.<t> = LaurentPolynomialRing(QQ)
            sage: f = -5/t^(2) + t + t^2 - 10/3*t^3
            sage: f.exponents()
            [-2, 1, 2, 3]
        """
        return [i + self.__n for i in self.__u.exponents()]

    def __setitem__(self, n, value):
        """
        EXAMPLES::

            sage: R.<t> = LaurentPolynomialRing(QQ)
            sage: f = t^2 + t^-3
            sage: f[2] = 5
            Traceback (most recent call last):
            ...
            IndexError: Laurent polynomials are immutable
        """
        raise IndexError("Laurent polynomials are immutable")

    cpdef _unsafe_mutate(self, i, value) noexcept:
        r"""
        Sage assumes throughout that commutative ring elements are
        immutable. This is relevant for caching, etc. But sometimes you
        need to change a Laurent polynomial and you really know what you're
        doing. That's when this function is for you.

        EXAMPLES::

            sage: R.<t> = LaurentPolynomialRing(QQ)
            sage: f = t^2 + t^-3
            sage: f._unsafe_mutate(2, 3)
            sage: f
            t^-3 + 3*t^2
        """
        j = i - self.__n
        if j >= 0:
            self.__u._unsafe_mutate(j, value)
        else:  # off to the left
            if value != 0:
                self.__n = self.__n + j
                R = self._parent.base_ring()
                coeffs = [value] + [R.zero() for _ in range(1, -j)] + self.__u.list()
                self.__u = self.__u._parent(coeffs)
        self._normalize()

    cpdef _add_(self, right_m) noexcept:
        """
        Add two Laurent polynomials with the same parent.

        EXAMPLES::

            sage: R.<t> = LaurentPolynomialRing(QQ)
            sage: t + t
            2*t
            sage: f = 1/t + t^2 + t^3 - 17/3 * t^4
            sage: g = 2/t + t^3
            sage: f + g
            3*t^-1 + t^2 + 2*t^3 - 17/3*t^4
            sage: f + 0
            t^-1 + t^2 + t^3 - 17/3*t^4
            sage: 0 + f
            t^-1 + t^2 + t^3 - 17/3*t^4
            sage: R(0) + R(0)
            0
            sage: t^3 + t^-3
            t^-3 + t^3

        ALGORITHM: Shift the unit parts to align them, then add.
        """
        cdef LaurentPolynomial_univariate right = <LaurentPolynomial_univariate > right_m
        cdef long m
        cdef LaurentPolynomial_univariate ret

        # 1. Special case when one or the other is 0.
        if not right:
            return self
        if not self:
            return right

        # 2. Align the unit parts.
        if self.__n < right.__n:
            m = self.__n
            f1 = self.__u
            f2 = right.__u << right.__n - m
        elif self.__n > right.__n:
            m = right.__n
            f1 = self.__u << self.__n - m
            f2 = right.__u
        else:
            m = self.__n
            f1 = self.__u
            f2 = right.__u
        # 3. Add
        ret = <LaurentPolynomial_univariate > self._new_c()
        ret.__u = <ModuleElement > (f1 + f2)
        ret.__n = m
        ret._normalize()
        return ret

    cpdef _sub_(self, right_m) noexcept:
        """
        Subtract two Laurent polynomials with the same parent.

        EXAMPLES::

            sage: R.<t> = LaurentPolynomialRing(QQ)
            sage: t - t
            0
            sage: t^5 + 2 * t^-5
            2*t^-5 + t^5

        ALGORITHM: Shift the unit parts to align them, then subtract.
        """
        cdef LaurentPolynomial_univariate right = <LaurentPolynomial_univariate > right_m
        cdef long m
        cdef LaurentPolynomial_univariate ret

        # 1. Special case when one or the other is 0.
        if not right:
            return self
        if not self:
            return -right

        # 2. Align the unit parts.
        if self.__n < right.__n:
            m = self.__n
            f1 = self.__u
            f2 = right.__u << right.__n - m
        else:
            m = right.__n
            f1 = self.__u << self.__n - m
            f2 = right.__u
        # 3. Subtract
        ret = <LaurentPolynomial_univariate > self._new_c()
        ret.__u = <ModuleElement > (f1 - f2)
        ret.__n = m
        ret._normalize()
        return ret

    def degree(self):
        """
        Return the degree of ``self``.

        EXAMPLES::

            sage: R.<x> = LaurentPolynomialRing(ZZ)
            sage: g = x^2 - x^4
            sage: g.degree()
            4
            sage: g = -10/x^5 + x^2 - x^7
            sage: g.degree()
            7
        """
        return self.__u.degree() + self.__n

    def __neg__(self):
        """
        Return the negative of ``self``.

        EXAMPLES::

            sage: R.<t> = LaurentPolynomialRing(ZZ)
            sage: -(1+t^5)
            -1 - t^5
        """
        cdef LaurentPolynomial_univariate ret
        ret = <LaurentPolynomial_univariate > self._new_c()
        ret.__u = <ModuleElement > -self.__u
        ret.__n = self.__n
        # No need to normalize
        return ret

    cpdef _mul_(self, right_r) noexcept:
        """
        EXAMPLES::

            sage: R.<x> = LaurentPolynomialRing(GF(2))
            sage: f = 1/x^3 + x + x^2 + 3*x^4
            sage: g = 1 - x + x^2 - x^4
            sage: f*g
            x^-3 + x^-2 + x^-1 + x^8
        """
        cdef LaurentPolynomial_univariate right = <LaurentPolynomial_univariate > right_r
        cdef LaurentPolynomial_univariate ret
        ret = <LaurentPolynomial_univariate > self._new_c()
        ret.__u = <ModuleElement > (self.__u * right.__u)
        ret.__n = self.__n + right.__n
        ret._normalize()
        return ret

    cpdef _rmul_(self, Element c) noexcept:
        """
        EXAMPLES::

            sage: R.<x> = LaurentPolynomialRing(ZZ)
            sage: f = 1/x^3 + x + x^2 + 3*x^4
            sage: 3 * f
            3*x^-3 + 3*x + 3*x^2 + 9*x^4
        """
        cdef LaurentPolynomial_univariate ret
        ret = <LaurentPolynomial_univariate > self._new_c()
        ret.__u = <ModuleElement > self.__u._rmul_(c)
        ret.__n = self.__n
        ret._normalize()
        return ret

    cpdef _lmul_(self, Element c) noexcept:
        """
        EXAMPLES::

            sage: R.<x> = LaurentPolynomialRing(ZZ)
            sage: f = 1/x^3 + x + x^2 + 3*x^4
            sage: f * 3
            3*x^-3 + 3*x + 3*x^2 + 9*x^4
        """
        cdef LaurentPolynomial_univariate ret
        ret = <LaurentPolynomial_univariate > self._new_c()
        ret.__u = <ModuleElement > self.__u._lmul_(c)
        ret.__n = self.__n
        ret._normalize()
        return ret

    def is_monomial(self):
        r"""
        Return ``True`` if ``self`` is a monomial; that is, if ``self``
        is `x^n` for some integer `n`.

        EXAMPLES::

            sage: k.<z> = LaurentPolynomialRing(QQ)
            sage: z.is_monomial()
            True
            sage: k(1).is_monomial()
            True
            sage: (z+1).is_monomial()
            False
            sage: (z^-2909).is_monomial()
            True
            sage: (38*z^-2909).is_monomial()
            False
        """
        return self.__u.is_monomial()

    def __pow__(_self, r, dummy):
        """
        EXAMPLES::

            sage: x = LaurentPolynomialRing(QQ,'x').0
            sage: f = x + x^2 + 3*x^4
            sage: g = 1/x^10 - x
            sage: f^3
            x^3 + 3*x^4 + 3*x^5 + 10*x^6 + 18*x^7 + 9*x^8 + 27*x^9 + 27*x^10 + 27*x^12
            sage: g^4
            x^-40 - 4*x^-29 + 6*x^-18 - 4*x^-7 + x^4

            sage: R.<x> = LaurentPolynomialRing(Zmod(6))
            sage: x^-2
            x^-2
            sage: (5*x^2)^-4
            x^-8
            sage: (5*x^-4)^-3
            5*x^12
        """
        cdef LaurentPolynomial_univariate self = _self
        cdef long right = r
        if right != r:
            raise ValueError("exponent must be an integer")
        try:
            return self._parent.element_class(self._parent, self.__u**right, self.__n*right)
        except TypeError as err:
            # we need to handle the special case of negative powers and a unit
            if not self.__u.is_constant() or not self.__u.leading_coefficient().is_unit():
                raise
            c = self._parent._R(self.__u.leading_coefficient() ** right)
            return self._parent.element_class(self._parent, c, self.__n*right)

    cpdef _floordiv_(self, rhs) noexcept:
        """
        Perform division with remainder and return the quotient.

        EXAMPLES::

            sage: L.<x> = LaurentPolynomialRing(QQ)
            sage: f = x^3 + x^-3
            sage: g = x^-1 + x
            sage: f // g
            x^-2 - 1 + x^2
            sage: g * (f // g) == f
            True
            sage: f // 1
            x^-3 + x^3
            sage: 1 // f
            0
        """
        cdef LaurentPolynomial_univariate right = <LaurentPolynomial_univariate > rhs
        cdef LaurentPolynomial_univariate ret
        ret = <LaurentPolynomial_univariate > self._new_c()
        ret.__u = <ModuleElement > (self.__u // right.__u)
        ret.__n = self.__n - right.__n
        ret._normalize()
        return ret

    def shift(self, k):
        r"""
        Return this Laurent polynomial multiplied by the power `t^n`.
        Does not change this polynomial.

        EXAMPLES::

            sage: R.<t> = LaurentPolynomialRing(QQ['y'])
            sage: f = (t+t^-1)^4; f
            t^-4 + 4*t^-2 + 6 + 4*t^2 + t^4
            sage: f.shift(10)
            t^6 + 4*t^8 + 6*t^10 + 4*t^12 + t^14
            sage: f >> 10
            t^-14 + 4*t^-12 + 6*t^-10 + 4*t^-8 + t^-6
            sage: f << 4
            1 + 4*t^2 + 6*t^4 + 4*t^6 + t^8
        """
        cdef LaurentPolynomial_univariate ret
        ret = <LaurentPolynomial_univariate > self._new_c()
        ret.__u = self.__u
        ret.__n = self.__n + k
        # No need to normalize
        return ret

    def __lshift__(LaurentPolynomial_univariate self, k):
        """
        Return the left shift of ``self``.

        EXAMPLES::

            sage: R.<t> = LaurentPolynomialRing(QQ)
            sage: f = (t+t^-1)^4; f
            t^-4 + 4*t^-2 + 6 + 4*t^2 + t^4
            sage: f << 4
            1 + 4*t^2 + 6*t^4 + 4*t^6 + t^8
        """
        cdef LaurentPolynomial_univariate ret
        ret = <LaurentPolynomial_univariate > self._new_c()
        ret.__u = self.__u
        ret.__n = self.__n + k
        # No need to normalize
        return ret

    def __rshift__(LaurentPolynomial_univariate self, k):
        """
        Return the right shift of ``self``.

        EXAMPLES::

            sage: R.<t> = LaurentPolynomialRing(QQ)
            sage: f = (t+t^-1)^4; f
            t^-4 + 4*t^-2 + 6 + 4*t^2 + t^4
            sage: f >> 10
            t^-14 + 4*t^-12 + 6*t^-10 + 4*t^-8 + t^-6
        """
        cdef LaurentPolynomial_univariate ret
        ret = <LaurentPolynomial_univariate > self._new_c()
        ret.__u = self.__u
        ret.__n = self.__n - k
        # No need to normalize
        return ret

    cpdef _div_(self, rhs) noexcept:
        """
        EXAMPLES::

            sage: R.<x> = LaurentPolynomialRing(QQ)
            sage: f = x + x^2 + 3*x^4
            sage: g = 1/x^7 - x + x^2 - x^4
            sage: f / x
            1 + x + 3*x^3
            sage: f / g
            (-3*x^11 - x^9 - x^8)/(x^11 - x^9 + x^8 - 1)
            sage: (x^-2 + x)*(x^-2 + 1) / ((x^5 + x^8)*(x + 2))
            (x^2 + 1)/(x^10 + 2*x^9)
            sage: (x^-2 + x)*(x^-2 + 1) / ((x^-5 + x^-8)*(x + 2))
            (x^6 + x^4)/(x + 2)
        """
        cdef LaurentPolynomial_univariate right = <LaurentPolynomial_univariate > rhs
        if right.__u.is_zero():
            raise ZeroDivisionError
        return self * ~right

    def __invert__(self):
        """
        Return the inverse of ``self``.

        EXAMPLES::

            sage: R.<t> = LaurentPolynomialRing(QQ)
            sage: i = ~(t^-2); i
            t^2
            sage: i.parent() is R
            True
            sage: i = ~(2*t^2); i
            1/2*t^-2
            sage: i.parent() is R
            True
            sage: i = ~(t^-2 + 2 + t^2); i
            t^2/(t^4 + 2*t^2 + 1)
            sage: i.parent()
            Fraction Field of Univariate Polynomial Ring in t over Rational Field
        """
        cdef LaurentPolynomial_univariate ret
        if self.__u.is_constant():  # this has a single term c*x^n
            ret = <LaurentPolynomial_univariate > self._new_c()
            if self.__u.is_unit():
                ret.__u = self.__u.inverse_of_unit()
                ret.__n = -self.__n
                ret._normalize()
                return ret
            # Enlarge the ring so we can divide by the coefficient
            R = self._parent.base_ring().fraction_field()
            P = self._parent.change_ring(R)
            return P.element_class(P, ~R(self.__u), -self.__n)
        P = self._parent._R
        if self.__n < 0:
            return P.gen()**-self.__n / self.__u
        return P.one() / (P.gen()**self.__n * self.__u)

    def inverse_of_unit(self):
        """
        Return the inverse of ``self`` if a unit.

        EXAMPLES::

            sage: R.<t> = LaurentPolynomialRing(QQ)
            sage: (t^-2).inverse_of_unit()
            t^2
            sage: (t + 2).inverse_of_unit()
            Traceback (most recent call last):
            ...
            ArithmeticError: element is not a unit
        """
        if self.is_unit():
            return ~self
        raise ArithmeticError("element is not a unit")

    def xgcd(self, other):
        """
        Extended `gcd` for univariate Laurent polynomial rings over a field.

        EXAMPLES::

            sage: S.<t> = LaurentPolynomialRing(QQ)
            sage: (t^-2 + 1).xgcd(t^-3 + 1)
            (1, 1/2*t^2 - 1/2*t^3 - 1/2*t^4, 1/2*t^3 + 1/2*t^4)
        """
        R = self.parent()
        S = R.polynomial_ring()
        f, df = self.monomial_reduction()
        g, dg = other.monomial_reduction()
        h, p, q = f.xgcd(g)
        return R(h), p / df, q / dg

    def inverse_mod(a, m):
        """
        Invert the polynomial ``a`` with respect to ``m``, or raise a :class:`ValueError`
        if no such inverse exists.

        The parameter ``m`` may be either a single polynomial or an ideal
        (for consistency with :meth:`inverse_mod` in other rings).

        ALGORITHM: Solve the system `as + mt = 1`, returning `s` as the inverse
        of `a` mod `m`.

        EXAMPLES::

            sage: S.<t> = LaurentPolynomialRing(QQ)
            sage: f = inverse_mod(t^-2 + 1, t^-3 + 1); f
            1/2*t^2 - 1/2*t^3 - 1/2*t^4
            sage: f * (t^-2 + 1) + (1/2*t^4 + 1/2*t^3) * (t^-3 + 1)
            1
        """
        from sage.rings.ideal import is_Ideal
        if is_Ideal(m):
            v = m.gens_reduced()
            if len(v) > 1:
                raise NotImplementedError("only inversion modulo principal ideals implemented")
            m = v[0]
        if m.degree() == 1 and m[1].is_unit():
            # a(x) mod (x-r) = a(r)
            r = -m[0]
            if not m[1].is_one():
                r *= m.base_ring()(~m[1])
            u = a(r)
            if u.is_unit():
                return a.parent()(~u)
        g, s, _ = a.xgcd(m)
        if g == 1:
            return s
        elif g.is_unit():
            return g.inverse_of_unit() * s
        raise ValueError("impossible inverse modulo")

    def _fraction_pair(self):
        """
        Return one representation of ``self`` as a pair
        ``(numerator, denominator)``.

        Here both the numerator and the denominator are polynomials.

        This is used for coercion into the fraction field.

        EXAMPLES::

            sage: L.<x> = LaurentPolynomialRing(QQ)
            sage: f = 4*x^-7 + 3*x^3 + 1 + 2*x^4 + x^6
            sage: f._fraction_pair()
            (x^13 + 2*x^11 + 3*x^10 + x^7 + 4, x^7)
        """
        P = self._parent._R
        numer = self.__u
        denom = P.one()
        if self.__n > 0:
            numer *= P.gen()**self.__n
        elif self.__n < 0:
            denom *= P.gen()**-self.__n
        return (numer, denom)

    def gcd(self, right):
        """
        Return the gcd of ``self`` with ``right`` where the common divisor
        ``d`` makes both ``self`` and ``right`` into polynomials with
        the lowest possible degree.

        EXAMPLES::

            sage: R.<t> = LaurentPolynomialRing(QQ)
            sage: t.gcd(2)
            1
            sage: gcd(t^-2 + 1, t^-4 + 3*t^-1)
            t^-4
            sage: gcd((t^-2 + t)*(t + t^-1), (t^5 + t^8)*(1 + t^-2))
            t^-3 + t^-1 + 1 + t^2
        """
        b = <LaurentPolynomial_univariate > self._parent(right)
        cdef LaurentPolynomial_univariate ret
        ret = <LaurentPolynomial_univariate > self._new_c()
        ret.__u = self.__u.gcd(b.__u)
        ret.__n = min(self.__n, b.__n)
        ret._normalize()
        return ret

    @coerce_binop
    def quo_rem(self, other):
        r"""
        Divide ``self`` by ``other`` and return a quotient ``q``
        and a remainder ``r`` such that ``self == q * other + r``.

        EXAMPLES::

            sage: R.<t> = LaurentPolynomialRing(QQ)
            sage: (t^-3 - t^3).quo_rem(t^-1 - t)
            (t^-2 + 1 + t^2, 0)
            sage: (t^-2 + 3 + t).quo_rem(t^-4)
            (t^2 + 3*t^4 + t^5, 0)

            sage: num = t^-2 + t
            sage: den = t^-2 + 1
            sage: q, r = num.quo_rem(den)
            sage: num == q * den + r
            True

        TESTS:

        Check that :trac:`34330` is fixed::

            sage: num = t^-2 + 3 + t
            sage: den = t^-4 + t
            sage: q, r = num.quo_rem(den); q, r
            (0, t^-2 + 3 + t)
            sage: num == q * den + r
            True

            sage: num = 2*t^-4 + t^-3 + t^-2 + 2*t + 2*t^2
            sage: q, r = num.quo_rem(den); q, r
            (2 + 2*t, -t^-3 + t^-2)
            sage: num == q * den + r
            True
        """
        cdef LaurentPolynomial_univariate right = <LaurentPolynomial_univariate > other
        q, r = self.__u.quo_rem(right.__u)
        cdef LaurentPolynomial_univariate ql, qr
        ql = <LaurentPolynomial_univariate > self._new_c()
        ql.__u = <ModuleElement > q
        ql.__n = self.__n - right.__n
        ql._normalize()
        qr = <LaurentPolynomial_univariate > self._new_c()
        qr.__u = <ModuleElement > r
        qr.__n = self.__n
        qr._normalize()
        return ql, qr

    cpdef _richcmp_(self, right_r, int op) noexcept:
        r"""
        Comparison of ``self`` and ``right_r``.

        EXAMPLES::

            sage: R.<x> = LaurentPolynomialRing(QQ)
            sage: f = x^(-1) + 1 + x
            sage: g = x^(-1) + 1
            sage: f == g
            False

        ::

            sage: f = x^(-1) + 1 + x
            sage: g = x^(-1) + 2
            sage: f == g
            False
            sage: f != g
            True
            sage: f < g
            True
            sage: f <= g
            True
            sage: f > g
            False
            sage: f >= g
            False

        ::

            sage: f = x^(-2) + 1 + x
            sage: g = x^(-1) + 2
            sage: f == g
            False
            sage: f < g
            False
            sage: f > g
            True
        """
        cdef LaurentPolynomial_univariate right = <LaurentPolynomial_univariate > right_r

        zero = self._parent.base_ring().zero()

        if not self and not right:
            return rich_to_bool(op, 0)

        # zero pad coefficients on the left, to line them up for comparison
        cdef long n = min(self.__n, right.__n)
        x = [zero] * (self.__n - n) + self.__u.list()
        y = [zero] * (right.__n - n) + right.__u.list()

        # zero pad on right to make the lists the same length
        # (this is necessary since the power series list() function just
        # returns the coefficients of the underlying polynomial, which may
        # have zeroes in the high coefficients)
        if len(x) < len(y):
            x.extend([zero] * (len(y) - len(x)))
        elif len(y) < len(x):
            y.extend([zero] * (len(x) - len(y)))

        return richcmp(x, y, op)

    def valuation(self, p=None):
        """
        Return the valuation of ``self``.

        The valuation of a Laurent polynomial `t^n u` is `n` plus the
        valuation of `u`.

        EXAMPLES::

            sage: R.<x> = LaurentPolynomialRing(ZZ)
            sage: f = 1/x + x^2 + 3*x^4
            sage: g = 1 - x + x^2 - x^4
            sage: f.valuation()
            -1
            sage: g.valuation()
            0
        """
        return self.__n + self.__u.valuation(p)

    def truncate(self, n):
        """
        Return a polynomial with degree at most `n-1` whose `j`-th coefficients
        agree with ``self`` for all `j < n`.

        EXAMPLES::

            sage: R.<x> = LaurentPolynomialRing(QQ)
            sage: f = 1/x^12 + x^3 + x^5 + x^9
            sage: f.truncate(10)
            x^-12 + x^3 + x^5 + x^9
            sage: f.truncate(5)
            x^-12 + x^3
            sage: f.truncate(-16)
            0
        """
        if n <= self.valuation():
            return self._parent.zero()
        cdef LaurentPolynomial_univariate ret
        ret = <LaurentPolynomial_univariate > self._new_c()
        ret.__u = <ModuleElement > self.__u.truncate(n - self.__n)
        ret.__n = self.__n
        ret._normalize()
        return ret

    def variable_name(self):
        """
        Return the name of variable of ``self`` as a string.

        EXAMPLES::

            sage: R.<x> = LaurentPolynomialRing(QQ)
            sage: f = 1/x + x^2 + 3*x^4
            sage: f.variable_name()
            'x'
        """
        return self._parent.variable_name()

    def variables(self):
        """
        Return the tuple of variables occurring in this Laurent polynomial.

        EXAMPLES::

            sage: R.<x> = LaurentPolynomialRing(QQ)
            sage: f = 1/x + x^2 + 3*x^4
            sage: f.variables()
            (x,)
            sage: R.one().variables()
            ()
        """
        if self.is_constant():
            return ()
        return self._parent.gens()

    def polynomial_construction(self):
        """
        Return the polynomial and the shift in power used to construct the
        Laurent polynomial `t^n u`.

        OUTPUT:

        A tuple ``(u, n)`` where ``u`` is the underlying polynomial and ``n``
        is the power of the exponent shift.

        EXAMPLES::

            sage: R.<x> = LaurentPolynomialRing(QQ)
            sage: f = 1/x + x^2 + 3*x^4
            sage: f.polynomial_construction()
            (3*x^5 + x^3 + 1, -1)
        """
        return (self.__u, self.__n)

    def monomial_reduction(self):
        """
        Return the decomposition as a polynomial and a power of the variable.
        Constructed for compatibility with the multivariate case.

        OUTPUT:

        A tuple ``(u, t^n)`` where ``u`` is the underlying polynomial and ``n``
        is the power of the exponent shift.

        EXAMPLES::

            sage: R.<x> = LaurentPolynomialRing(QQ)
            sage: f = 1/x + x^2 + 3*x^4
            sage: f.monomial_reduction()
            (3*x^5 + x^3 + 1, x^-1)
        """
        return (self.__u, self._parent.gen(0) ** self.__n)

    def is_constant(self):
        """
        Return whether this Laurent polynomial is constant.

        EXAMPLES::

            sage: R.<x> = LaurentPolynomialRing(QQ)
            sage: x.is_constant()
            False
            sage: R.one().is_constant()
            True
            sage: (x^-2).is_constant()
            False
            sage: (x^2).is_constant()
            False
            sage: (x^-2 + 2).is_constant()
            False
            sage: R(0).is_constant()
            True
            sage: R(42).is_constant()
            True
            sage: x.is_constant()
            False
            sage: (1/x).is_constant()
            False
        """
        return self.__n == 0 and self.__u.is_constant()

    def is_square(self, root=False):
        r"""
        Return whether this Laurent polynomial is a square.

        If ``root`` is set to ``True`` then return a pair made of the
        boolean answer together with ``None`` or a square root.

        EXAMPLES::

            sage: R.<t> = LaurentPolynomialRing(QQ)

            sage: R.one().is_square()
            True
            sage: R(2).is_square()
            False

            sage: t.is_square()
            False
            sage: (t**-2).is_square()
            True

        Usage of the ``root`` option::

            sage: p = (1 + t^-1 - 2*t^3)
            sage: p.is_square(root=True)
            (False, None)
            sage: (p**2).is_square(root=True)
            (True, -t^-1 - 1 + 2*t^3)

        The answer is dependent of the base ring::

            sage: # needs sage.rings.number_field
            sage: S.<u> = LaurentPolynomialRing(QQbar)
            sage: (2 + 4*t + 2*t^2).is_square()
            False
            sage: (2 + 4*u + 2*u^2).is_square()
            True

        TESTS::

            sage: R.<t> = LaurentPolynomialRing(QQ)
            sage: (t - t).is_square(True)
            (True, 0)

            sage: for _ in range(10):
            ....:     p = t ** randint(-15,15) * sum(QQ.random_element() * t**n for n in range(randint(5,10)))
            ....:     ans, r = (p**2).is_square(root=True)
            ....:     assert ans
            ....:     assert r*r == p*p
        """
        cdef LaurentPolynomial_univariate sqrt
        if self.__n % 2:
            return (False, None) if root else False
        elif root:
            ans, r = self.__u.is_square(True)
            if ans:
                sqrt = self._new_c()
                sqrt.__u = r
                sqrt.__n = self.__n // 2
                return (True, sqrt)
            else:
                return (False, None)
        else:
            return self.__u.is_square(False)

    def __copy__(self):
        """
        Return a copy of ``self``.

        EXAMPLES::

            sage: R.<x> = LaurentPolynomialRing(QQ)
            sage: f = 1/x + x^2 + 3*x^4
            sage: cf = copy(f)
            sage: cf == f
            True
            sage: cf is not f
            True
        """
        from copy import copy
        cdef LaurentPolynomial_univariate ret
        ret = <LaurentPolynomial_univariate > self._new_c()
        ret.__u = copy(self.__u)
        ret.__n = self.__n
        # No need to normalize
        return ret

    def derivative(self, *args):
        """
        The formal derivative of this Laurent polynomial, with respect
        to variables supplied in args.

        Multiple variables and iteration counts may be supplied. See
        documentation for the global :func:`derivative` function for more
        details.

        .. SEEALSO::

           :meth:`_derivative`

        EXAMPLES::

            sage: R.<x> = LaurentPolynomialRing(QQ)
            sage: g = 1/x^10 - x + x^2 - x^4
            sage: g.derivative()
            -10*x^-11 - 1 + 2*x - 4*x^3
            sage: g.derivative(x)
            -10*x^-11 - 1 + 2*x - 4*x^3

        ::

            sage: R.<t> = PolynomialRing(ZZ)
            sage: S.<x> = LaurentPolynomialRing(R)
            sage: f = 2*t/x + (3*t^2 + 6*t)*x
            sage: f.derivative()
            -2*t*x^-2 + (3*t^2 + 6*t)
            sage: f.derivative(x)
            -2*t*x^-2 + (3*t^2 + 6*t)
            sage: f.derivative(t)
            2*x^-1 + (6*t + 6)*x
        """
        return multi_derivative(self, args)

    def _derivative(self, var=None):
        """
        The formal derivative of this Laurent series with respect to ``var``.

        If ``var`` is ``None`` or the generator of this ring, it's the formal
        derivative as expected. Otherwise, ``_derivative(var)`` gets called
        recursively on each coefficient.

        .. SEEALSO::

           :meth:`derivative`

        EXAMPLES::

            sage: R.<x> = LaurentPolynomialRing(ZZ)
            sage: f = x^2 + 3*x^4
            sage: f._derivative()
            2*x + 12*x^3
            sage: f._derivative(x)
            2*x + 12*x^3
            sage: g = 1/x^10 - x + x^2 - x^4
            sage: g._derivative()
            -10*x^-11 - 1 + 2*x - 4*x^3

        Differentiating with respect to something other than the generator
        gets recursed into the base ring::

            sage: R.<t> = PolynomialRing(ZZ)
            sage: S.<x> = LaurentPolynomialRing(R)
            sage: f = 2*t/x + (3*t^2 + 6*t)*x
            sage: f._derivative(t)
            2*x^-1 + (6*t + 6)*x

        Check that :trac:`28187` is fixed::

            sage: # needs sage.symbolic
            sage: R.<x> = LaurentPolynomialRing(ZZ)
            sage: p = 1/x + 1 + x
            sage: x,y = var("x, y")
            sage: p._derivative(x)
            -x^-2 + 1
            sage: p._derivative(y)
            Traceback (most recent call last):
            ...
            ValueError: cannot differentiate with respect to y
        """
        cdef LaurentPolynomial_univariate ret
        if var is not None and var != self._parent.gen():
            try:
                # call _derivative() recursively on coefficients
                u = [coeff._derivative(var) for coeff in self.__u.list(copy=False)]
                ret = <LaurentPolynomial_univariate > self._new_c()
                ret.__u = <ModuleElement > self._parent._R(u)
                ret.__n = self.__n
                ret._normalize()
                return ret
            except AttributeError:
                raise ValueError('cannot differentiate with respect to {}'.format(var))

        # compute formal derivative with respect to generator
        if self.is_zero():
            return self  # this is already 0
        cdef long m, n = self.__n
        cdef list a = self.__u.list(copy=True)
        for m in range(len(a)):
            a[m] *= n + m
        ret = <LaurentPolynomial_univariate > self._new_c()
        ret.__u = <ModuleElement > self._parent._R(a)
        ret.__n = self.__n - 1
        ret._normalize()
        return ret

    def integral(self):
        r"""
        The formal integral of this Laurent series with 0 constant term.

        EXAMPLES:

        The integral may or may not be defined if the base ring
        is not a field.

        ::

            sage: t = LaurentPolynomialRing(ZZ, 't').0
            sage: f = 2*t^-3 + 3*t^2
            sage: f.integral()
            -t^-2 + t^3

        ::

            sage: f = t^3
            sage: f.integral()
            Traceback (most recent call last):
            ...
            ArithmeticError: coefficients of integral cannot be coerced into the base ring

        The integral of `1/t` is `\log(t)`, which is not given by a
        Laurent polynomial::

            sage: t = LaurentPolynomialRing(ZZ,'t').0
            sage: f = -1/t^3 - 31/t
            sage: f.integral()
            Traceback (most recent call last):
            ...
            ArithmeticError: the integral of is not a Laurent polynomial, since t^-1 has nonzero coefficient

        Another example with just one negative coefficient::

            sage: A.<t> = LaurentPolynomialRing(QQ)
            sage: f = -2*t^(-4)
            sage: f.integral()
            2/3*t^-3
            sage: f.integral().derivative() == f
            True
        """
        cdef long i, n = self.__n
        cdef LaurentPolynomial_univariate ret
        if self[-1] != 0:
            raise ArithmeticError("the integral of is not a Laurent polynomial,"
                                  " since t^-1 has nonzero coefficient")

        cdef list a = self.__u.list(copy=False)
        if n < 0:
            v = [a[i]/(n+i+1) for i in range(min(-1-n, len(a)))] + [0]
        else:
            v = []
        v += [a[i]/(n+i+1) for i in range(max(-n, 0), len(a))]
        try:
            u = self._parent._R(v)
        except TypeError:
            raise ArithmeticError("coefficients of integral cannot be coerced into the base ring")
        ret = <LaurentPolynomial_univariate > self._new_c()
        ret.__u = <ModuleElement > u
        ret.__n = n + 1
        ret._normalize()
        return ret

    def __call__(self, *x, **kwds):
        """
        Compute value of this Laurent polynomial at ``x``.

        EXAMPLES::

            sage: R.<t> = LaurentPolynomialRing(ZZ)
            sage: f = t^(-2) + t^2
            sage: f(2)
            17/4
            sage: f(-1)
            2
            sage: f(1/3)
            82/9
            sage: f(t=-1)
            2
            sage: f(x=-1)
            t^-2 + t^2
            sage: f()
            t^-2 + t^2
            sage: f(1,2)
            Traceback (most recent call last):
            ...
            TypeError: number of arguments does not match number of
             variables in parent
        """
        if kwds:
            f = self.subs(**kwds)
            if x:  # If there are non-keyword arguments
                return f(*x)
            else:
                return f

        if not x:
            return self
        if len(x) != 1:
            raise TypeError("number of arguments does not match number"
                            " of variables in parent")
        if isinstance(x[0], tuple):
            x = x[0]
        return self.__u(x) * (x[0]**self.__n)

    def factor(self):
        """
        Return a Laurent monomial (the unit part of the factorization) and
        a factored polynomial.

        EXAMPLES::

            sage: R.<t> = LaurentPolynomialRing(ZZ)
            sage: f = 4*t^-7 + 3*t^3 + 2*t^4 + t^-6
            sage: f.factor()                                                            # needs sage.libs.pari
            (t^-7) * (4 + t + 3*t^10 + 2*t^11)
        """
        cdef LaurentPolynomial_univariate u, d
        pf = self.__u.factor()
        u = <LaurentPolynomial_univariate > self._new_c()
        u.__u = pf.unit()
        u.__n = self.__n
        u._normalize()

        f = []
        for t in pf:
            d = <LaurentPolynomial_univariate > self._new_c()
            d.__u = t[0]
            d.__n = 0
            d._normalize()
            if d.is_unit():
                u *= d ** t[1]
            else:
                f.append((d, t[1]))

        return Factorization(f, unit=u)

    def residue(self):
        """
        Return the residue of ``self``.

        The residue is the coefficient of `t^-1`.

        EXAMPLES::

            sage: R.<t> = LaurentPolynomialRing(QQ)
            sage: f = 3*t^-2 - t^-1 + 3 + t^2
            sage: f.residue()
            -1
            sage: g = -2*t^-2 + 4 + 3*t
            sage: g.residue()
            0
            sage: f.residue().parent()
            Rational Field
        """
        return self.__u[-1 - self.__n]

    def constant_coefficient(self):
        """
        Return the coefficient of the constant term of ``self``.

        EXAMPLES::

            sage: R.<t> = LaurentPolynomialRing(QQ)
            sage: f = 3*t^-2 - t^-1 + 3 + t^2
            sage: f.constant_coefficient()
            3
            sage: g = -2*t^-2 + t^-1 + 3*t
            sage: g.constant_coefficient()
            0
        """
        return self.__u[-self.__n]

<<<<<<< HEAD
    def _as_extended_polynomial(self):
        """
        This Laurent polynomial seen as a polynomial in twice as many variables,
        where half of the variables are the inverses of the other half.

        EXAMPLES::

            sage: L.<t> = LaurentPolynomialRing(QQ)
            sage: f = t-t^-2
            sage: f._as_extended_polynomial()
            -tinv^2 + t
            sage: _.parent()
            Multivariate Polynomial Ring in t, tinv over Rational Field

        """
        dres = {}
        for (e, c) in self.dict().items():
            if e > 0:
                dres[(e, 0)] = c
            else:
                dres[(0, -e)] = c
        return self.parent()._extended_ring(dres)
=======
    @coerce_binop
    def divides(self, other):
        r"""
        Return ``True`` if ``self`` divides ``other``.

        EXAMPLES::

            sage: R.<x> = LaurentPolynomialRing(ZZ)
            sage: (2*x**-1 + 1).divides(4*x**-2 - 1)
            True
            sage: (2*x + 1).divides(4*x**2 + 1)
            False
            sage: (2*x + x**-1).divides(R(0))
            True
            sage: R(0).divides(2*x ** -1 + 1)
            False
            sage: R(0).divides(R(0))
            True
            sage: R.<x> = LaurentPolynomialRing(Zmod(6))
            sage: p = 4*x + 3*x^-1
            sage: q = 5*x^2 + x + 2*x^-2
            sage: p.divides(q)
            False

            sage: R.<x,y> = GF(2)[]
            sage: S.<z> = LaurentPolynomialRing(R)
            sage: p = (x+y+1) * z**-1 + x*y
            sage: q = (y^2-x^2) * z**-2 + z + x-y
            sage: p.divides(q), p.divides(p*q)                                          # needs sage.libs.singular
            (False, True)
        """
        p = self.polynomial_construction()[0]
        q = other.polynomial_construction()[0]
        return p.divides(q)
>>>>>>> 272582be
<|MERGE_RESOLUTION|>--- conflicted
+++ resolved
@@ -353,11 +353,11 @@
         CommutativeAlgebraElement.__init__(self, parent)
 
         if isinstance(f, LaurentPolynomial_univariate):
-            n += ( < LaurentPolynomial_univariate > f).__n
-            if ( < LaurentPolynomial_univariate > f).__u._parent is parent._R:
-                f = ( < LaurentPolynomial_univariate > f).__u
+            n += (< LaurentPolynomial_univariate > f).__n
+            if (< LaurentPolynomial_univariate > f).__u._parent is parent._R:
+                f = (< LaurentPolynomial_univariate > f).__u
             else:
-                f = parent._R(( < LaurentPolynomial_univariate > f).__u)
+                f = parent._R((< LaurentPolynomial_univariate > f).__u)
         elif (not isinstance(f, Polynomial)) or (parent is not f.parent()):
             if isinstance(f, dict):
                 v = min(f) if f else 0
@@ -2047,7 +2047,6 @@
         """
         return self.__u[-self.__n]
 
-<<<<<<< HEAD
     def _as_extended_polynomial(self):
         """
         This Laurent polynomial seen as a polynomial in twice as many variables,
@@ -2070,7 +2069,7 @@
             else:
                 dres[(0, -e)] = c
         return self.parent()._extended_ring(dres)
-=======
+
     @coerce_binop
     def divides(self, other):
         r"""
@@ -2104,5 +2103,4 @@
         """
         p = self.polynomial_construction()[0]
         q = other.polynomial_construction()[0]
-        return p.divides(q)
->>>>>>> 272582be
+        return p.divides(q)