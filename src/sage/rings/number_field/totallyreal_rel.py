r"""
Enumeration of Totally Real Fields: Relative Extensions

This module contains functions to enumerate primitive extensions `L / K`, where
`K` is a given totally real number field, with given degree and small root
discriminant. This is a relative analogue of the problem described in
:mod:`sage.rings.number_field.totallyreal`, and we use a similar approach
based on a relative version of Hunter's theorem.

In this first simple example, we compute the totally real quadratic
fields of `F = \QQ(\sqrt{2})` of discriminant `\le 2000`.

::

    sage: ZZx = ZZ['x']
    sage: F.<t> = NumberField(x^2-2)
    sage: enumerate_totallyreal_fields_rel(F, 2, 2000)
    [[1600, x^4 - 6*x^2 + 4, xF^2 + xF - 1]]

There is indeed only one such extension, given by `F(\sqrt{5})`.

Next, we list all totally real quadratic extensions of `\QQ(\sqrt 5)`
with root discriminant `\le 10`.

::

    sage: F.<t> = NumberField(x^2-5)
    sage: ls = enumerate_totallyreal_fields_rel(F, 2, 10^4)
    sage: ls # random (the second factor is platform-dependent)
    [[725, x^4 - x^3 - 3*x^2 + x + 1, xF^2 + (-1/2*t - 7/2)*xF + 1],
     [1125, x^4 - x^3 - 4*x^2 + 4*x + 1, xF^2 + (-1/2*t - 7/2)*xF + 1/2*t + 3/2],
     [1600, x^4 - 6*x^2 + 4, xF^2 - 2],
     [2000, x^4 - 5*x^2 + 5, xF^2 - 1/2*t - 5/2],
     [2225, x^4 - x^3 - 5*x^2 + 2*x + 4, xF^2 + (-1/2*t + 1/2)*xF - 3/2*t - 7/2],
     [2525, x^4 - 2*x^3 - 4*x^2 + 5*x + 5, xF^2 + (-1/2*t - 1/2)*xF - 1/2*t - 5/2],
     [3600, x^4 - 2*x^3 - 7*x^2 + 8*x + 1, xF^2 - 3],
     [4225, x^4 - 9*x^2 + 4, xF^2 + (-1/2*t - 1/2)*xF - 3/2*t - 9/2],
     [4400, x^4 - 7*x^2 + 11, xF^2 - 1/2*t - 7/2],
     [4525, x^4 - x^3 - 7*x^2 + 3*x + 9, xF^2 + (-1/2*t - 1/2)*xF - 3],
     [5125, x^4 - 2*x^3 - 6*x^2 + 7*x + 11, xF^2 + (-1/2*t - 1/2)*xF - t - 4],
     [5225, x^4 - x^3 - 8*x^2 + x + 11, xF^2 + (-1/2*t - 1/2)*xF - 1/2*t - 7/2],
     [5725, x^4 - x^3 - 8*x^2 + 6*x + 11, xF^2 + (-1/2*t + 1/2)*xF - 1/2*t - 7/2],
     [6125, x^4 - x^3 - 9*x^2 + 9*x + 11, xF^2 + (-1/2*t + 1/2)*xF - t - 4],
     [7225, x^4 - 11*x^2 + 9, xF^2 + (-1)*xF - 4],
     [7600, x^4 - 9*x^2 + 19, xF^2 - 1/2*t - 9/2],
     [7625, x^4 - x^3 - 9*x^2 + 4*x + 16, xF^2 + (-1/2*t - 1/2)*xF - 4],
     [8000, x^4 - 10*x^2 + 20, xF^2 - t - 5],
     [8525, x^4 - 2*x^3 - 8*x^2 + 9*x + 19, xF^2 + (-1)*xF - 1/2*t - 9/2],
     [8725, x^4 - x^3 - 10*x^2 + 2*x + 19, xF^2 + (-1/2*t - 1/2)*xF - 1/2*t - 9/2],
     [9225, x^4 - x^3 - 10*x^2 + 7*x + 19, xF^2 + (-1/2*t + 1/2)*xF - 1/2*t - 9/2]]
    sage: [ f[0] for f in ls ]
    [725, 1125, 1600, 2000, 2225, 2525, 3600, 4225, 4400, 4525, 5125, 5225, 5725, 6125, 7225, 7600, 7625, 8000, 8525, 8725, 9225]

    sage: [NumberField(ZZx(x[1]), 't').is_galois() for x in ls]
    [False, True, True, True, False, False, True, True, False, False, False, False, False, True, True, False, False, True, False, False, False]

Eight out of 21 such fields are Galois (with Galois group `C_4`
or `C_2 \times C_2`); the others have have Galois closure of degree 8
(with Galois group `D_8`).

Finally, we compute the cubic extensions of `\QQ(\zeta_7)^+` with
discriminant `\le 17 \times 10^9`.

::

    sage: F.<t> = NumberField(ZZx([1,-4,3,1]))
    sage: F.disc()
    49
    sage: enumerate_totallyreal_fields_rel(F, 3, 17*10^9)  # not tested, too long time (258s on sage.math, 2013)
    [[16240385609L, x^9 - x^8 - 9*x^7 + 4*x^6 + 26*x^5 - 2*x^4 - 25*x^3 - x^2 + 7*x + 1, xF^3 + (-t^2 - 4*t + 1)*xF^2 + (t^2 + 3*t - 5)*xF + 3*t^2 + 11*t - 5]]    # 32-bit
    [[16240385609, x^9 - x^8 - 9*x^7 + 4*x^6 + 26*x^5 - 2*x^4 - 25*x^3 - x^2 + 7*x + 1, xF^3 + (-t^2 - 4*t + 1)*xF^2 + (t^2 + 3*t - 5)*xF + 3*t^2 + 11*t - 5]]     # 64-bit

AUTHORS:

- John Voight (2007-11-03): Initial version.
"""

#*****************************************************************************
#       Copyright (C) 2007 William Stein and John Voight
#
#  Distributed under the terms of the GNU General Public License (GPL)
#  as published by the Free Software Foundation; either version 2 of
#  the License, or (at your option) any later version.
#                  http://www.gnu.org/licenses/
#*****************************************************************************


from sage.rings.arith import binomial, gcd, divisors
from sage.rings.integer import Integer
from sage.rings.integer_ring import IntegerRing
from sage.rings.number_field.totallyreal_data import ZZx, lagrange_degree_3, int_has_small_square_divisor, hermite_constant
from sage.rings.number_field.number_field import NumberField
from sage.rings.polynomial.polynomial_ring_constructor import PolynomialRing
from sage.rings.number_field.totallyreal import weed_fields, odlyzko_bound_totallyreal, enumerate_totallyreal_fields_prim
from sage.libs.pari.all import pari
from sage.rings.all import ZZ, QQ

import math, sys


def integral_elements_in_box(K, C):
    r"""
    Return all integral elements of the totally real field `K` whose
    embeddings lie *numerically* within the bounds specified by the
    list `C`.  The output is architecture dependent, and one may want
    to expand the bounds that define C by some epsilon.

    INPUT:

    - `K` -- a totally real number field
    - `C` -- a list [[lower, upper], ...] of lower and upper bounds,
      for each embedding


    EXAMPLES::

        sage: x = polygen(QQ)
        sage: K.<alpha> = NumberField(x^2-2)
        sage: eps = 10e-6
        sage: C = [[0-eps,5+eps],[0-eps,10+eps]]
        sage: ls = sage.rings.number_field.totallyreal_rel.integral_elements_in_box(K, C)
        sage: sorted([ a.trace() for a in ls ])
        [0, 2, 4, 4, 4, 6, 6, 6, 6, 8, 8, 8, 10, 10, 10, 10, 12, 12, 14]
        sage: len(ls)
        19

        sage: v = sage.rings.number_field.totallyreal_rel.integral_elements_in_box(K, C)
        sage: sorted(v)
         [0, -alpha + 2, 1, -alpha + 3, 2, 3, alpha + 2, 4, alpha + 3, 5, alpha + 4, 2*alpha + 3, alpha + 5, 2*alpha + 4, alpha + 6, 2*alpha + 5, 2*alpha + 6, 3*alpha + 5, 2*alpha + 7]

    A cubic field::

        sage: x = polygen(QQ)
        sage: K.<a> = NumberField(x^3 - 16*x +16)
        sage: eps = 10e-6
        sage: C = [[0-eps,5+eps]]*3
        sage: v = sage.rings.number_field.totallyreal_rel.integral_elements_in_box(K, C)

    Note that the output is platform dependent (sometimes a 5 is listed
    below, and sometimes it isn't)::

        sage: sorted(v)
        [-1/2*a + 2, 1/4*a^2 + 1/2*a, 0, 1, 2, 3, 4,...-1/4*a^2 - 1/2*a + 5, 1/2*a + 3, -1/4*a^2 + 5]
    """
    d = K.degree()
    Z_F = K.maximal_order()
    Foo = K.real_embeddings()
    B = K.reduced_basis()

    import numpy
    import numpy.linalg
    L = numpy.array([ [v(b) for b in B] for v in Foo])
    Linv = numpy.linalg.inv(L)
    Vi = [[C[0][0]],[C[0][1]]]
    for i in range(1,d):
        Vi = sum([ [v + [C[i][0]], v + [C[i][1]]] for v in Vi], [])
    V = numpy.matrix(Linv)*(numpy.matrix(Vi).transpose())
    j = 0
    while j < 2**d:
        for i in range(d):
            if V[i,j] < V[i,j+1]:
                V[i,j] = math.floor(V[i,j])
                V[i,j+1] = math.ceil(V[i,j+1])
            else:
                V[i,j] = math.ceil(V[i,j])
                V[i,j+1] = math.floor(V[i,j+1])
        j += 2
    W0 = (Linv*numpy.array([Vi[0]]*d)).transpose()
    W = (Linv*numpy.array([Vi[2**i] for i in range(d)])).transpose()
    for j in range(d):
        for i in range(d):
            if W[i,j] < W0[i,j]:
                W[i,j] = math.floor(W[i,j])
                W0[i,j] = math.ceil(W0[i,j])
            else:
                W[i,j] = math.ceil(W[i,j])
                W0[i,j] = math.floor(W0[i,j])
    M = [[int(V[i,j]) for i in range(V.shape[0])] for j in range(V.shape[1])]
    M += [[int(W0[i,j]) for j in range(W0.shape[0])] for i in range(W0.shape[0])]
    M += [[int(W[i,j]) for j in range(W.shape[1])] for i in range(W.shape[0])]

    from sage.matrix.constructor import matrix
    M = (matrix(IntegerRing(),len(M),len(M[0]), M).transpose()).columns()

    i = 0
    while i < len(M):
        j = i+1
        while j < len(M):
            if M[i] == M[j]:
                M.pop(j)
            else:
                j += 1
        i += 1

    from sage.geometry.lattice_polytope import LatticePolytope
    P = LatticePolytope(M)
    S = []

    try:
        pts = P.points_pc()
    except ValueError:
        return []

    for p in pts:
        theta = sum([ p.list()[i]*B[i] for i in range(d)])
        inbounds = True
        for i in range(d):
            inbounds = inbounds and Foo[i](theta) >= C[i][0] and Foo[i](theta) <= C[i][1]

        if inbounds:
            S.append(theta)

    return S


#********************************************************************************
# Main class
#********************************************************************************

eps_global = 10**(-6)

class tr_data_rel:
    r"""
    This class encodes the data used in the enumeration of totally real
    fields for relative extensions.

    We do not give a complete description here.  For more information,
    see the attached functions; all of these are used internally by the
    functions in totallyreal_rel.py, so see that file for examples and
    further documentation.
    """

    def __init__(self, F, m, B, a=None):
        r"""
        Initialization routine (constructor).

        INPUT:

        - ``F`` -- number field, the base field
        - ``m`` -- integer, the relative degree
        - ``B`` -- integer, the discriminant bound
        - ``a`` -- list (default: []), the coefficient list to begin with,
          corresponding to ``a[len(a)]*x^n + ... + a[0]x^(n-len(a))``.

        OUTPUT:

        the data initialized to begin enumeration of totally real fields
        with base field F, degree n, discriminant bounded by B, and starting
        with coefficients a.

        EXAMPLES::

            sage: F.<t> = NumberField(x^2-2)
            sage: T = sage.rings.number_field.totallyreal_rel.tr_data_rel(F, 2, 2000)
        """
        if a is None:  # don't make the stupid noob mistake of putting a=[]
            a = []     # in the function signature above.

        # Initialize constants.
        self.m = m
        d = F.degree()
        self.d = d
        self.n = m*d
        self.B = B
        self.gamma = hermite_constant(self.n-self.d)

        self.F = F
        self.Z_F = F.maximal_order()
        self.Foo = F.real_embeddings()
        self.dF = abs(F.disc())
        self.Fx = PolynomialRing(F, 'xF')

        self.beta = [[]]*m
        self.gnk = [[]]*m

        self.trace_elts = []

        Z_Fbasis = self.Z_F.basis()

        # Initialize variables.
        if a == []:
            # No starting input, all polynomials will be found; initialize to zero.
            self.a = [0]*m + [1]
            self.amaxvals = [[]]*m
            anm1s = [[i] for i in range(0,m//2+1)]
            for i in range(1,self.d):
                for j in range(len(anm1s)):
                    anm1s[j] = [ anm1s[j] + [i] for i in range(m)]
                anm1s = sum(anm1s, [])
            anm1s = [sum([Z_Fbasis[i]*a[i] for i in range(self.d)]) for a in anm1s]
            # Minimize trace in class.
            import numpy
            for i in range(len(anm1s)):
                Q = [ [ v(m*x) for v in self.Foo] + [0] for x in Z_Fbasis] + [[v(anm1s[i]) for v in self.Foo] + [10**6]]
                pari_string = '['+';'.join([','.join(["%s"%ii for ii in row]) for row in zip(*Q)])+']'
                adj = pari(pari_string).qflll()[self.d]
                anm1s[i] += sum([m*Z_Fbasis[ii]*int(adj[ii])//int(adj[self.d]) for ii in range(self.d)])

            self.amaxvals[m-1] = anm1s
            self.a[m-1] = self.amaxvals[m-1].pop()
            self.k = m-2

            bl = math.ceil(1.7719*self.n)
            br = max([1./m*(am1**2).trace() + \
                            self.gamma*(1./(m**d)*self.B/self.dF)**(1./(self.n-d)) for am1 in anm1s])
            br = math.floor(br)
            T2s = self.F._positive_integral_elements_with_trace([bl,br])
            self.trace_elts.append([bl,br,T2s])

        elif len(a) <= m+1:
            # First few coefficients have been specified.
            # The value of k is the largest index of the coefficients of a which is
            # currently unknown; e.g., if k == -1, then we can iterate
            # over polynomials, and if k == n-1, then we have finished iterating.
            if a[len(a)-1] != 1:
                raise ValueError("a[len(a)-1](=%s) must be 1 so polynomial is monic"%a[len(a)-1])

            raise NotImplementedError("These have not been checked.")

            k = m-len(a)
            self.k = k
            a = [0]*(k+1) + a
            self.amaxvals = [[]]*m
            for i in range(0,n+1):
                self.a[i] = a[i]

            # Bounds come from an application of Lagrange multipliers in degrees 2,3.
            self.b_lower = [-1./m*(v(self.a[m-1]) +
                              (m-1.)*math.sqrt(v(self.a[m-1])**2 - 2.*(1+1./(m-1))*v(self.a[m-2]))) for v in self.Foo]
            self.b_upper = [-1./m*(v(self.a[m-1]) -
                              (m-1.)*math.sqrt(v(self.a[m-1])**2 - 2.*(1+1./(m-1))*v(self.a[m-2]))) for v in self.Foo]
            if k < m-2:
                bminmax = [lagrange_degree_3(n,v(self.a[m-1]),v(self.a[m-2]),v(self.a[m-3])) for v in self.Foo]
                self.b_lower = bminmax[0]
                self.b_upper = bminmax[1]

            # Annoying, but must reverse coefficients for numpy.
            gnk = [binomial(j,k+2)*a[j] for j in range(k+2,n+1)]
            self.beta[k+1] = [[self.b_lower] + numpy.roots([v(gnk[i]) for i in range(len(gnk))].reverse()).tolist().sort() + [self.b_upper] for v in self.Foo]

            # Now to really initialize gnk.
            self.gnk[k+1] = [[0] + [binomial(j,k+1)*v(a[j]) for j in range (k+2,m+1)] for v in self.Foo]
        else:
            # Bad input!
            raise ValueError("a has length %s > m+1"%len(a))

    def incr(self, f_out, verbose=False, haltk=0):
        r"""
        This function 'increments' the totally real data to the next
        value which satisfies the bounds essentially given by Rolle's
        theorem, and returns the next polynomial in the sequence
        f_out.

        The default or usual case just increments the constant
        coefficient; then inductively, if this is outside of the
        bounds we increment the next higher coefficient, and so on.

        If there are no more coefficients to be had, returns the zero
        polynomial.

        INPUT:

        - ``f_out`` -- an integer sequence, to be written with the
          coefficients of the next polynomial
        - ``verbose`` -- boolean or nonnegative integer (default: False)
          print verbosely computational details. It prints extra
          information if ``verbose`` is set to ``2`` or more
        - ``haltk`` -- integer, the level at which to halt the inductive
          coefficient bounds

        OUTPUT:

        the successor polynomial as a coefficient list.

        EXAMPLES:

        As this function is heavily used internally by the various enumeration
        routines, there is no separate test::

            sage: pass # not tested
        """

        import numpy

        m = self.m
        n = self.n
        k = self.k
        d = self.d

        # If k == -1, we have a full polynomial, so we add 1 to the constant coefficient.
        if k == -1:
            if len(self.amaxvals[0]) > 0 and self.amaxvals[0]:
                self.a[0] = self.amaxvals[0].pop()
                for i in range(0,m):
                    f_out[i] = self.a[i]
                return
            else:
                if verbose:
                    print "  finished"

                # Already reached maximum, so "carry the 1" to find the next value of k.
                k += 1
                while k < m and len(self.amaxvals[k]) == 0:
                    k += 1
                if k < m:
                    self.a[k] = self.amaxvals[k].pop()
                    k -= 1

        # If we are working through an initialization routine, treat that.
        elif haltk and k == haltk-1:
            if len(self.maxvals[k]) == 0:
                k += 1
                while k <= m-1 and len(self.amaxvals[k]) == 0:
                    k += 1
                if k < m:
                    self.a[k] = self.amaxvals[k].pop()
                    k -= 1

        # If in the previous step we finished all possible values of
        # the lastmost coefficient, so we must compute bounds on the next coefficient.
        # Recall k == n-1 implies iteration is complete.
        while k < m-1:
            # maxoutflag flags a required abort along the way
            maxoutflag = False

            # Recall k == -1 means all coefficients are good to go.
            while k >= 0 and (not haltk or k >= haltk):
                if verbose:
                    print k, ":",
                    for i in range(0,self.m+1):
                        print self.a[i],
                    print ""

                if k == m-2:
                    # We only know the value of a[n-1], the trace.
                    bl = max(math.ceil(1.7719*self.n), ((self.a[m-1]**2).trace()*1./m))
                    br = 1./m*(self.a[m-1]**2).trace() + \
                           self.gamma*(1./(m**d)*self.B/self.dF)**(1./(self.n-d))
                    br = math.floor(br)

                    # Check for trivially empty.
                    if bl > br:
                        if verbose:
                            print " ", br, ">", bl
                        maxoutflag = 1
                        break

                    if verbose >= 2:
                        print "  bl, br:", bl, br

                    # Enumerate all elements of Z_F with T_2 <= br
                    T2s = []
                    trace_elts_found = False
                    for i in range(len(self.trace_elts)):
                        tre = self.trace_elts[i]
                        if tre[0] <= bl and tre[1] >= br:
                            trace_elts_found = True
                            if verbose >= 2:
                                print "  found copy!"
                            for theta in tre[2]:
                                if theta.trace() >= bl and theta.trace() <= br:
                                    T2s.append(theta)
                            break
                    if not trace_elts_found:
                        T2s = self.F._positive_integral_elements_with_trace([bl,br])
                        self.trace_elts.append([bl,br,T2s])

                    # Now ensure that T2 satisfies the correct parity condition
                    am2s = []
                    for t2 in T2s:
                        am2 = (self.a[m-1]**2-t2)/2
                        if am2.is_integral():
                            ispositive = True
                            for v in self.Foo:
                                ispositive = ispositive and v((m-1)*self.a[m-1]**2-2*m*am2) > 0
                            if ispositive:
                                am2s.append(am2)

                    if verbose >= 2:
                        print "  am2s:", am2s

                    # If none survive, break!
                    if len(am2s) == 0:
                        if verbose:
                            print "  finished"
                        maxoutflag = 1
                        break

                    self.amaxvals[m-2] = am2s
                    self.a[m-2] = self.amaxvals[m-2].pop()

                    # Initialize the second derivative.
                    self.b_lower = [-1./m*(v(self.a[m-1]) +
                                      (m-1.)*math.sqrt(v(self.a[m-1])**2 - 2.*(1+1./(m-1))*v(self.a[m-2]))) for v in self.Foo]
                    self.b_upper = [-1./m*(v(self.a[m-1]) -
                                      (m-1.)*math.sqrt(v(self.a[m-1])**2 - 2.*(1+1./(m-1))*v(self.a[m-2]))) for v in self.Foo]
                    self.beta[k] = [[self.b_lower[i], -self.Foo[i](self.a[m-1])/m, self.b_upper[i]] for i in range(d)]
                    self.gnk[k] = [0, (m-1)*self.a[m-1], m*(m-1)/2]

                    if verbose >= 2:
                        print "  betak:", self.beta[k]
                else:
                    # Compute the roots of the derivative.
                    self.gnk[k+1][0] = self.a[k+1]
                    gnk = self.gnk[k+1]
                    self.beta[k] = [numpy.roots([v(gnk[len(gnk)-1-i]) for i in range(len(gnk))]).tolist() for v in self.Foo]

                    try:
                        for i in range(d):
                            self.beta[k][i].sort()
                    except TypeError:
                        if verbose:
                            print "  betak:", self.beta[k]
                        maxoutflag = True
                        break

                    # Check for double roots
                    for i in range(len(self.beta[k][0])-1):
                        if abs(self.beta[k][0][i] - self.beta[k][0][i+1]) < 2*eps_global:
                            # This happens reasonably infrequently, so calling
                            # the Python routine should be sufficiently fast...
                            f = self.Fx(self.gnk[k+1])
                            df = self.Fx(self.gnk[k+2])
                            if gcd(f,df) != 1:
                                if verbose:
                                    print "  gnk has multiple factor!"
                                maxoutflag = True
                                break
                    if maxoutflag:
                        break

                    if k == m-3:
                        self.b_lower = [-1./m*(v(self.a[m-1]) +
                                          (m-1.)*math.sqrt(v(self.a[m-1])**2 - 2.*(1+1./(m-1))*v(self.a[m-2]))) for v in self.Foo]
                        self.b_upper = [-1./m*(v(self.a[m-1]) -
                                          (m-1.)*math.sqrt(v(self.a[m-1])**2 - 2.*(1+1./(m-1))*v(self.a[m-2]))) for v in self.Foo]
                    elif k == m-4:
                        # New bounds from Lagrange multiplier in degree 3.
                        bminmax = [lagrange_degree_3(m,v(self.a[m-1]),v(self.a[m-2]),v(self.a[m-3])) for v in self.Foo]
                        self.b_lower = [bminmax[i][0] for i in range(len(bminmax))]
                        self.b_upper = [bminmax[i][1] for i in range(len(bminmax))]

                    self.beta[k] = [[self.b_lower[i]] + self.beta[k][i] + [self.b_upper[i]] for i in range(len(self.beta[k]))]

                    if verbose >= 2:
                        print "  betak:", self.beta[k]

                    # Compute next g_(m-(k+1)), k times the formal integral of g_(m-k).
                    self.gnk[k] = [self.F.primitive_element()*0] + [self.gnk[k+1][i-1]*(k+1)/i for i in range(1,m-k+1)]
                    gnk = self.gnk[k]
                    gnks = [ [v(gnk[len(gnk)-1-i]) for i in range(len(gnk))] for v in self.Foo ]
                    gnkm1 = self.gnk[k+1]
                    gnkm1s = [ [v(gnkm1[len(gnkm1)-1-i]) for i in range(len(gnkm1))] for v in self.Foo ]
                    mk = m-(k+1)

                    if verbose >= 2:
                        print "  gnk:", self.gnk[k]
                        print "  gnks:", gnks

                    # Compute upper and lower bounds which guarantee one retains
                    # a polynomial with all real roots.
                    betak = self.beta[k]
                    akmin = [-numpy.polyval(gnks[j], betak[j][mk+1]) - \
                               abs(numpy.polyval(gnkm1s[j], betak[j][mk+1]))*eps_global for j in range(self.d)]
                    for i in range(1,(mk+1)//2+1):
                        # Use the fact that f(z) <= f(x)+|f'(x)|eps if |x-z| < eps
                        # for sufficiently small eps, f(z) = 0, and f''(z) < 0.
                        akmin = [max(akmin[j],
                                    -numpy.polyval(gnks[j], betak[j][mk+1-2*i]) - \
                                       abs(numpy.polyval(gnkm1s[j], betak[j][mk+1-2*i])*eps_global)) for j in range(self.d)]

                    akmax = [-numpy.polyval(gnks[j], betak[j][mk]) + \
                               abs(numpy.polyval(gnkm1s[j], betak[j][mk]))*eps_global for j in range(self.d)]
                    for i in range(1,mk//2+1):
                        akmax = [min(akmax[j],
                                    -numpy.polyval(gnks[j], betak[j][mk-2*i]) + \
                                       abs(numpy.polyval(gnkm1s[j], betak[j][mk-2*i])*eps_global)) for j in range(self.d)]

                    if verbose >= 2:
                        print "  akmin:", akmin
                        print "  akmax:", akmax

                    for i in range(self.d):
                        if akmin[i] > akmax[i]:
                            if verbose:
                                print " ", akmin[i], ">", akmax[i]
                            maxoutflag = 1
                            break
                    if maxoutflag:
                        break

                    self.amaxvals[k] = integral_elements_in_box(self.F, [[akmin[i],akmax[i]] for i in range(d)])
                    if k == 0:
                        a0s = [0, -sum([self.a[i] for i in range(1,m+1)]),
                                  -sum([self.a[i]*(-1)**i for i in range(1,m+1)]),
                                  -sum([self.a[i]*2**i for i in range(1,m+1)]),
                                  -sum([self.a[i]*(-2)**i for i in range(1,m+1)])]
                        for a0 in a0s:
                            try:
                                self.amaxvals[0].remove(a0)
                            except Exception:
                                pass

                    if verbose:
                        print "  amaxvals[k]:", self.amaxvals[k]
                    if len(self.amaxvals[k]) == 0:
                        if verbose:
                            print "  finished"
                        maxoutflag = True
                        break
                    self.a[k] = self.amaxvals[k].pop()

                self.k -= 1
                k -= 1

            if not maxoutflag:
                self.k = k
                for i in range(m):
                    f_out[i] = self.a[i]
                return
            else:
                k += 1
                while k < m and len(self.amaxvals[k]) == 0:
                    k += 1
                if k < m:
                    self.a[k] = self.amaxvals[k].pop()
                    k -= 1

        # k == n-1, so iteration is complete; return the zero polynomial (of degree n+1).
        self.k = k
        f_out[m] = 0
        return


#***********************************************************************************************
# Main routine
#***********************************************************************************************

def enumerate_totallyreal_fields_rel(F, m, B, a = [], verbose=0,
                                     return_seqs=False,
                                     return_pari_objects=True):
    r"""
    This function enumerates (primitive) totally real field extensions of
    degree `m>1` of the totally real field F with discriminant `d \leq B`;
    optionally one can specify the first few coefficients, where the sequence ``a``
    corresponds to a polynomial by

    ::

        a[d]*x^n + ... + a[0]*x^(n-d)

    if ``length(a) = d+1``, so in particular always ``a[d] = 1``.

    .. note::

        This is guaranteed to give all primitive such fields, and
        seems in practice to give many imprimitive ones.

    INPUT:

    - ``F`` -- number field, the base field
    - ``m`` -- integer, the degree
    - ``B`` -- integer, the discriminant bound
    - ``a`` -- list (default: []), the coefficient list to begin with
    - ``verbose`` -- boolean or nonnegative integer or string (default: 0)
      give a verbose description of the computations being performed. If
      ``verbose`` is set to ``2`` or more then it outputs some extra
      information. If ``verbose`` is a string then it outputs to a file
      specified by ``verbose``
    - ``return_seqs`` -- (boolean, default False) If ``True``, then return
      the polynomials as sequences (for easier exporting to a file). This
      also returns a list of four numbers, as explained in the OUTPUT
      section below.
    - ``return_pari_objects`` -- (boolean, default: True) if
      both ``return_seqs`` and ``return_pari_objects`` are ``False`` then
      it returns the elements as Sage objects; otherwise it returns pari
      objects.

    OUTPUT:

    - the list of fields with entries ``[d,fabs,f]``, where ``d`` is the
      discriminant, ``fabs`` is an absolute defining polynomial, and ``f``
      is a defining polynomial relative to ``F``, sorted by discriminant.

    - if ``return_seqs`` is ``True``, then the first field of the list is
      a list containing the count of four items as explained below

      - the first entry gives the number of polynomials tested
      - the second entry gives the number of polynomials with its
        discriminant having a large enough square divisor
      - the third entry is the number of irreducible polynomials
      - the fourth entry is the number of irreducible polynomials with
        discriminant at most ``B``

    EXAMPLES::

        sage: ZZx = ZZ['x']
        sage: F.<t> = NumberField(x^2-2)
        sage: enumerate_totallyreal_fields_rel(F, 1, 2000)
        [[1, [-2, 0, 1], xF - 1]]
        sage: enumerate_totallyreal_fields_rel(F, 2, 2000)
        [[1600, x^4 - 6*x^2 + 4, xF^2 + xF - 1]]
        sage: enumerate_totallyreal_fields_rel(F, 2, 2000, return_seqs=True)
        [[9, 6, 5, 0], [[1600, [4, 0, -6, 0, 1], [-1, 1, 1]]]]

    TESTS:

    Each of the outputs must be elements of Sage if ``return_pari_objects``
    is set to ``False``::

        sage: enumerate_totallyreal_fields_rel(F, 2, 2000)[0][1].parent()
        Interface to the PARI C library
        sage: enumerate_totallyreal_fields_rel(F, 2, 2000, return_pari_objects=False)[0][0].parent()
        Integer Ring
        sage: enumerate_totallyreal_fields_rel(F, 2, 2000, return_pari_objects=False)[0][1].parent()
        Univariate Polynomial Ring in x over Rational Field
        sage: enumerate_totallyreal_fields_rel(F, 2, 2000, return_pari_objects=False)[0][2].parent()
        Univariate Polynomial Ring in xF over Number Field in t with defining polynomial x^2 - 2
        sage: enumerate_totallyreal_fields_rel(F, 2, 2000, return_seqs=True)[1][0][1][0].parent()
        Rational Field

    AUTHORS:

    - John Voight (2007-11-01)
    """

    if not isinstance(m, Integer):
        try:
            m = Integer(m)
        except TypeError:
            raise TypeError("cannot coerce m (= %s) to an integer" % m)
    if (m < 1):
        raise ValueError("m must be at least 1.")

    n = F.degree()*m

    # Initialize
    S = {}        # dictionary of the form {(d, fabs): f, ...}
    dB_odlyzko = odlyzko_bound_totallyreal(n)
    dB = math.ceil(40000*dB_odlyzko**n)
    counts = [0,0,0,0]

    # Trivial case
    if m == 1:
        g = pari(F.defining_polynomial()).reverse().Vec()
        if return_seqs:
            return [[0,0,0,0], [1, [-1, 1], g]]
        elif return_pari_objects:
            return [[1, g, pari('xF-1')]]
        else:
            Px = PolynomialRing(QQ, 'xF')
            return [[ZZ(1), list(map(QQ, g)), Px.gen()-1]]

    if verbose:
        saveout = sys.stdout
        if isinstance(verbose, str):
            fsock = open(verbose, 'w')
            sys.stdout = fsock
        # Else, print to screen
    f_out = [0]*m + [1]
    T = tr_data_rel(F,m,B,a)
    if verbose == 2:
        T.incr(f_out,verbose)
    else:
        T.incr(f_out)

    Fx = PolynomialRing(F, 'xF')

    nfF = pari(str(F.defining_polynomial()).replace('x', str(F.primitive_element()) ) )
    parit = pari(str(F.primitive_element()))

    while f_out[m] != 0:
        counts[0] += 1
        if verbose:
            print "==>", f_out,

        f_str = ''
        for i in range(len(f_out)):
            f_str += '(' + str(f_out[i]) + ')*x^' + str(i)
            if i < len(f_out)-1:
                f_str += '+'
        nf = pari(f_str)
        if nf.poldegree('t') == 0:
            nf = nf.subst('x', 'x-t')
        nf = nf.polresultant(nfF, parit)
        d = nf.poldisc()
        #counts[0] += 1
        if d > 0 and nf.polsturm_full() == n:
            da = int_has_small_square_divisor(Integer(d))
            if d > dB or d <= B*da:
                counts[1] += 1
                if nf.polisirreducible():
                    counts[2] += 1
                    [zk,d] = nf.nfbasis_d()

                    if d <= B:
                        if verbose:
                            print "has discriminant", d,

                        # Find a minimal lattice element
                        counts[3] += 1
                        ng = pari([nf,zk]).polredabs()

                        # Check if K is contained in the list.
                        if (d, ng) in S:
                            if verbose:
                                print "but is not new"
                        else:
                            if verbose:
                                print "and is new!"
                            S[(d, ng)] = Fx(f_out)
                    else:
                        if verbose:
                            print "has discriminant", abs(d), "> B"
                else:
                    if verbose:
                        print "is not absolutely irreducible"
            else:
                if verbose:
                    print "has discriminant", abs(d), "with no large enough square divisor"
        else:
            if verbose:
                if d == 0:
                    print "is not squarefree"
                else:
                    print "is not totally real"
        if verbose == 2:
            T.incr(f_out,verbose=verbose)
        else:
            T.incr(f_out)

    # In the application of Smyth's theorem above, we exclude finitely
    # many possibilities which we must now throw back in.
    if m == 2:
        if Fx([-1,1,1]).is_irreducible():
            K = F.extension(Fx([-1,1,1]), 'tK')
            Kabs = K.absolute_field('tKabs')
            Kabs_pari = pari(Kabs.defining_polynomial())
            d = K.absolute_discriminant()
            if abs(d) <= B:
                ng = Kabs_pari.polredabs()
                S[(d, ng)] = Fx([-1,1,1])
        elif F.degree() == 2:
            for ff in [[1,-7,13,-7,1],[1,-8,14,-7,1]]:
                f = Fx(ff).factor()[0][0]
                K = F.extension(f, 'tK')
                Kabs = K.absolute_field('tKabs')
                Kabs_pari = pari(Kabs.defining_polynomial())
                d = K.absolute_discriminant()
                if abs(d) <= B:
                    ng = Kabs_pari.polredabs()
                    S[(d, ng)] = f
    elif m == 3:
        if Fx([-1,6,-5,1]).is_irreducible():
            K = F.extension(Fx([-1,6,-5,1]), 'tK')
            Kabs = K.absolute_field('tKabs')
            Kabs_pari = pari(Kabs.defining_polynomial())
            d = K.absolute_discriminant()
            if abs(d) <= B:
                ng = Kabs_pari.polredabs()
                S[(d, ng)] = Fx([-1,6,-5,1])

    # Convert S to a sorted list of triples [d, fabs, f], taking care
    # to use cmp() and not the comparison operators on PARI polynomials.
    S = [[s[0], s[1], t] for s, t in S.items()]
    S.sort(cmp=lambda x, y: cmp(x[0], y[0]) or cmp(x[1], y[1]))

    # Now check for isomorphic fields
    weed_fields(S)

    # Output.
    if verbose:
        print "="*80
        print "Polynomials tested: {}".format(counts[0])
        print ( "Polynomials with discriminant with large enough square"
                " divisor: {}".format(counts[1]))
        print "Irreducible polynomials: {}".format(counts[2])
        print "Polynomials with nfdisc <= B: {}".format(counts[3])
        for i in range(len(S)):
            print S[i]
        if isinstance(verbose, str):
            fsock.close()
        sys.stdout = saveout

    # Make sure to return elements that belong to Sage
    if return_seqs:
<<<<<<< HEAD
        return [list(map(ZZ, counts)),
                [[s[0], list(map(QQ, s[1].reverse().Vec())), s[2].coeffs()]
=======
        return [map(ZZ, counts),
                [[s[0], map(QQ, s[1].reverse().Vec()), s[2].coefficients(sparse=False)]
>>>>>>> b22c33b8
                 for s in S]
               ]
    elif return_pari_objects:
        return S
    else:
        Px = PolynomialRing(QQ, 'x')
        return [[s[0], Px(list(map(QQ, s[1].list()))), s[2]] for s in S]

def enumerate_totallyreal_fields_all(n, B, verbose=0, return_seqs=False,
                                     return_pari_objects=True):
    r"""
    Enumerates *all* totally real fields of degree ``n`` with discriminant
    at most ``B``, primitive or otherwise.

    INPUT:

    - ``n`` -- integer, the degree
    - ``B`` -- integer, the discriminant bound
    - ``verbose`` -- boolean or nonnegative integer or string (default: 0)
      give a verbose description of the computations being performed. If
      ``verbose`` is set to ``2`` or more then it outputs some extra
      information. If ``verbose`` is a string then it outputs to a file
      specified by ``verbose``
    - ``return_seqs`` -- (boolean, default False) If ``True``, then return
      the polynomials as sequences (for easier exporting to a file). This
      also returns a list of four numbers, as explained in the OUTPUT
      section below.
    - ``return_pari_objects`` -- (boolean, default: True) if both
      ``return_seqs`` and ``return_pari_objects`` are ``False`` then it
      returns the elements as Sage objects; otherwise it returns pari
      objects.

    EXAMPLES::

        sage: enumerate_totallyreal_fields_all(4, 2000)
        [[725, x^4 - x^3 - 3*x^2 + x + 1],
        [1125, x^4 - x^3 - 4*x^2 + 4*x + 1],
        [1600, x^4 - 6*x^2 + 4],
        [1957, x^4 - 4*x^2 - x + 1],
        [2000, x^4 - 5*x^2 + 5]]
        sage: enumerate_totallyreal_fields_all(1, 10)
        [[1, x - 1]]

    TESTS:

    Each of the outputs must be elements of Sage if ``return_pari_objects``
    is set to ``False``::

        sage: enumerate_totallyreal_fields_all(2, 10)
        [[5, x^2 - x - 1], [8, x^2 - 2]]
        sage: enumerate_totallyreal_fields_all(2, 10)[0][1].parent()
        Interface to the PARI C library
        sage: enumerate_totallyreal_fields_all(2, 10, return_pari_objects=False)[0][1].parent()
        Univariate Polynomial Ring in x over Rational Field


    In practice most of these will be found by
    :func:`~sage.rings.number_field.totallyreal.enumerate_totallyreal_fields_prim`,
    which is guaranteed to return all primitive fields but often returns
    many non-primitive ones as well. For instance, only one of the five
    fields in the example above is primitive, but
    :func:`~sage.rings.number_field.totallyreal.enumerate_totallyreal_fields_prim`
    finds four out of the five (the exception being `x^4 - 6x^2 + 4`).

    The following was fixed in :trac:`13101`::

        sage: enumerate_totallyreal_fields_all(8, 10^6)  # long time (about 2 s)
        []
    """

    S = []
    counts = [0,0,0,0]
    if len(divisors(n)) > 4:
        raise ValueError("Only implemented for n = p*q with p,q prime")
    for d in divisors(n):
        if d > 1 and d < n:
            Sds = enumerate_totallyreal_fields_prim(d, int(math.floor((1.*B)**(1.*d/n))), verbose=verbose)
            for i in range(len(Sds)):
                if verbose:
                    print "="*80
                    print "Taking F =", Sds[i][1]
                F = NumberField(ZZx(Sds[i][1]), 't')
                T = enumerate_totallyreal_fields_rel(F, n/d, B, verbose=verbose, return_seqs=return_seqs)
                if return_seqs:
                    for i in range(4):
                        counts[i] += T[0][i]
                    S += [[t[0],pari(t[1]).Polrev()] for t in T[1]]
                else:
                    S += [[t[0],t[1]] for t in T]
                j = i+1
                for E in enumerate_totallyreal_fields_prim(n/d, int(math.floor((1.*B)**(1./d)/(1.*Sds[i][0])**(n*1./d**2)))):
                    for EF in F.composite_fields(NumberField(ZZx(E[1]), 'u')):
                        if EF.degree() == n and EF.disc() <= B:
                            S.append([EF.disc(), pari(EF.absolute_polynomial())])
    S += enumerate_totallyreal_fields_prim(n, B, verbose=verbose)
    S.sort(cmp=lambda x, y: cmp(x[0], y[0]) or cmp(x[1], y[1]))
    weed_fields(S)

    # Output.
    if verbose:
        saveout = sys.stdout
        if isinstance(verbose, str):
            fsock = open(verbose, 'w')
            sys.stdout = fsock
        # Else, print to screen
        print "="*80
        print "Polynomials tested: {}".format(counts[0])
        print ( "Polynomials with discriminant with large enough square"
                " divisor: {}".format(counts[1]))
        print "Irreducible polynomials: {}".format(counts[2])
        print "Polynomials with nfdisc <= B: {}".format(counts[3])
        for i in range(len(S)):
            print S[i]
        if isinstance(verbose, str):
            fsock.close()
        sys.stdout = saveout

    # Make sure to return elements that belong to Sage
    if return_seqs:
        return [list(map(ZZ, counts)),
                [[ZZ(s[0]), list(map(QQ, s[1].reverse().Vec()))] for s in S]]
    elif return_pari_objects:
        return S
    else:
        Px = PolynomialRing(QQ, 'x')
        return [[ZZ(s[0]), Px(list(map(QQ, s[1].list())))]
                for s in S]
<|MERGE_RESOLUTION|>--- conflicted
+++ resolved
@@ -884,13 +884,8 @@
 
     # Make sure to return elements that belong to Sage
     if return_seqs:
-<<<<<<< HEAD
-        return [list(map(ZZ, counts)),
-                [[s[0], list(map(QQ, s[1].reverse().Vec())), s[2].coeffs()]
-=======
-        return [map(ZZ, counts),
-                [[s[0], map(QQ, s[1].reverse().Vec()), s[2].coefficients(sparse=False)]
->>>>>>> b22c33b8
+        return [[ZZ(x) for x in counts],
+                [[s[0], [QQ(x) for x in s[1].reverse().Vec()], s[2].coefficients(sparse=False)]
                  for s in S]
                ]
     elif return_pari_objects:
