"""
Field of Arbitrary Precision Real Intervals

AUTHORS:
    -- Carl Witty (2007-01-21): based on \code{real_mpfr.pyx};
               changed it to use mpfi rather than mpfr.
    -- William Stein (2007-01-24): modifications and clean up and docs, etc.

This is a straightforward binding to the MPFI library; it may be useful
to refer to its documentation for more details.

An interval is represented as a pair of floating-point numbers a and b
(where a <= b) and printed as [a ... b] (for instance,
[3.1415 ... 3.1416]).  These floating-point numbers implemented using
MPFR (the same as the RealNumber elements of RealField).

The interval represents the set { x : a <= x <= b } (so if a == b, then
the interval represents that particular floating-point number).  The
endpoints can include positive and negative infinity, with the obvious
meaning.  It is also possible to have a NaN (not-a-number) interval, which is
represented by having either endpoint be NaN.

PRINTING:

Intervals are printed with the left value rounded down and
the right rounded up, which is conservative, but in some
ways unsatisfying.

Consider a 3-bit interval containing exactly the floating-point number
1.25.  In round-to-nearest or round-down, this prints as 1.2; in
round-up, this prints as 1.3.  The straightforward options, then, are
to print this interval as [1.2 ... 1.2] (which does not even contain
the true value, 1.25), or to print it as [1.2 ... 1.3] (which gives
the impression that the upper and lower bounds are not equal, even
though they really are).  Neither of these is very satisfying, but I
have chosen the latter for now.

EXAMPLES:
    sage: R = RealIntervalField(3)
    sage: a = R(1.25)
    sage: a
    [1.2 ... 1.3]
    sage: a == 1.25
    True
    sage: a == 2
    False

COMPARISONS:

Comparison operations (==,!=,<,<=,>,>=) return true if every value in
the first interval has the given relation to every value in the second
interval.  The cmp(a, b) function works differently; it compares two
intervals lexicographically.  (However, the behavior is not specified
if given a non-interval and an interval.)

This convention for comparison operators has good and bad points.  The
good:
* Expected transitivity properties hold (if a > b and b == c, then a > c;
etc.)
* if a>b, then cmp(a, b) == 1; if a==b, then cmp(a,b) == 0; if a<b, then
cmp(a, b) == -1
* a==0 is true if the interval contains only the floating-point number 0;
similarly for a==1
* a>0 means something useful (that every value in the interval is greater
than 0)

The bad:
* Trichotomy fails to hold: there are values (a,b) such that none of a<b,
a==b, or a>b are true
* It is not the case that if cmp(a, b) == 0 then a==b, or that if
cmp(a, b) == 1 then a>b, or that if cmp(a, b) == -1 then a<b
* There are values a,b such that a<=b but neither a<b nor a==b hold

Note that intervals a and b overlap iff not(a != b).

EXAMPLES:
    sage: 0 < RIF(1, 2)
    True
    sage: 0 == RIF(0)
    True
    sage: not(0 == RIF(0, 1))
    True
    sage: not(0 != RIF(0, 1))
    True
    sage: 0 <= RIF(0, 1)
    True
    sage: not(0 < RIF(0, 1))
    True
    sage: cmp(RIF(0), RIF(0, 1))
    -1
    sage: cmp(RIF(0, 1), RIF(0))
    1
    sage: cmp(RIF(0, 1), RIF(1))
    -1
    sage: cmp(RIF(0, 1), RIF(0, 1))
    0
"""

############################################################################
#
#   SAGE: System for Algebra and Geometry Experimentation
#
#       Copyright (C) 2005-2006 William Stein <wstein@gmail.com>
#
#                  http://www.gnu.org/licenses/
############################################################################

#*****************************************************************************
# general TODOs:
#
# more type conversions and coercion. examples:
# sage: R(1/2)
# TypeError: Unable to convert x (='1/2') to mpfi.
#
# sage: 1 + R(42)
# _49 = 1
#*****************************************************************************

import math # for log
import sys

include '../ext/interrupt.pxi'
include "../ext/stdsage.pxi"
include "../ext/cdefs.pxi"

cimport sage.rings.ring
import  sage.rings.ring

cimport sage.structure.element
from sage.structure.element cimport RingElement, Element, ModuleElement
import  sage.structure.element

cimport real_mpfr
from real_mpfr cimport RealField, RealNumber
import real_mpfr

import sage.structure.coerce
import operator

from integer import Integer
from integer cimport Integer

from rational import Rational
from rational cimport Rational

from real_double import RealDoubleElement
from real_double cimport RealDoubleElement

import sage.rings.complex_field

import sage.rings.infinity

from sage.structure.parent_gens cimport ParentWithGens

cdef class RealIntervalFieldElement(sage.structure.element.RingElement)

#*****************************************************************************
#
#       Implementation
#
#*****************************************************************************

#*****************************************************************************
#
#       Real Field
#
#*****************************************************************************
# The real field is in Pyrex, so mpfi elements will have access to
# their parent via direct C calls, which will be faster.

cdef class RealIntervalField(sage.rings.ring.Field):
    """
    RealIntervalField(prec, sci_not, rnd):

    INPUT:
        prec -- (integer) precision; default = 53
                prec is the number of bits used to represent the
                mantissa of a floating-point number.  The
                precision can be any integer between mpfr_prec_min()
                and mpfr_prec_max(). In the current implementation,
                mpfr_prec_min() is equal to 2.

        sci_not -- (default: False) whether or not to display
                using scientific notation

    EXAMPLES:
        sage: RealIntervalField(10)
        Real Interval Field with 10 bits of precision
        sage: RealIntervalField()
        Real Interval Field with 53 bits of precision
        sage: RealIntervalField(100000)
        Real Interval Field with 100000 bits of precision

    NOTE: The default precision is 53, since according to the GMP
       manual: 'mpfr should be able to exactly reproduce all
       computations with double-precision machine floating-point
       numbers (double type in C), except the default exponent
       range is much wider and subnormal numbers are not
       implemented.'

    EXAMPLES: Creation of elements

    First with default precision.  First we coerce elements of various
    types, then we coerce intervals.

        sage: RIF = RealIntervalField(); RIF
        Real Interval Field with 53 bits of precision
        sage: RIF(3)
        [3.0000000000000000 ... 3.0000000000000000]
        sage: RIF(RIF(3))
        [3.0000000000000000 ... 3.0000000000000000]
        sage: RIF(pi)
        [3.1415926535897931 ... 3.1415926535897936]
        sage: RIF(RealField(53)('1.5'))
        [1.5000000000000000 ... 1.5000000000000000]
        sage: RIF(-2/19)
        [-0.10526315789473686 ... -0.10526315789473683]
        sage: RIF(-3939)
        [-3939.0000000000000 ... -3939.0000000000000]
        sage: RIF(-3939r)
        [-3939.0000000000000 ... -3939.0000000000000]
        sage: RIF('1.5')
        [1.5000000000000000 ... 1.5000000000000000]

    The base must be explicitly specified as a named parameter:
        sage: RIF('101101', base=2)
        [45.000000000000000 ... 45.000000000000000]
        sage: RIF('+infinity')
        [+infinity ... +infinity]
        sage: RIF('[1...3]')
        [1.0000000000000000 ... 3.0000000000000000]

    Next we coerce some 2-tuples, which define intervals.
        sage: RIF((-1.5, -1.3))
        [-1.5000000000000000 ... -1.3000000000000000]
        sage: RIF((RDF('-1.5'), RDF('-1.3')))
        [-1.5000000000000000 ... -1.3000000000000000]
        sage: RIF((1/3,2/3))
        [0.33333333333333331 ... 0.66666666666666675]

    The extra paranthesis aren't needed.
        sage: RIF(1/3,2/3)
        [0.33333333333333331 ... 0.66666666666666675]
        sage: RIF((1,2))
        [1.0000000000000000 ... 2.0000000000000000]
        sage: RIF((1r,2r))
        [1.0000000000000000 ... 2.0000000000000000]
        sage: RIF((pi, e))
        [2.7182818284590455 ... 3.1415926535897932]

    Values which can be represented as an exact floating-point number
    (of the precision of this RealIntervalField) result in a precise
    interval, where the lower bound is equal to the upper bound
    (even if they print differently).  Other values typically result
    in an interval where the lower and upper bounds are adjacent
    floating-point numbers.
        sage: def check(x):
        ...       return (x, x.lower() == x.upper())
        sage: check(RIF(pi))
        ([3.1415926535897931 ... 3.1415926535897936], False)
        sage: check(RIF(RR(pi)))
        ([3.1415926535897931 ... 3.1415926535897932], True)
        sage: check(RIF(1.5))
        ([1.5000000000000000 ... 1.5000000000000000], True)
        sage: check(RIF('1.5'))
        ([1.5000000000000000 ... 1.5000000000000000], True)
        sage: check(RIF(0.1))
        ([0.10000000000000000 ... 0.10000000000000001], True)
        sage: check(RIF(1/10))
        ([0.099999999999999991 ... 0.10000000000000001], False)
        sage: check(RIF('0.1'))
        ([0.099999999999999991 ... 0.10000000000000001], False)

    Similarly, when specifying both ends of an interval, the lower end
    is rounded down and the upper end is rounded up.
        sage: outward = RIF(1/10, 7/10); outward
        [0.099999999999999991 ... 0.70000000000000007]
        sage: nearest = RIF(RR(1/10), RR(7/10)); nearest
        [0.10000000000000000 ... 0.69999999999999996]
        sage: nearest.lower() - outward.lower()
        1.38777878078144e-17
        sage: outward.upper() - nearest.upper()
        0.000000000000000111022302462516

    Some examples with a real interval field of higher precision:
        sage: R = RealIntervalField(100)
        sage: R(3)
        [3.0000000000000000000000000000000 ... 3.0000000000000000000000000000000]
        sage: R(R(3))
        [3.0000000000000000000000000000000 ... 3.0000000000000000000000000000000]
        sage: R(pi)
        [3.1415926535897932384626433832793 ... 3.1415926535897932384626433832825]
        sage: R(-2/19)
        [-0.10526315789473684210526315789481 ... -0.10526315789473684210526315789470]
        sage: R(e,pi)
        [2.7182818284590452353602874713512 ... 3.1415926535897932384626433832825]
    """

    def __init__(self, int prec=53, int sci_not=0):
        if prec < MPFR_PREC_MIN or prec > MPFR_PREC_MAX:
            raise ValueError, "prec (=%s) must be >= %s and <= %s."%(
                prec, MPFR_PREC_MIN, MPFR_PREC_MAX)
        self.__prec = prec
        self.sci_not = sci_not
        self.__lower_field = RealField(prec, sci_not, "RNDD")
        self.__middle_field = RealField(prec, sci_not, "RNDN")
        self.__upper_field = RealField(prec, sci_not, "RNDU")
        ParentWithGens.__init__(self, self, tuple([]), False)

    def _lower_field(self):
        return self.__lower_field

    def _middle_field(self):
        return self.__middle_field

    def _upper_field(self):
        return self.__upper_field

    def _real_field(self, rnd):
        if rnd == "RNDD":
            return self._lower_field()
        elif rnd == "RNDN":
            return self._middle_field()
        elif rnd == "RNDU":
            return self._upper_field()
        else:
            return RealField(self.__prec, self.sci_not, "RNDZ")

    cdef RealIntervalFieldElement _new(self):
        """
        Return a new real number with parent self.
        """
        cdef RealIntervalFieldElement x
        x = PY_NEW(RealIntervalFieldElement)
        x._parent = self
        mpfi_init2(x.value, self.__prec)
        x.init = 1
        return x

    def _repr_(self):
        s = "Real Interval Field with %s bits of precision"%self.__prec
        return s

    def _latex_(self):
        return "\\I \\R"

    def is_exact(self):
        return False

    def __call__(self, x, y=None, int base=10):
        """
        Create an element in this real interval field.

        INPUT:
            x -- a number, string, or 2-tuple.
            y -- (default: None); if given x is set to (x,y);
                 this is so you can write R(2,3) to make the interval from 2 to 3.
            base -- integer (default: 10) -- only used if x is a string.

        OUTPUT:
            an element of this real interval field.

        EXAMPLES:
            sage: R = RealIntervalField(20)
            sage: R('1.234')
            [1.2339992 ... 1.2340012]
            sage: R('2', base=2)
            Traceback (most recent call last):
            ...
            TypeError: Unable to convert number to real interval.
            sage: a = R('1.1001', base=2); a
            [1.5625000 ... 1.5625000]
            sage: a.str(2)
            '[1.1001000000000000000 ... 1.1001000000000000000]'

        Type:
            RealIntervalField?
        for more information.
        """
        if not y is None:
            x = (x,y)
        return RealIntervalFieldElement(self, x, base)

    cdef _coerce_c_impl(self, x):
        """
        Canonical coercion of x to this mpfi real field.

        The rings that canonically coerce to this mpfi real field are:
             * this mpfi field itself
             * any mpfr real field with precision that is as large as this one
             * any other mpfi real field with precision that is as large as this one
             * anything that canonically coerces to the mpfr real
               field with same precision as self.

        Values which can be exactly represented as a floating-point
        number are coerced to a precise interval, with upper and lower
        bounds equal; otherwise, the upper and lower bounds will typically
        be adjacent floating-point numbers that surround the given value.
        """
        if isinstance(x, real_mpfr.RealNumber):
            P = x.parent()
            if (<RealField> P).__prec >= self.__prec:
                return self(x)
            else:
                raise TypeError, "Canonical coercion from lower to higher precision not defined"
        if isinstance(x, RealIntervalFieldElement):
            P = x.parent()
            if (<RealIntervalField> P).__prec >= self.__prec:
                return self(x)
            else:
                raise TypeError, "Canonical coercion from lower to higher precision not defined"
        if isinstance(x, (Integer, Rational)):
            return self(x)
        cdef RealNumber lower, upper
        try:
            lower = self.__lower_field._coerce_(x)
            upper = self.__upper_field._coerce_(x)
            return self(lower, upper)
        except TypeError, msg:
            raise TypeError, "no canonical coercion of element into self"

    def __cmp__(self, other):
        """
        EXAMPLES:
            sage: RealIntervalField(10) == RealIntervalField(11)
            False
            sage: RealIntervalField(10) == RealIntervalField(10)
            True
            sage: RealIntervalField(10,sci_not=True) == RealIntervalField(10,sci_not=False)
            True
            sage: RealIntervalField(10) == IntegerRing()
            False
        """
        if not isinstance(other, RealIntervalField):
            return -1
        cdef RealIntervalField _other
        _other = other  # to access C structure
        if self.__prec == _other.__prec:
            return 0
        return 1

    def __reduce__(self):
        """
        EXAMPLES:
            sage: R = RealIntervalField(sci_not=1, prec=200)
            sage: loads(dumps(R)) == R
            True
        """
        return __create__RealIntervalField_version0, (self.__prec, self.sci_not)

    def gen(self, i=0):
        if i == 0:
            return self(1)
        else:
            raise IndexError

#    def complex_field(self):
#        """
#        Return complex field of the same precision.
#        """
#        return sage.rings.complex_field.ComplexField(self.prec())

    def ngens(self):
        return 1

    def gens(self):
        return [self.gen()]

    def _is_valid_homomorphism_(self, codomain, im_gens):
        try:
            s = codomain._coerce_(self(1))
        except TypeError:
            return False
        return s == im_gens[0]

    def is_atomic_repr(self):
        """
        Returns True, to signify that elements of this field print
        without sums, so parenthesis aren't required, e.g., in
        coefficients of polynomials.

        EXAMPLES:
            sage: RealIntervalField(10).is_atomic_repr()
            True
        """
        return True

    def is_finite(self):
        """
        Returns False, since the field of real numbers is not finite.

        EXAMPLES:
            sage: RealIntervalField(10).is_finite()
            False
        """
        return False

    def characteristic(self):
        """
        Returns 0, since the field of real numbers has characteristic 0.

        EXAMPLES:
            sage: RealIntervalField(10).characteristic()
            0
        """
        return 0

    def name(self):
        return "IntervalRealIntervalField%s"%(self.__prec)

    def __hash__(self):
        return hash(self.name())

    def precision(self):
        return self.__prec

    def prec(self):
        return self.__prec

    # int mpfi_const_pi (mpfi_ptr)
    def pi(self):
        """
        Returns pi to the precision of this field.

        EXAMPLES:
            sage: R = RealIntervalField(100)
            sage: R.pi()
            [3.1415926535897932384626433832793 ... 3.1415926535897932384626433832825]
            sage: R.pi().sqrt()/2
            [0.88622692545275801364908374166983 ... 0.88622692545275801364908374167142]
            sage: R = RealIntervalField(150)
            sage: R.pi().sqrt()/2
            [0.88622692545275801364908374167057259139877472759 ... 0.88622692545275801364908374167057259139877472830]
        """
        cdef RealIntervalFieldElement x
        x = self._new()
        mpfi_const_pi(x.value)
        return x


    # int mpfi_const_euler (mpfi_ptr)
    def euler_constant(self):
        """
        Returns Euler's gamma constant to the precision of this field.

        EXAMPLES:
            sage: RealIntervalField(100).euler_constant()
            [0.57721566490153286060651209008233 ... 0.57721566490153286060651209008313]
        """
        cdef RealIntervalFieldElement x
        x = self._new()
        mpfi_const_euler(x.value)
        return x

#     def catalan_constant(self):
#         """
#         Returns Catalan's constant to the precision of this field.

#         EXAMPLES:
#             sage: RealIntervalField(100).catalan_constant()
#             0.91596559417721901505460351493
#         """
#         cdef RealIntervalFieldElement x
#         x = self._new()
#         mpfr_const_catalan(x.value, self.rnd)
#         return x

    def log2(self):
        """
        Returns log(2) to the precision of this field.

        EXAMPLES:
            sage: R=RealIntervalField(100)
            sage: R.log2()
            [0.69314718055994530941723212145798 ... 0.69314718055994530941723212145878]
            sage: R(2).log()
            [0.69314718055994530941723212145798 ... 0.69314718055994530941723212145878]
        """
        cdef RealIntervalFieldElement x
        x = self._new()
        mpfi_const_log2(x.value)
        return x

# MPFI does not have factorial
#     def factorial(self, int n):
#         """
#         Return the factorial of the integer n as a real number.
#         """
#         cdef RealIntervalFieldElement x
#         if n < 0:
#             raise ArithmeticError, "n must be nonnegative"
#         x = self._new()
#         mpfr_fac_ui(x.value, n, self.rnd)
#         return x

    def scientific_notation(self, status=None):
        """
        Set or return the scientific notation printing flag.  If this flag
        is True then real numbers with this space as parent print using
        scientific notation.

        INPUT:
            status -- (bool --) optional flag
        """
        if status is None:
            return bool(self.sci_not)
        else:
            self.sci_not = status

    def zeta(self, n=2):
        """
        Return an $n$-th root of unity in the real field,
        if one exists, or raise a ValueError otherwise.

        EXAMPLES:
            sage: R = RealIntervalField()
            sage: R.zeta()
            [-1.0000000000000000 ... -1.0000000000000000]
            sage: R.zeta(1)
            [1.0000000000000000 ... 1.0000000000000000]
            sage: R.zeta(5)
            Traceback (most recent call last):
            ...
            ValueError: No 5th root of unity in self
        """
        if n == 1:
            return self(1)
        elif n == 2:
            return self(-1)
        raise ValueError, "No %sth root of unity in self"%n

R = RealIntervalField()

#*****************************************************************************
#
#     RealIntervalFieldElement -- element of Real Field
#
#
#
#*****************************************************************************
cdef class RealIntervalFieldElement(sage.structure.element.RingElement):
    """
    A real number interval.
    """
    cdef RealIntervalFieldElement _new(self):
        """
        Return a new real interval with same parent as self.
        """
        cdef RealIntervalFieldElement x
        x = PY_NEW(RealIntervalFieldElement)
        x._parent = self._parent
        mpfi_init2(x.value, (<RealIntervalField>self._parent).__prec)
        x.init = 1
        return x

    def __init__(self, RealIntervalField parent, x=0, int base=10):
        """
        Create a real interval element.  Should be called by first creating
        a RealIntervalField, as illustrated in the examples.

        EXAMPLES:
            sage: R = RealIntervalField()
            sage: R('1.2456')
            [1.2455999999999998 ... 1.2456000000000001]
            sage: R = RealIntervalField(3)
            sage: R('1.2456')
            [1.0 ... 1.3]

        EXAMPLE: Rounding
            sage: w = RealIntervalField(3)(5/2)
            sage: RealIntervalField(2)(w).str(2)
            '[10 ... 11]'

        Type:
            RealIntervalField?
        for many more examples.
        """
        self.init = 0
        if parent is None:
            raise TypeError
        self._parent = parent
        mpfi_init2(self.value, parent.__prec)
        self.init = 1
        if x is None: return
        cdef RealIntervalFieldElement _x, n, d
        cdef RealNumber rn, rn1
        cdef Rational rat, rat1
        cdef Integer integ, integ1
        cdef RealDoubleElement dx, dx1
        cdef int ix, ix1
        if PY_TYPE_CHECK(x, RealIntervalFieldElement):
            _x = x  # so we can get at x.value
            mpfi_set(self.value, _x.value)
        elif PY_TYPE_CHECK(x, RealNumber):
            rn = x
            mpfi_set_fr(self.value, <mpfr_t> rn.value)
        elif PY_TYPE_CHECK(x, Rational):
            rat = x
            mpfi_set_q(self.value, <mpq_t> rat.value)
        elif PY_TYPE_CHECK(x, Integer):
            integ = x
            mpfi_set_z(self.value, <mpz_t> integ.value)
        elif PY_TYPE_CHECK(x, int):
            ix = x
            mpfi_set_si(self.value, ix)
        elif isinstance(x, tuple):
            try:
                a, b = x
            except ValueError:
                raise TypeError, "tuple defining an interval must have length 2"
            if PY_TYPE_CHECK(a, RealNumber) and PY_TYPE_CHECK(b, RealNumber):
                rn = a
                rn1 = b
                mpfi_interv_fr(self.value, <mpfr_t> rn.value, <mpfr_t> rn1.value)
            elif PY_TYPE_CHECK(a, RealDoubleElement) and PY_TYPE_CHECK(b, RealDoubleElement):
                dx = a
                dx1 = b
                mpfi_interv_d(self.value, dx._value, dx1._value)
            elif PY_TYPE_CHECK(a, Rational) and PY_TYPE_CHECK(b, Rational):
                rat = a
                rat1 = b
                # todo: The <object> coerce is evidently to get around a weird bug in SageX (?)
                mpfi_interv_q(self.value, <object>rat.value, <object>rat1.value)
            elif PY_TYPE_CHECK(a, Integer) and PY_TYPE_CHECK(b, Integer):
                integ = a
                integ1 = b
                mpfi_interv_z(self.value, <object> integ.value, <object> integ1.value)
            elif PY_TYPE_CHECK(a, int) and PY_TYPE_CHECK(b, int):
                ix = a
                ix1 = b
                mpfi_interv_si(self.value, ix, ix1)
            else:  # generic fallback -- coerce both endpoints to reals.
                rn = self._parent._lower_field()(a)
                rn1 =self._parent._upper_field()(b)
                mpfi_interv_fr(self.value, <mpfr_t> rn.value, <mpfr_t> rn1.value)

        else:
            if isinstance(x, str):
                # string
                s = str(x).replace('...', ',').replace(' ','').replace('+infinity', '@inf@').replace('-infinity','-@inf@')
                if mpfi_set_str(self.value, s, base):
                    raise TypeError, "Unable to convert number to real interval."
            else:
                # try coercing to real
                try:
                    rn = self._parent._lower_field()(x)
                    rn1 = self._parent._upper_field()(x)
                except TypeError:
                    raise TypeError, "Unable to convert number to real interval."
                mpfi_interv_fr(self.value, <mpfr_t> rn.value, <mpfr_t> rn1.value)

    def __reduce__(self):
        """
        Pickling support.

        EXAMPLES:
            sage: a = RIF(5,5.5)
            sage: cmp(loads(dumps(a)), a)
            0
            sage: R = RealIntervalField(sci_not=1, prec=200)
            sage: b = R('393.39203845902384098234098230948209384028340')
            sage: cmp(loads(dumps(b)), b)
            0
            sage: b = R(1)/R(0); b
            [+infinity ... +infinity]
            sage: loads(dumps(b)) == b
            True
            sage: b = R(-1)/R(0); b
            [-infinity ... -infinity]
            sage: loads(dumps(b)) == b
            True
            sage: b = R('[2 ... 3]'); b
            [2.0000000000000000000000000000000000000000000000000000000000000e0 ... 3.0000000000000000000000000000000000000000000000000000000000000e0]
            sage: cmp(loads(dumps(b)), b)
            0
        """
        s = self.str(32, no_sci=False, e='@')
        return (__create__RealIntervalFieldElement_version0, (self._parent, s, 32))

    def  __dealloc__(self):
        if self.init:
            mpfi_clear(self.value)

    def __repr__(self):
        return self.str(10)

    def _latex_(self):
        return str(self)

    def _interface_init_(self):
        """
        Return string representation of self in base 10 with
        no scientific notation.

        This function is the default for exporting to other
        computer algebra systems.  It probably does not match
        the syntax of any other computer algebra system, and should
        be changed if other computer algebra systems do support intervals.

        EXAMPLES:
            sage: n = RIF(1.3939494594)
            sage: n._interface_init_()
            '[1.3939494593999999 ... 1.3939494594000000]'
        """
        return self.str(10, no_sci=True)

    def __hash__(self):
        return hash(self.str(16))

    def _im_gens_(self, codomain, im_gens):
        return codomain(self) # since 1 |--> 1

    def real(self):
        """
        Return the real part of self.

        (Since self is a real number, this simply returns self.)
        """
        return self

    def parent(self):
        """
        EXAMPLES:
            sage: R = RealIntervalField()
            sage: a = R('1.2456')
            sage: a.parent()
            Real Interval Field with 53 bits of precision
        """
        return self._parent

    # MPFR had an elaborate "truncation" scheme to avoid printing
    # inaccurate-looking results; this has been removed for MPFI,
    # because I think it's less confusing to get such results than to
    # see [0.333 ... 0.333] for an interval with unequal left and right
    # sides.
    def str(self, int base=10, no_sci=None, e='e'):
        """
        INPUT:
             base -- base for output
             no_sci -- if True do not print using scientific notation; if False
                       print with scientific notation; if None (the default), print how the parent prints.
             e - symbol used in scientific notation

        EXAMPLES:
            sage: a = RIF(59/27); a
            [2.1851851851851851 ... 2.1851851851851856]
            sage: a.str(16)
            '[2.2f684bda12f68 ... 2.2f684bda12f6a]'
            sage: a.str(no_sci=False)
            '[2.1851851851851851e0 ... 2.1851851851851856e0]'
        """
        if base < 2 or base > 36:
            raise ValueError, "the base (=%s) must be between 2 and 36"%base
        if mpfi_nan_p(self.value):
            if base >= 24:
                return "[... @NaN@ ...]"
            else:
                return "[... NaN ...]"

        t1 = self.lower().str(base=base, no_sci=no_sci, e=e, truncate=False)
        t2 = self.upper().str(base=base, no_sci=no_sci, e=e, truncate=False)

        return "[%s ... %s]"%(t1, t2)

    def __copy__(self):
        """
        Return copy of self -- since self is immutable, we just return self again.

        EXAMPLES:
            sage: a = RIF(3.5)
            sage: copy(a) is  a
            True
        """
        return self

    # Interval-specific functions
    def lower(self, rnd=None):
        """
        Returns the lower bound of this interval

        rnd -- (string) the rounding mode
                RNDN -- round to nearest
                RNDD -- (default) round towards minus infinity
                RNDZ -- round towards zero
                RNDU -- round towards plus infinity

        The rounding mode does not affect the value returned as a
        floating-point number, but it does control which variety
        of RealField the returned number is in, which affects printing
        and subsequent operations.

        EXAMPLES:
            sage: R = RealIntervalField(13)
            sage: R.pi().lower().str(truncate=False)
            '3.1411'

            sage: x = R(1.2,1.3); x
            [1.1999 ... 1.3001]
            sage: x.lower()
            1.19
            sage: x.lower('RNDU')
            1.20
            sage: x.lower('RNDN')
            1.20
            sage: x.lower('RNDZ')
            1.19
            sage: x.lower().parent()
            Real Field with 13 bits of precision and rounding RNDD
            sage: x.lower('RNDU').parent()
            Real Field with 13 bits of precision and rounding RNDU
            sage: x.lower() == x.lower('RNDU')
            True
        """
        cdef RealNumber x
        if rnd is None:
            x = (<RealIntervalField>self._parent).__lower_field._new()
        else:
            x = (<RealField>(self._parent._real_field(rnd)))._new()
        mpfi_get_left(<mpfr_t> x.value, self.value)
        return x

    def upper(self, rnd =None):
        """
        Returns the upper bound of this interval

        rnd -- (string) the rounding mode
                RNDN -- round to nearest
                RNDD -- round towards minus infinity
                RNDZ -- round towards zero
                RNDU -- (default) round towards plus infinity

        The rounding mode does not affect the value returned as a
        floating-point number, but it does control which variety
        of RealField the returned number is in, which affects printing
        and subsequent operations.

        EXAMPLES:
            sage: R = RealIntervalField(13)
            sage: R.pi().upper().str(truncate=False)
            '3.1417'

            sage: R = RealIntervalField(13)
            sage: x = R(1.2,1.3); x
            [1.1999 ... 1.3001]
            sage: x.upper()
            1.31
            sage: x.upper('RNDU')
            1.31
            sage: x.upper('RNDN')
            1.30
            sage: x.upper('RNDD')
            1.30
            sage: x.upper('RNDZ')
            1.30
            sage: x.upper().parent()
            Real Field with 13 bits of precision and rounding RNDU
            sage: x.upper('RNDD').parent()
            Real Field with 13 bits of precision and rounding RNDD
            sage: x.upper() == x.upper('RNDD')
            True
        """
        cdef RealNumber x
        if rnd is None:
            x = (<RealIntervalField>self._parent).__upper_field._new()
        else:
            x = ((<RealField>self._parent._real_field(rnd)))._new()
        mpfi_get_right(<mpfr_t> x.value, self.value)
        return x

    def absolute_diameter(self):
        """
        The diameter of this interval (for [a ... b], this is b-a),
        rounded upward, as a RealNumber.

        EXAMPLES:
            sage: RIF(1, pi).absolute_diameter()
            2.14159265358979
        """
        cdef RealNumber x
        x = (<RealIntervalField>self._parent).__middle_field._new()
        mpfi_diam_abs(<mpfr_t> x.value, self.value)
        return x

    def relative_diameter(self):
        """
        The relative diameter of this interval (for [a ... b],
        this is (b-a)/((a+b)/2)), rounded upward, as a RealNumber.

        EXAMPLES:
            sage: RIF(1, pi).relative_diameter()
	    1.03418797197910
        """
        cdef RealNumber x
        x = (<RealIntervalField>self._parent).__middle_field._new()
        mpfi_diam_rel(<mpfr_t> x.value, self.value)
        return x

    def diameter(self):
        """
        If (0 in self), returns self.absolute_diameter(),
        otherwise self.relative_diameter().

        EXAMPLES:
            sage: RIF(1, 2).diameter()
<<<<<<< HEAD
            0.666666666666667
            sage: RIF(1, 2).absolute_diameter()
            1.00000000000000
            sage: RIF(1, 2).relative_diameter()
            0.666666666666667
            sage: RIF(pi).diameter()
            0.000000000000000141357985842823
=======
            0.666666666666666
            sage: RIF(1, 2).absolute_diameter()
            1.00000000000000
            sage: RIF(1, 2).relative_diameter()
            0.666666666666666
            sage: RIF(pi).diameter()
            0.000000000000000141357985842822
>>>>>>> 2ed161fd
            sage: RIF(pi).absolute_diameter()
            0.000000000000000444089209850063
            sage: RIF(pi).relative_diameter()
<<<<<<< HEAD
            0.000000000000000141357985842823
            sage: (RIF(pi) - RIF(3, 22/7)).diameter()
            0.142857142857144
            sage: (RIF(pi) - RIF(3, 22/7)).absolute_diameter()
            0.142857142857144
            sage: (RIF(pi) - RIF(3, 22/7)).relative_diameter()
            2.03604377705518
=======
            0.000000000000000141357985842822
            sage: (RIF(pi) - RIF(3, 22/7)).diameter()
            0.142857142857143
            sage: (RIF(pi) - RIF(3, 22/7)).absolute_diameter()
            0.142857142857143
            sage: (RIF(pi) - RIF(3, 22/7)).relative_diameter()
            2.03604377705517
>>>>>>> 2ed161fd
        """
        cdef RealNumber x
        x = (<RealIntervalField>self._parent).__middle_field._new()
        mpfi_diam(<mpfr_t> x.value, self.value)
        return x

    def magnitude(self):
        """
        The largest absolute value of the elements of the interval.

        EXAMPLES:
            sage: RIF(-2, 1).magnitude()
            2.00000000000000
            sage: RIF(-1, 2).magnitude()
            2.00000000000000
        """
        cdef RealNumber x
        x = (<RealIntervalField>self._parent).__middle_field._new()
        mpfi_mag(<mpfr_t> x.value, self.value)
        return x

    def mignitude(self):
        """
        The smallest absolute value of the elements of the interval.

        EXAMPLES:
            sage: RIF(-2, 1).mignitude()
            0.000000000000000
            sage: RIF(-2, -1).mignitude()
            1.00000000000000
            sage: RIF(3, 4).mignitude()
            3.00000000000000
        """
        cdef RealNumber x
        x = (<RealIntervalField>self._parent).__middle_field._new()
        mpfi_mig(<mpfr_t> x.value, self.value)
        return x

    def center(self):
        """
        RIF(a, b).center() == (a+b)/2

        EXAMPLES:
            sage: RIF(1, 2).center()
            1.50000000000000
        """
        cdef RealNumber x
        x = (<RealIntervalField>self._parent).__middle_field._new()
        mpfi_mid(<mpfr_t> x.value, self.value)
        return x

    def alea(self):
        """
        RIF(a, b).alea() gives a floating-point number picked at
        random from the interval.

        EXAMPLES:
            sage: RIF(1, 2).alea() # random
            1.34696133696137
        """
        cdef RealNumber x
        x = (<RealIntervalField>self._parent).__middle_field._new()
        mpfi_alea(<mpfr_t> x.value, self.value)
        return x

#     def integer_part(self):
#         """
#         If in decimal this number is written n.defg, returns n.

#         OUTPUT:
#             -- a SAGE Integer

#         EXAMPLE:
#             sage: a = 119.41212
#             sage: a.integer_part()
#             119
#         """
#         s = self.str(base=32, no_sci=True)
#         i = s.find(".")
#         return Integer(s[:i], base=32)

    ########################
    #   Basic Arithmetic
    ########################

    cdef ModuleElement _add_c_impl(self, ModuleElement other):
        """
        Add two real intervals with the same parent.

        EXAMPLES:
            sage: R = RealIntervalField()
            sage: R(-1.5) + R(2.5)
            [1.0000000000000000 ... 1.0000000000000000]
            sage: R('-1.3') + R('2.3')
            [0.99999999999999977 ... 1.0000000000000005]
            sage: R(1, 2) + R(3, 4)
            [4.0000000000000000 ... 6.0000000000000000]
        """
        cdef RealIntervalFieldElement x
        x = self._new()
        mpfi_add(x.value, self.value, (<RealIntervalFieldElement>other).value)
        return x

    def __invert__(self):
        """
        Return the multiplicative "inverse" of this interval.
        (Technically, non-precise intervals don't have multiplicative
        inverses.)

        EXAMPLES:
            sage: v = RIF(2); v
            [2.0000000000000000 ... 2.0000000000000000]
            sage: ~v
            [0.50000000000000000 ... 0.50000000000000000]
            sage: v * ~v
            [1.0000000000000000 ... 1.0000000000000000]
            sage: v = RIF(1.5, 2.5); v
            [1.5000000000000000 ... 2.5000000000000000]
            sage: ~v
            [0.39999999999999996 ... 0.66666666666666675]
            sage: v * ~v
            [0.59999999999999986 ... 1.6666666666666670]
            sage: ~RIF(-1, 1)
            [-infinity ... +infinity]
        """
        cdef RealIntervalFieldElement x
        x = self._new()
        mpfi_inv(x.value, self.value)
        return x

    cdef ModuleElement _sub_c_impl(self, ModuleElement right):
        """
        Subtract two real intervals with the same parent.

        EXAMPLES:
            sage: R = RealIntervalField()
            sage: R(-1.5) - R(2.5)
            [-4.0000000000000000 ... -4.0000000000000000]
            sage: R('-1.3') - R('2.7')
            [-4.0000000000000009 ... -3.9999999999999995]
            sage: R(1, 2) - R(3, 4)
            [-3.0000000000000000 ... -1.0000000000000000]
        """
        cdef RealIntervalFieldElement x
        x = self._new()
        mpfi_sub(x.value, self.value, (<RealIntervalFieldElement>right).value)
        return x

    cdef RingElement _mul_c_impl(self, RingElement right):
        """
        Multiply two real intervals with the same parent.

        EXAMPLES:
            sage: R = RealIntervalField()
            sage: R(-1.5) * R(2.5)
            [-3.7500000000000000 ... -3.7500000000000000]
            sage: R('-1.3') * R('2.3')
            [-2.9900000000000007 ... -2.9899999999999993]
            sage: R(1, 2) * R(3, 4)
            [3.0000000000000000 ... 8.0000000000000000]

        If two elements have different precision, arithmetic
        operations are performed after coercing to the lower
        precision.

            sage: R20 = RealIntervalField(20)
            sage: R100 = RealIntervalField(100)
            sage: a = R20('393.3902834028345')
            sage: b = R100('393.3902834028345')
            sage: a
            [393.39013 ... 393.39063]
            sage: b
            [393.39028340283449999999999999970 ... 393.39028340283450000000000000011]
            sage: a*b
            [154755.75 ... 154756.25]
            sage: b*a
            [154755.75 ... 154756.25]
            sage: parent(b*a)
            Real Interval Field with 20 bits of precision
        """
        cdef RealIntervalFieldElement x
        x = self._new()
        mpfi_mul(x.value, self.value, (<RealIntervalFieldElement>right).value)
        return x


    cdef RingElement _div_c_impl(self, RingElement right):
        """
        Divide self by other, where both are real intervals with the same parent.

        EXAMPLES:
            sage: R = RealIntervalField()
            sage: R(1)/R(3)
            [0.33333333333333331 ... 0.33333333333333338]
            sage: R(1)/R(0)
            [+infinity ... +infinity]
            sage: R(1)/R(-1, 1)
            [-infinity ... +infinity]

            sage: R(-1.5) / R(2.5)
            [-0.60000000000000009 ... -0.59999999999999997]
            sage: R(1, 2) / R(3, 4)
            [0.25000000000000000 ... 0.66666666666666675]
        """
        cdef RealIntervalFieldElement x
        x = self._new()
        mpfi_div((<RealIntervalFieldElement>x).value, self.value,
                 (<RealIntervalFieldElement>right).value)
        return x

    cdef ModuleElement _neg_c_impl(self):
        """
        Return the additive "inverse" of this interval.
        (Technically, non-precise intervals don't have additive inverses.)

        EXAMPLES:
            sage: v = RIF(2); v
            [2.0000000000000000 ... 2.0000000000000000]
            sage: -v
            [-2.0000000000000000 ... -2.0000000000000000]
            sage: v + -v
            [-0.00000000000000000 ... 0.00000000000000000]
            sage: v = RIF(1.5, 2.5); v
            [1.5000000000000000 ... 2.5000000000000000]
            sage: -v
            [-2.5000000000000000 ... -1.5000000000000000]
            sage: v + -v
            [-1.0000000000000000 ... 1.0000000000000000]
        """

        cdef RealIntervalFieldElement x
        x = self._new()
        mpfi_neg(x.value, self.value)
        return x

    def __abs__(self):
        return self.abs()

    cdef RealIntervalFieldElement abs(RealIntervalFieldElement self):
        cdef RealIntervalFieldElement x
        x = self._new()
        mpfi_abs(x.value, self.value)
        return x

    def square(self):
        """
        Return the square of the interval.  Note that squaring
        an interval is different than multiplying it by itself,
        because the square can never be negative.

        EXAMPLES:
            sage: RIF(1, 2).square()
            [1.0000000000000000 ... 4.0000000000000000]
            sage: RIF(-1, 1).square()
            [0.00000000000000000 ... 1.0000000000000000]
            sage: RIF(-1, 1) * RIF(-1, 1)
            [-1.0000000000000000 ... 1.0000000000000000]
        """

        cdef RealIntervalFieldElement x
        x = self._new()
        mpfi_sqr(x.value, self.value)
        return x

    # Bit shifting
    def _lshift_(RealIntervalFieldElement self, n):
        cdef RealIntervalFieldElement x
        if n > sys.maxint:
            raise OverflowError, "n (=%s) must be <= %s"%(n, sys.maxint)
        x = self._new()
        mpfi_mul_2exp(x.value, self.value, n)
        return x

    def __lshift__(x, y):
        """
        Returns x * 2^y, for y an integer.  Much faster than an ordinary
        multiplication.

        EXAMPLES:
            sage: RIF(1.0) << 32
            [4294967296.0000000 ... 4294967296.0000000]
        """
        if isinstance(x, RealIntervalFieldElement) and isinstance(y, (int,long, Integer)):
            return x._lshift_(y)
        return sage.structure.coerce.bin_op(x, y, operator.lshift)

    def _rshift_(RealIntervalFieldElement self, n):
        if n > sys.maxint:
            raise OverflowError, "n (=%s) must be <= %s"%(n, sys.maxint)
        cdef RealIntervalFieldElement x
        x = self._new()
        mpfi_div_2exp(x.value, self.value, n)
        return x

    def __rshift__(x, y):
        """
        Returns x / 2^y, for y an integer.  Much faster than an ordinary
        division.

        EXAMPLES:
            sage: RIF(1024.0) >> 14
            [0.062500000000000000 ... 0.062500000000000000]
        """
        if isinstance(x, RealIntervalFieldElement) and \
               isinstance(y, (int,long,Integer)):
            return x._rshift_(y)
        return sage.structure.coerce.bin_op(x, y, operator.rshift)

    def multiplicative_order(self):
        if self == 1:
            return 1
        elif self == -1:
            return -1
        return sage.rings.infinity.infinity

#     def sign(self):
#         return mpfr_sgn(self.value)

    def prec(self):
        return (<RealIntervalField>self._parent).__prec

    ###################
    # Rounding etc
    ###################

    # Not implemented on intervals (for good reason!)
#     def round(self):
#         """
#         Rounds self to the nearest real number. There are 4
#         rounding modes. They are

#         EXAMPLES:
#             RNDN -- round to nearest:

#             sage: R = RealIntervalField(20,False,'RNDN')
#             sage: R(22.454)
#             22.454
#             sage: R(22.491)
#             22.490

#             RNDZ -- round towards zero:
#             sage: R = RealIntervalField(20,False,'RNDZ')
#             sage: R(22.454)
#             22.453
#             sage: R(22.491)
#             22.490

#             RNDU -- round towards plus infinity:
#             sage: R = RealIntervalField(20,False,'RNDU')
#             sage: R(22.454)
#             22.454
#             sage: R(22.491)
#             22.491

#             RNDU -- round towards minus infinity:
#             sage: R = RealIntervalField(20,False,'RNDD')
#             sage: R(22.454)
#             22.453
#             sage: R(22.491)
#             22.490
#         """
#         cdef RealIntervalFieldElement x
#         x = self._new()
#         mpfr_round(x.value, self.value)
#         return x

#     def floor(self):
#         """
#         Returns the floor of this number

#         EXAMPLES:
#             sage: R = RealIntervalField()
#             sage: (2.99).floor()
#             2
#             sage: (2.00).floor()
#             2
#             sage: floor(RR(-5/2))
#             -3
#         """
#         cdef RealIntervalFieldElement x
#         x = self._new()
#         mpfr_floor(x.value, self.value)
#         return x.integer_part()

#     def ceil(self):
#         """
#         Returns the ceiling of this number

#         OUTPUT:
#             integer

#         EXAMPLES:
#             sage: (2.99).ceil()
#             3
#             sage: (2.00).ceil()
#             2
#             sage: (2.01).ceil()
#             3
#         """
#         cdef RealIntervalFieldElement x
#         x = self._new()
#         mpfr_ceil(x.value, self.value)
#         return x.integer_part()

#     def ceiling(self):
#         return self.ceil()

#     def trunc(self):
#         """
#         Truncates this number

#         EXAMPLES:
#             sage: (2.99).trunc()
#             2.00000000000000
#             sage: (-0.00).trunc()
#             -0.000000000000000
#             sage: (0.00).trunc()
#             0.000000000000000
#         """
#         cdef RealIntervalFieldElement x
#         x = self._new()
#         mpfr_trunc(x.value, self.value)
#         return x

#     def frac(self):
#         """
#         frac returns a real number > -1 and < 1. it satisfies the
#         relation:
#             x = x.trunc() + x.frac()

#         EXAMPLES:
#             sage: (2.99).frac()
#             0.990000000000000
#             sage: (2.50).frac()
#             0.500000000000000
#             sage: (-2.79).frac()
#             -0.790000000000000
#         """
#         cdef RealIntervalFieldElement x
#         x = self._new()
#         mpfr_frac(x.value, self.value, (<RealIntervalField>self._parent).rnd)
#         return x

    ###########################################
    # Conversions
    ###########################################

#     def __float__(self):
#         return mpfr_get_d(self.value, (<RealIntervalField>self._parent).rnd)

#     def __int__(self):
#         """
#         Returns integer truncation of this real number.
#         """
#         s = self.str(32)
#         i = s.find('.')
#         return int(s[:i], 32)

#     def __long__(self):
#         """
#         Returns long integer truncation of this real number.
#         """
#         s = self.str(32)
#         i = s.find('.')
#         return long(s[:i], 32)

#     def __complex__(self):
#         return complex(float(self))

#     def _complex_number_(self):
#         return sage.rings.complex_field.ComplexField(self.prec())(self)

#     def _pari_(self):
#         return sage.libs.pari.all.pari.new_with_bits_prec(str(self), (<RealIntervalField>self._parent).__prec)


    ###########################################
    # Comparisons: ==, !=, <, <=, >, >=
    ###########################################

    def is_NaN(self):
        return bool(mpfi_nan_p(self.value))

    def __richcmp__(left, right, int op):
        return (<Element>left)._richcmp(right, op)

    cdef _richcmp_c_impl(left, Element right, int op):
        """
        Implements comparisons between intervals.  (See the file header
        comment for more information on interval comparison.)

        EXAMPLES:
            sage: 0 < RIF(1, 3)
            True
            sage: 1 < RIF(1, 3)
            False
            sage: 2 < RIF(1, 3)
            False
            sage: 4 < RIF(1, 3)
            False
            sage: RIF(0, 1/2) < RIF(1, 3)
            True
            sage: RIF(0, 1) < RIF(1, 3)
            False
            sage: RIF(0, 2) < RIF(1, 3)
            False
            sage: RIF(1, 2) < RIF(1, 3)
            False
            sage: RIF(1, 3) < 4
            True
            sage: RIF(1, 3) < 3
            False
            sage: RIF(1, 3) < 2
            False
            sage: RIF(1, 3) < 0
            False
            sage: 0 <= RIF(1, 3)
            True
            sage: 1 <= RIF(1, 3)
            True
            sage: 2 <= RIF(1, 3)
            False
            sage: 4 <= RIF(1, 3)
            False
            sage: RIF(0, 1/2) <= RIF(1, 3)
            True
            sage: RIF(0, 1) <= RIF(1, 3)
            True
            sage: RIF(0, 2) <= RIF(1, 3)
            False
            sage: RIF(1, 2) <= RIF(1, 3)
            False
            sage: RIF(1, 3) <= 4
            True
            sage: RIF(1, 3) <= 3
            True
            sage: RIF(1, 3) <= 2
            False
            sage: RIF(1, 3) <= 0
            False
            sage: RIF(1, 3) > 0
            True
            sage: RIF(1, 3) > 1
            False
            sage: RIF(1, 3) > 2
            False
            sage: RIF(1, 3) > 4
            False
            sage: RIF(1, 3) > RIF(0, 1/2)
            True
            sage: RIF(1, 3) > RIF(0, 1)
            False
            sage: RIF(1, 3) > RIF(0, 2)
            False
            sage: RIF(1, 3) > RIF(1, 2)
            False
            sage: 4 > RIF(1, 3)
            True
            sage: 3 > RIF(1, 3)
            False
            sage: 2 > RIF(1, 3)
            False
            sage: 0 > RIF(1, 3)
            False
            sage: RIF(1, 3) >= 0
            True
            sage: RIF(1, 3) >= 1
            True
            sage: RIF(1, 3) >= 2
            False
            sage: RIF(1, 3) >= 4
            False
            sage: RIF(1, 3) >= RIF(0, 1/2)
            True
            sage: RIF(1, 3) >= RIF(0, 1)
<<<<<<< HEAD
            True
            sage: RIF(1, 3) >= RIF(0, 2)
            False
            sage: RIF(1, 3) >= RIF(1, 2)
            False
            sage: 4 >= RIF(1, 3)
            True
            sage: 3 >= RIF(1, 3)
            True
            sage: 2 >= RIF(1, 3)
            False
            sage: 0 >= RIF(1, 3)
            False
            sage: 0 == RIF(0)
            True
=======
            True
            sage: RIF(1, 3) >= RIF(0, 2)
            False
            sage: RIF(1, 3) >= RIF(1, 2)
            False
            sage: 4 >= RIF(1, 3)
            True
            sage: 3 >= RIF(1, 3)
            True
            sage: 2 >= RIF(1, 3)
            False
            sage: 0 >= RIF(1, 3)
            False
            sage: 0 == RIF(0)
            True
>>>>>>> 2ed161fd
            sage: 0 == RIF(1)
            False
            sage: 1 == RIF(0)
            False
            sage: 0 == RIF(0, 1)
            False
            sage: 1 == RIF(0, 1)
            False
            sage: RIF(0, 1) == RIF(0, 1)
            False
            sage: RIF(1) == 0
            False
            sage: RIF(1) == 1
            True
            sage: RIF(0) == RIF(0)
            True
            sage: RIF(pi) == RIF(pi)
            False
            sage: RIF(0, 1) == RIF(1, 2)
            False
            sage: RIF(1, 2) == RIF(0, 1)
            False
            sage: 0 != RIF(0)
            False
            sage: 0 != RIF(1)
            True
            sage: 1 != RIF(0)
            True
            sage: 0 != RIF(0, 1)
<<<<<<< HEAD
            False
            sage: 1 != RIF(0, 1)
            False
            sage: RIF(0, 1) != RIF(0, 1)
            False
=======
            False
            sage: 1 != RIF(0, 1)
            False
            sage: RIF(0, 1) != RIF(0, 1)
            False
>>>>>>> 2ed161fd
            sage: RIF(1) != 0
            True
            sage: RIF(1) != 1
            False
            sage: RIF(0) != RIF(0)
            False
            sage: RIF(pi) != RIF(pi)
            False
            sage: RIF(0, 1) != RIF(1, 2)
            False
            sage: RIF(1, 2) != RIF(0, 1)
            False
        """
        cdef RealIntervalFieldElement lt, rt

        lt = left
        rt = right

        if op == 0: #<
            return PyBool_FromLong(mpfr_less_p(&lt.value.right, &rt.value.left))
        elif op == 2: #==
            # a == b iff a<=b and b <= a
            # (this gives a result with two comparisons, where the
            # obvious approach would use three)
            return PyBool_FromLong(mpfr_lessequal_p(&lt.value.right, &rt.value.left)) \
                and PyBool_FromLong(mpfr_lessequal_p(&rt.value.right, &lt.value.left))
        elif op == 4: #>
            return PyBool_FromLong(mpfr_less_p(&rt.value.right, &lt.value.left))
        elif op == 1: #<=
            return PyBool_FromLong(mpfr_lessequal_p(&lt.value.right, &rt.value.left))
        elif op == 3: #!=
            return PyBool_FromLong(mpfr_less_p(&lt.value.right, &rt.value.left)) \
                or PyBool_FromLong(mpfr_less_p(&rt.value.right, &lt.value.left))
        elif op == 5: #>=
            return PyBool_FromLong(mpfr_lessequal_p(&rt.value.right, &lt.value.left))

    def __cmp__(left, right):
        """
        Compare two intervals lexicographically.  Returns 0 if they
        are the same interval, -1 if the second is larger, or 1 if
        the first is larger.

        EXAMPLES:
            sage: cmp(RIF(0), RIF(1))
            -1
            sage: cmp(RIF(0, 1), RIF(1))
            -1
            sage: cmp(RIF(0, 1), RIF(1, 2))
            -1
            sage: cmp(RIF(0, 0.99999), RIF(1, 2))
            -1
            sage: cmp(RIF(1, 2), RIF(0, 1))
            1
            sage: cmp(RIF(1, 2), RIF(0))
            1
            sage: cmp(RIF(0, 1), RIF(0, 2))
            -1
            sage: cmp(RIF(0, 1), RIF(0, 1))
            0
            sage: cmp(RIF(0, 1), RIF(0, 1/2))
            1
        """
        return (<Element>left)._cmp(right)

    cdef int _cmp_c_impl(left, Element right) except -2:
<<<<<<< HEAD
        """
        Implements the lexicographic total order on intervals.
        """
=======
        """
        Implements the lexicographic total order on intervals.
        """
>>>>>>> 2ed161fd
        cdef RealIntervalFieldElement lt, rt

        lt = left
        rt = right

        cdef int i
        i = mpfr_cmp(&lt.value.left, &rt.value.left)
        if i < 0:
            return -1
        elif i > 0:
            return 1
        i = mpfr_cmp(&lt.value.right, &rt.value.right)
        if i < 0:
            return -1
        elif i > 0:
            return 1
        else:
            return 0

    def __contains__(self, other):
        """
        Test whether one interval (or real number) is totally contained
        in another.

        EXAMPLES:
            sage: RIF(0, 2) in RIF(1, 3)
            False
            sage: RIF(0, 2) in RIF(0, 2)
            True
            sage: RIF(1, 2) in RIF(0, 3)
            True
            sage: 1.0 in RIF(0, 2)
            True
            sage: pi in RIF(3.1415, 3.1416)
            True
            sage: 22/7 in RIF(3.1415, 3.1416)
            False
        """

        cdef RealIntervalFieldElement other_intv
        cdef RealNumber other_rn
        if PY_TYPE_CHECK(other, RealIntervalFieldElement):
            other_intv = other
            return bool(mpfi_is_inside(other_intv.value, self.value))
        elif PY_TYPE_CHECK(other, RealNumber):
            other_rn = other
            return bool(mpfi_is_inside_fr(<mpfr_t> other_rn.value, self.value))
        try:
            other_intv = self._parent._coerce_(other)
            return bool(mpfi_is_inside(other_intv.value, self.value))
        except TypeError, msg:
            return False

    def intersection(self, other):
        """
        Return the intersection of two intervals.  If the intervals
        do not overlap, raises a ValueError.

        EXAMPLES:
            sage: RIF(1, 2).intersection(RIF(1.5, 3))
            [1.5000000000000000 ... 2.0000000000000000]
            sage: RIF(1, 2).intersection(RIF(4/3, 5/3))
            [1.3333333333333332 ... 1.6666666666666668]
            sage: RIF(1, 2).intersection(RIF(3, 4))
            Traceback (most recent call last):
            ...
            ValueError: intersection of non-overlapping intervals
        """
        cdef RealIntervalFieldElement x
        x = self._new()
        cdef RealIntervalFieldElement other_intv
        if PY_TYPE_CHECK(other, RealIntervalFieldElement):
            other_intv = other
        else:
            # Let type errors from _coerce_ propagate...
            other_intv = self._parent._coerce_(other)

        mpfi_intersect(x.value, self.value, other_intv.value)
        if mpfr_less_p(&x.value.right, &x.value.left):
            raise ValueError, "intersection of non-overlapping intervals"
        return x

    def union(self, other):
        """
        Return the union of two intervals, or of an interval and
        a real number (more precisely, the convex hull).

        EXAMPLES:
            sage: RIF(1, 2).union(RIF(pi, 22/7))
            [1.0000000000000000 ... 3.1428571428571433]
            sage: RIF(1, 2).union(pi)
            [1.0000000000000000 ... 3.1415926535897936]
            sage: RIF(1).union(RIF(0, 2))
            [0.00000000000000000 ... 2.0000000000000000]
            sage: RIF(1).union(RIF(-1))
            [-1.0000000000000000 ... 1.0000000000000000]
        """

        cdef RealIntervalFieldElement x
        x = self._new()
        cdef RealIntervalFieldElement other_intv
        cdef RealNumber other_rn
        if PY_TYPE_CHECK(other, RealIntervalFieldElement):
            other_intv = other
            mpfi_union(x.value, self.value, other_intv.value)
        elif PY_TYPE_CHECK(other, RealNumber):
            other_rn = other
            mpfi_set(x.value, self.value)
            mpfi_put_fr(x.value, <mpfr_t> other_rn.value)
        else:
            # Let type errors from _coerce_ propagate...
            other_intv = self._parent._coerce_(other)
            mpfi_union(x.value, self.value, other_intv.value)
        return x

    ############################
    # Special Functions
    ############################


    def sqrt(self):
        """
        Return a square root of self.  Raises an error if self is
        nonpositive.

        If you use self.square_root() then an interval will always
        be returned (though it will be NaN if self is nonpositive).

        EXAMPLES:
            sage: r = RIF(4.0)
            sage: r.sqrt()
            [2.0000000000000000 ... 2.0000000000000000]
            sage: r.sqrt()^2 == r
            True

            sage: r = RIF(4344)
            sage: r.sqrt()
            [65.909028213136323 ... 65.909028213136339]
            sage: r.sqrt()^2 == r
            False
            sage: r in r.sqrt()^2
            True
            sage: r.sqrt()^2 - r
            [-0.00000000000090949470177292824 ... 0.0000000000018189894035458565]

            sage: r = RIF(-2.0)
            sage: r.sqrt()
            Traceback (most recent call last):
            ...
            ValueError: self (=[-2.0000000000000000 ... -2.0000000000000000]) is not >= 0

            sage: r = RIF(-2, 2)
            sage: r.sqrt()
            Traceback (most recent call last):
            ...
            ValueError: self (=[-2.0000000000000000 ... 2.0000000000000000]) is not >= 0
            """
        if self.lower() < 0:
            raise ValueError, "self (=%s) is not >= 0"%self
        return self.square_root()


    def square_root(self):
        """
        Return a square root of self.  An interval will always be
        returned (though it will be NaN if self is nonpositive).

        EXAMPLES:
            sage: r = RIF(-2.0)
            sage: r.square_root()
            [... NaN ...]
            sage: r.sqrt()
            Traceback (most recent call last):
            ...
            ValueError: self (=[-2.0000000000000000 ... -2.0000000000000000]) is not >= 0
        """
        cdef RealIntervalFieldElement x
        x = self._new()
        _sig_on
        mpfi_sqrt(x.value, self.value)
        _sig_off
        return x

# MPFI does not have cbrt.
#     def cube_root(self):
#         """
#         Return the cubic root (defined over the real numbers) of self.

#         EXAMPLES:
#             sage: r = 125.0; r.cube_root()
#             5.00000000000000
#             sage: r = -119.0
#             sage: r.cube_root()^3 - r       # illustrates precision loss
#             -0.0000000000000142108547152020
#         """
#         cdef RealIntervalFieldElement x
#         x = self._new()
#         _sig_on
#         mpfr_cbrt(x.value, self.value, (<RealIntervalField>self._parent).rnd)
#         _sig_off
#         return x

# MPFI does not have pow.
#     def __pow(self, RealIntervalFieldElement exponent):
#         cdef RealIntervalFieldElement x
#         x = self._new()
#         _sig_on
#         mpfr_pow(x.value, self.value, exponent.value, (<RealIntervalField>self._parent).rnd)
#         _sig_off
#         if mpfr_nan_p(x.value):
#             return self._complex_number_()**exponent._complex_number_()
#         return x

#     def __pow__(self, exponent, modulus):
#         """
#         Compute self raised to the power of exponent, rounded in
#         the direction specified by the parent of self.

#         If the result is not a real number, self and the exponent are
#         both coerced to complex numbers (with sufficient precision),
#         then the exponentiation is computed in the complex numbers.
#         Thus this function can return either a real or complex number.

#         EXAMPLES:
#             sage: R = RealIntervalField(30)
#             sage: a = R('1.23456')
#             sage: a^20
#             67.646297
#             sage: a^a
#             1.2971114
#             sage: b = R(-1)
#             sage: b^(1/2)
#             1.0000000*I                   # 32-bit
#             -0.00000000000000000010842021 + 0.99999999*I   # 64-bit
#         """
#         cdef RealIntervalFieldElement x
#         if not PY_TYPE_CHECK(self, RealIntervalFieldElement):
#             return self.__pow__(float(exponent))
#         if not PY_TYPE_CHECK(exponent, RealIntervalFieldElement):
#             x = self
#             exponent = x._parent(exponent)
#         return self.__pow(exponent)

    def log(self, base='e'):
        """
        EXAMPLES:
            sage: R = RealIntervalField()
            sage: R(2).log()
            [0.69314718055994528 ... 0.69314718055994540]
        """
        cdef RealIntervalFieldElement x
        if base == 'e':
            x = self._new()
            _sig_on
            mpfi_log(x.value, self.value)
            _sig_off
            return x
        elif base == 10:
            return self.log10()
        elif base == 2:
            return self.log2()
        else:
            return self.log() / (self.parent()(base)).log()

    def log2(self):
        """
        Returns log to the base 2 of self

        EXAMPLES:
            sage: r = RIF(16.0)
            sage: r.log2()
            [4.0000000000000000 ... 4.0000000000000000]

            sage: r = RIF(31.9); r.log2()
            [4.9954845188775065 ... 4.9954845188775075]

            sage: r = RIF(0.0, 2.0)
            sage: r.log2()
            [-infinity ... 1.0000000000000000]
        """
        cdef RealIntervalFieldElement x
        x = self._new()
        _sig_on
        mpfi_log2(x.value, self.value)
        _sig_off
        return x

    def log10(self):
        """
        Returns log to the base 10 of self

        EXAMPLES:
            sage: r = RIF(16.0); r.log10()
            [1.2041199826559245 ... 1.2041199826559248]
            sage: r.log() / log(10)
            [1.2041199826559245 ... 1.2041199826559251]

            sage: r = RIF(39.9); r.log10()
            [1.6009728956867481 ... 1.6009728956867484]

            sage: r = RIF(0.0)
            sage: r.log10()
            [-infinity ... -infinity]

            sage: r = RIF(-1.0)
            sage: r.log10()
            [... NaN ...]

        """
        cdef RealIntervalFieldElement x
        x = self._new()
        _sig_on
        mpfi_log10(x.value, self.value)
        _sig_off
        return x

    def exp(self):
        r"""
        Returns $e^\code{self}$

        EXAMPLES:
            sage: r = RIF(0.0)
            sage: r.exp()
            [1.0000000000000000 ... 1.0000000000000000]

            sage: r = RIF(32.3)
            sage: a = r.exp(); a
            [106588847274864.46 ... 106588847274864.49]
            sage: a.log()
            [32.299999999999990 ... 32.300000000000005]

            sage: r = RIF(-32.3)
            sage: r.exp()
            [0.0000000000000093818445884986834 ... 0.0000000000000093818445884986851]
        """
        cdef RealIntervalFieldElement x
        x = self._new()
        _sig_on
        mpfi_exp(x.value, self.value)
        _sig_off
        return x

    def exp2(self):
        """
        Returns $2^\code{self}$

        EXAMPLES:
            sage: r = RIF(0.0)
            sage: r.exp2()
            [1.0000000000000000 ... 1.0000000000000000]

            sage: r = RIF(32.0)
            sage: r.exp2()
            [4294967296.0000000 ... 4294967296.0000000]

            sage: r = RIF(-32.3)
            sage: r.exp2()
            [0.00000000018911724825302069 ... 0.00000000018911724825302073]

        """
        cdef RealIntervalFieldElement x
        x = self._new()
        _sig_on
        mpfi_exp2(x.value, self.value)
        _sig_off
        return x

    def is_int(self):
        """
        OUTPUT:
            bool -- True or False
            n -- an integer

        EXAMPLES:
            sage: a = RIF(0.8,1.5)
            sage: a.is_int()
            (True, 1)
            sage: a = RIF(1.1,1.5)
            sage: a.is_int()
            (False, None)
            sage: a = RIF(1,2)
            sage: a.is_int()
            (False, None)
            sage: a = RIF(-1.1, -0.9)
            sage: a.is_int()
            (True, -1)
            sage: a = RIF(0.1, 1.9)
            sage: a.is_int()
            (True, 1)
        """
        a = (self.lower()).ceil()
        b = (self.upper()).floor()
        if a == b:
            return True, a
        else:
            return False, None

# MPFI does not have exp10.  (Could easily be synthesized if anybody cares.)
#     def exp10(self):
#         r"""
#         Returns $10^\code{self}$

#         EXAMPLES:
#             sage: r = 0.0
#             sage: r.exp10()
#             1.00000000000000

#             sage: r = 32.0
#             sage: r.exp10()
#             100000000000000000000000000000000

#             sage: r = -32.3
#             sage: r.exp10()
#             0.00000000000000000000000000000000501187233627275
#         """
#         cdef RealIntervalFieldElement x
#         x = self._new()
#         _sig_on
#         mpfr_exp10(x.value, self.value, (<RealIntervalField>self._parent).rnd)
#         _sig_off
#         return x

    def cos(self):
        """
        Returns the cosine of this number

        EXAMPLES:
            sage: t=RIF(pi)/2
            sage: t.cos()
            [-0.00000000000000016081226496766367 ... 0.000000000000000061232339957367661]
            sage: t.cos().cos()
            [0.99999999999999988 ... 1.0000000000000000]
        """
        cdef RealIntervalFieldElement x
        x = self._new()
        _sig_on
        mpfi_cos(x.value, self.value)
        _sig_off
        return x

    def sin(self):
        """
        Returns the sine of this number

        EXAMPLES:
            sage: R = RealIntervalField(100)
            sage: R(2).sin()
            [0.90929742682568169539601986591150 ... 0.90929742682568169539601986591230]
        """
        cdef RealIntervalFieldElement x
        x = self._new()
        _sig_on
        mpfi_sin(x.value, self.value)
        _sig_off
        return x

    def tan(self):
        """
        Returns the tangent of this number

        EXAMPLES:
            sage: q = RIF.pi()/3
            sage: q.tan()
            [1.7320508075688767 ... 1.7320508075688779]
            sage: q = RIF.pi()/6
            sage: q.tan()
            [0.57735026918962562 ... 0.57735026918962585]
        """
        cdef RealIntervalFieldElement x
        x = self._new()
        _sig_on
        mpfi_tan(x.value, self.value)
        _sig_off
        return x

# MPFI does not have sincos
#     def sincos(self):
#         """
#         Returns a pair consisting of the sine and cosine.

#         EXAMPLES:
#             sage: R = RealIntervalField()
#             sage: t = R.pi()/6
#             sage: t.sincos()
#             (0.499999999999999, 0.866025403784438)
#         """
#         cdef RealIntervalFieldElement x,y
#         x = self._new()
#         y = self._new()
#         _sig_on
#         mpfi_sin_cos(x.value, y.value, self.value)
#         _sig_off
#         return x,y

    def acos(self):
        """
        Returns the inverse cosine of this number

        EXAMPLES:
            sage: q = RIF.pi()/3; q
            [1.0471975511965976 ... 1.0471975511965979]
            sage: i = q.cos(); i
            [0.49999999999999988 ... 0.50000000000000012]
            sage: q2 = i.acos(); q2
            [1.0471975511965974 ... 1.0471975511965981]
            sage: q == q2
            False
            sage: q != q2
            False
            sage: q2.lower() == q.lower()
            False
            sage: q - q2
            [-0.00000000000000044408920985006262 ... 0.00000000000000044408920985006262]
            sage: q in q2
            True
        """
        cdef RealIntervalFieldElement x
        x = self._new()
        _sig_on
        mpfi_acos(x.value, self.value)
        _sig_off
        return x

    def asin(self):
        """
        Returns the inverse sine of this number

        EXAMPLES:
            sage: q = RIF.pi()/5; q
            [0.62831853071795862 ... 0.62831853071795874]
            sage: i = q.sin(); i
            [0.58778525229247302 ... 0.58778525229247325]
            sage: q2 = i.asin(); q2
            [0.62831853071795851 ... 0.62831853071795885]
            sage: q == q2
            False
            sage: q != q2
            False
            sage: q2.lower() == q.lower()
            False
            sage: q - q2
            [-0.00000000000000022204460492503131 ... 0.00000000000000022204460492503131]
            sage: q in q2
            True
        """
        cdef RealIntervalFieldElement x
        x = self._new()
        _sig_on
        mpfi_asin(x.value, self.value)
        _sig_off
        return x

    def atan(self):
        """
        Returns the inverse tangent of this number

        EXAMPLES:
            sage: q = RIF.pi()/5; q
            [0.62831853071795862 ... 0.62831853071795874]
            sage: i = q.tan(); i
            [0.72654252800536078 ... 0.72654252800536113]
            sage: q2 = i.atan(); q2
            [0.62831853071795851 ... 0.62831853071795885]
            sage: q == q2
            False
            sage: q != q2
            False
            sage: q2.lower() == q.lower()
            False
            sage: q - q2
            [-0.00000000000000022204460492503131 ... 0.00000000000000022204460492503131]
            sage: q in q2
            True
        """
        cdef RealIntervalFieldElement x
        x = self._new()
        _sig_on
        mpfi_atan(x.value, self.value)
        _sig_off
        return x

    def cosh(self):
        """
        Returns the hyperbolic cosine of this number

        EXAMPLES:
            sage: q = RIF.pi()/12
            sage: q.cosh()
            [1.0344656400955103 ... 1.0344656400955108]
        """
        cdef RealIntervalFieldElement x
        x = self._new()
        _sig_on
        mpfi_cosh(x.value, self.value)
        _sig_off
        return x

    def sinh(self):
        """
        Returns the hyperbolic sine of this number

        EXAMPLES:
            sage: q = RIF.pi()/12
            sage: q.sinh()
            [0.26480022760227067 ... 0.26480022760227079]
        """
        cdef RealIntervalFieldElement x
        x = self._new()
        _sig_on
        mpfi_sinh(x.value, self.value)
        _sig_off
        return x

    def tanh(self):
        """
        Returns the hyperbolic tangent of this number

        EXAMPLES:
            sage: q = RIF.pi()/11
            sage: q.tanh()
            [0.27807942929585022 ... 0.27807942929585039]
        """
        cdef RealIntervalFieldElement x
        x = self._new()
        _sig_on
        mpfi_tanh(x.value, self.value)
        _sig_off
        return x

    def acosh(self):
        """
        Returns the hyperbolic inverse cosine of this number

        EXAMPLES:
            sage: q = RIF.pi()/2
            sage: i = q.acosh() ; i
            [1.0232274785475503 ... 1.0232274785475509]
        """
        cdef RealIntervalFieldElement x
        x = self._new()
        _sig_on
        mpfi_acosh(x.value, self.value)
        _sig_off
        return x

    def asinh(self):
        """
        Returns the hyperbolic inverse sine of this number

        EXAMPLES:
            sage: q = RIF.pi()/7
            sage: i = q.sinh() ; i
            [0.46401763049299088 ... 0.46401763049299106]
            sage: i.asinh() - q
            [-0.00000000000000016653345369377349 ... 0.00000000000000016653345369377349]
        """
        cdef RealIntervalFieldElement x
        x = self._new()
        _sig_on
        mpfi_asinh(x.value, self.value)
        _sig_off
        return x

    def atanh(self):
        """
        Returns the hyperbolic inverse tangent of this number

        EXAMPLES:
            sage: q = RIF.pi()/7
            sage: i = q.tanh() ; i
            [0.42091124104853488 ... 0.42091124104853501]
            sage: i.atanh() - q
            [-0.00000000000000016653345369377349 ... 0.00000000000000016653345369377349]
        """
        cdef RealIntervalFieldElement x
        x = self._new()
        _sig_on
        mpfi_atanh(x.value, self.value)
        _sig_off
        return x

    def algdep(self, n):
        """
        Returns a polynomial of degree at most $n$ which is approximately
        satisfied by this number.  Note that the returned polynomial
        need not be irreducible, and indeed usually won't be if this number
        is a good approximation to an algebraic number of degree less than $n$.

        Pari needs to know the number of "known good bits" in the number;
        we automatically get that from the interval width.

        ALGORITHM: Uses the PARI C-library algdep command.


        EXAMPLE:
            sage: r = sqrt(RIF(2)); r
            [1.4142135623730949 ... 1.4142135623730952]
            sage: r.algdep(5)
            x^2 - 2

        If we compute a wrong, but precise, interval, we get a wrong answer.
            sage: r = sqrt(RealIntervalField(200)(2)) + (1/2)^40; r
            [1.4142135623740045435034616524476131176321718753769480731766796 ... 1.4142135623740045435034616524476131176321718753769480731766809]
            sage: r.algdep(5)
            7266488*x^5 + 22441629*x^4 - 90470501*x^3 + 23297703*x^2 + 45778664*x + 13681026

        But if we compute an interval that includes the number we mean,
        we're much more likely to get the right answer, even if the interval
        is very imprecise.
            sage: r = r.union(sqrt(2))
            sage: r.algdep(5)
            x^2 - 2

        Even on this extremely imprecise interval we get an answer
        which is technically correct.
            sage: RIF(-1, 1).algdep(5)
            x
        """

        # If 0 is in the interval, then we have no known bits!  But
        # fortunately, there's a perfectly valid answer we can
        # return anyway.
        if 0 in self:
            return sage.rings.polynomial_ring.polygen(
                sage.rings.integer_ring.IntegerRing())

        known_bits = -self.relative_diameter().log2()

        return sage.rings.arith.algdep(self.center(), n, known_bits=known_bits)

# MPFI does not have: agm, erf, gamma, zeta
#     def agm(self, other):
#         """
#         Return the arithmetic-geometric mean of self and other. The
#         arithmetic-geometric mean is the common limit of the sequences
#         $u_n$ and $v_n$, where $u_0$ is self, $v_0$ is other,
#         $u_{n+1}$ is the arithmetic mean of $u_n$ and $v_n$, and
#         $v_{n+1}$ is the geometric mean of u_n and v_n. If any operand
#         is negative, the return value is \code{NaN}.
#         """
#         cdef RealIntervalFieldElement x, _other
#         if not isinstance(other, RealIntervalFieldElement) or other.parent() != self._parent:
#             _other = self._parent(other)
#         else:
#             _other = other
#         x = self._new()
#         _sig_on
#         mpfi_agm(x.value, self.value, _other.value)
#         _sig_off
#         return x


#     def erf(self):
#         """
#         Returns the value of the error function on self.

#         EXAMPLES:
#            sage: R = RealIntervalField()
#            sage: R(6).erf()
#            0.999999999999999
#         """
#         cdef RealIntervalFieldElement x
#         x = self._new()
#         _sig_on
#         mpfi_erf(x.value, self.value)
#         _sig_off
#         return x


#     def gamma(self):
#         """
#         The Euler gamma function. Return gamma of self.

#         EXAMPLES:
#            sage: R = RealIntervalField()
#            sage: R(6).gamma()
#            120.000000000000
#            sage: R(1.5).gamma()
#            0.886226925452757
#         """
#         cdef RealIntervalFieldElement x
#         x = self._new()
#         _sig_on
#         mpfi_gamma(x.value, self.value)
#         _sig_off
#         return x

#     def zeta(self):
#         r"""
#         Return the Riemann zeta function evaluated at this real number.

#         \note{PARI is vastly more efficient at computing the Riemann zeta
#         function.   See the example below for how to use it.}

#         EXAMPLES:
#             sage: R = RealIntervalField()
#             sage: R(2).zeta()
#             1.64493406684822
#             sage: R.pi()^2/6
#             1.64493406684822
#             sage: R(-2).zeta()
#             0.000000000000000
#             sage: R(1).zeta()
#             +infinity

#         Computing zeta using PARI is much more efficient in difficult cases.
#         Here's how to compute zeta with at least a given precision:

#              sage: z = pari.new_with_bits_prec(2, 53).zeta(); z
#              1.644934066848226436472415167              # 32-bit
#              1.6449340668482264364724151666460251892    # 64-bit

#         Note that the number of bits of precision in the constructor only
#         effects the internel precision of the pari number, not the number
#         of digits that gets displayed.  To increase that you must
#         use \code{pari.set_real_precision}.

#              sage: type(z)
#              <type 'sage.libs.pari.gen.gen'>
#              sage: R(z)
#              1.64493406684822
#         """
#         cdef RealIntervalFieldElement x
#         x = self._new()
#         _sig_on
#         mpfi_zeta(x.value, self.value)
#         _sig_off
#         return x


RR = RealIntervalField()


def RealInterval(s, upper=None, int base=10, int pad=0, min_prec=53):
    r"""
    Return the real number defined by the string s as an element of
    \code{RealIntervalField(prec=n)}, where n potentially has slightly more
    (controlled by pad) bits than given by s.

    INPUT:
        s -- a string that defines a real number (or something whose
             string representation defines a number)
        upper -- (default: None) -- upper endpoint of interval if given, in
             which case s is the lower endpoint.
        base -- an integer between 2 and 36
        pad -- an integer >= 0.
        min_prec -- number will have at least this many bits of
                    precision, no matter what.

    EXAMPLES:
        sage: RealInterval('2.3')
        [2.2999999999999998 ... 2.3000000000000003]
        sage: RealInterval(10)
        [10.000000000000000 ... 10.000000000000000]
        sage: RealInterval('1.0000000000000000000000000000000000')
        [1.000000000000000000000000000000000000 ... 1.000000000000000000000000000000000000]
        sage: RealInterval(29308290382930840239842390482, 3^20)
        [3486784401.00000000000000000000 ... 29308290382930840239842390482.0]
    """
    if not isinstance(s, str):
        s = str(s)
    if base == 10:
        bits = int(3.32192*len(s))
    else:
        bits = int(math.log(base,2)*len(s))
    R = RealIntervalField(prec=max(bits+pad, min_prec))
    return R(s, upper, base)

# The default real interval field, with precision 53 bits
RIF = RealIntervalField()

def is_RealIntervalField(x):
    return PY_TYPE_CHECK(x, RealIntervalField)

def is_RealIntervalFieldElement(x):
    return PY_TYPE_CHECK(x, RealIntervalFieldElement)


#### pickle functions
def __create__RealIntervalField_version0(prec, sci_not):
    return RealIntervalField(prec, sci_not)

## Keep all old versions!!!
def __create__RealIntervalFieldElement_version0(parent, x, base=10):
    return RealIntervalFieldElement(parent, x, base=base)<|MERGE_RESOLUTION|>--- conflicted
+++ resolved
@@ -278,9 +278,9 @@
         sage: nearest = RIF(RR(1/10), RR(7/10)); nearest
         [0.10000000000000000 ... 0.69999999999999996]
         sage: nearest.lower() - outward.lower()
-        1.38777878078144e-17
+        0.0000000000000000138777878078144
         sage: outward.upper() - nearest.upper()
-        0.000000000000000111022302462516
+        0.000000000000000111022302462515
 
     Some examples with a real interval field of higher precision:
         sage: R = RealIntervalField(100)
@@ -943,9 +943,9 @@
             sage: x = R(1.2,1.3); x
             [1.1999 ... 1.3001]
             sage: x.upper()
-            1.31
+            1.30
             sage: x.upper('RNDU')
-            1.31
+            1.30
             sage: x.upper('RNDN')
             1.30
             sage: x.upper('RNDD')
@@ -1002,15 +1002,6 @@
 
         EXAMPLES:
             sage: RIF(1, 2).diameter()
-<<<<<<< HEAD
-            0.666666666666667
-            sage: RIF(1, 2).absolute_diameter()
-            1.00000000000000
-            sage: RIF(1, 2).relative_diameter()
-            0.666666666666667
-            sage: RIF(pi).diameter()
-            0.000000000000000141357985842823
-=======
             0.666666666666666
             sage: RIF(1, 2).absolute_diameter()
             1.00000000000000
@@ -1018,19 +1009,9 @@
             0.666666666666666
             sage: RIF(pi).diameter()
             0.000000000000000141357985842822
->>>>>>> 2ed161fd
             sage: RIF(pi).absolute_diameter()
-            0.000000000000000444089209850063
+            0.000000000000000444089209850062
             sage: RIF(pi).relative_diameter()
-<<<<<<< HEAD
-            0.000000000000000141357985842823
-            sage: (RIF(pi) - RIF(3, 22/7)).diameter()
-            0.142857142857144
-            sage: (RIF(pi) - RIF(3, 22/7)).absolute_diameter()
-            0.142857142857144
-            sage: (RIF(pi) - RIF(3, 22/7)).relative_diameter()
-            2.03604377705518
-=======
             0.000000000000000141357985842822
             sage: (RIF(pi) - RIF(3, 22/7)).diameter()
             0.142857142857143
@@ -1038,7 +1019,6 @@
             0.142857142857143
             sage: (RIF(pi) - RIF(3, 22/7)).relative_diameter()
             2.03604377705517
->>>>>>> 2ed161fd
         """
         cdef RealNumber x
         x = (<RealIntervalField>self._parent).__middle_field._new()
@@ -1614,7 +1594,6 @@
             sage: RIF(1, 3) >= RIF(0, 1/2)
             True
             sage: RIF(1, 3) >= RIF(0, 1)
-<<<<<<< HEAD
             True
             sage: RIF(1, 3) >= RIF(0, 2)
             False
@@ -1630,23 +1609,6 @@
             False
             sage: 0 == RIF(0)
             True
-=======
-            True
-            sage: RIF(1, 3) >= RIF(0, 2)
-            False
-            sage: RIF(1, 3) >= RIF(1, 2)
-            False
-            sage: 4 >= RIF(1, 3)
-            True
-            sage: 3 >= RIF(1, 3)
-            True
-            sage: 2 >= RIF(1, 3)
-            False
-            sage: 0 >= RIF(1, 3)
-            False
-            sage: 0 == RIF(0)
-            True
->>>>>>> 2ed161fd
             sage: 0 == RIF(1)
             False
             sage: 1 == RIF(0)
@@ -1676,19 +1638,11 @@
             sage: 1 != RIF(0)
             True
             sage: 0 != RIF(0, 1)
-<<<<<<< HEAD
             False
             sage: 1 != RIF(0, 1)
             False
             sage: RIF(0, 1) != RIF(0, 1)
             False
-=======
-            False
-            sage: 1 != RIF(0, 1)
-            False
-            sage: RIF(0, 1) != RIF(0, 1)
-            False
->>>>>>> 2ed161fd
             sage: RIF(1) != 0
             True
             sage: RIF(1) != 1
@@ -1754,15 +1708,9 @@
         return (<Element>left)._cmp(right)
 
     cdef int _cmp_c_impl(left, Element right) except -2:
-<<<<<<< HEAD
         """
         Implements the lexicographic total order on intervals.
         """
-=======
-        """
-        Implements the lexicographic total order on intervals.
-        """
->>>>>>> 2ed161fd
         cdef RealIntervalFieldElement lt, rt
 
         lt = left
@@ -1871,7 +1819,7 @@
         elif PY_TYPE_CHECK(other, RealNumber):
             other_rn = other
             mpfi_set(x.value, self.value)
-            mpfi_put_fr(x.value, <mpfr_t> other_rn.value)
+            mpfi_put_fr(x.value, <mpfr_t> other.value)
         else:
             # Let type errors from _coerce_ propagate...
             other_intv = self._parent._coerce_(other)
@@ -2058,7 +2006,7 @@
             sage: r = RIF(16.0); r.log10()
             [1.2041199826559245 ... 1.2041199826559248]
             sage: r.log() / log(10)
-            [1.2041199826559245 ... 1.2041199826559251]
+            [1.2041199826580402 ... 1.2041199826580409]
 
             sage: r = RIF(39.9); r.log10()
             [1.6009728956867481 ... 1.6009728956867484]
@@ -2444,55 +2392,6 @@
         _sig_off
         return x
 
-    def algdep(self, n):
-        """
-        Returns a polynomial of degree at most $n$ which is approximately
-        satisfied by this number.  Note that the returned polynomial
-        need not be irreducible, and indeed usually won't be if this number
-        is a good approximation to an algebraic number of degree less than $n$.
-
-        Pari needs to know the number of "known good bits" in the number;
-        we automatically get that from the interval width.
-
-        ALGORITHM: Uses the PARI C-library algdep command.
-
-
-        EXAMPLE:
-            sage: r = sqrt(RIF(2)); r
-            [1.4142135623730949 ... 1.4142135623730952]
-            sage: r.algdep(5)
-            x^2 - 2
-
-        If we compute a wrong, but precise, interval, we get a wrong answer.
-            sage: r = sqrt(RealIntervalField(200)(2)) + (1/2)^40; r
-            [1.4142135623740045435034616524476131176321718753769480731766796 ... 1.4142135623740045435034616524476131176321718753769480731766809]
-            sage: r.algdep(5)
-            7266488*x^5 + 22441629*x^4 - 90470501*x^3 + 23297703*x^2 + 45778664*x + 13681026
-
-        But if we compute an interval that includes the number we mean,
-        we're much more likely to get the right answer, even if the interval
-        is very imprecise.
-            sage: r = r.union(sqrt(2))
-            sage: r.algdep(5)
-            x^2 - 2
-
-        Even on this extremely imprecise interval we get an answer
-        which is technically correct.
-            sage: RIF(-1, 1).algdep(5)
-            x
-        """
-
-        # If 0 is in the interval, then we have no known bits!  But
-        # fortunately, there's a perfectly valid answer we can
-        # return anyway.
-        if 0 in self:
-            return sage.rings.polynomial_ring.polygen(
-                sage.rings.integer_ring.IntegerRing())
-
-        known_bits = -self.relative_diameter().log2()
-
-        return sage.rings.arith.algdep(self.center(), n, known_bits=known_bits)
-
 # MPFI does not have: agm, erf, gamma, zeta
 #     def agm(self, other):
 #         """
@@ -2592,6 +2491,8 @@
 #         _sig_off
 #         return x
 
+    # Removed algdep/algebraic_dependency...these don't really make sense
+    # for intervals
 
 RR = RealIntervalField()
 
