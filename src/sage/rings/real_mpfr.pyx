--- conflicted
+++ resolved
@@ -5887,7 +5887,6 @@
         """
         cdef RealField_class parent = <RealField_class>self._codomain
         cdef RealNumber y = parent._new()
-<<<<<<< HEAD
         cdef int err = 0
         cdef long x_long
         cdef mpz_t x_mpz
@@ -5909,9 +5908,6 @@
             raise TypeError("argument cannot be converted to a Python int/long")
 
         return y
-=======
-        mpfr_set_si(y.value, x, parent.rnd)
-        return y
 
 
 def create_RealField(*args, **kwds):
@@ -5929,5 +5925,4 @@
     from sage.misc.superseded import deprecation
     deprecation(24511, "Please import create_RealField from sage.rings.real_field")
     from sage.rings.real_field import create_RealField as cr
-    return cr(*args, **kwds)
->>>>>>> c02bb432
+    return cr(*args, **kwds)