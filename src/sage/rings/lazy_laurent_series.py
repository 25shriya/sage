--- conflicted
+++ resolved
@@ -351,16 +351,12 @@
             sage: (M - M).valuation()
             +Infinity
         """
-<<<<<<< HEAD
         return self._coeff_stream.order()
 
     def _richcmp_(self, other, op):
         r"""
-        Compare ``self` with ``other`` with respect to the comparison
+        Compare ``self`` with ``other`` with respect to the comparison
         operator ``op``.
-=======
-        Compare ``self`` with ``other`` with respect to the comparison operator ``op``.
->>>>>>> 21a4bcf6
 
         Equality is verified if the corresponding coefficients of both series
         can be checked for equality without computing coefficients
