--- conflicted
+++ resolved
@@ -38,63 +38,6 @@
 
     cdef bint _set_current_basis(self, F) noexcept
 
-<<<<<<< HEAD
-    cpdef groundset(self) noexcept
-    cpdef groundset_list(self) noexcept
-    cpdef full_rank(self) noexcept
-    cpdef full_corank(self) noexcept
-
-    cpdef basis(self) noexcept
-    cpdef _move_current_basis(self, X, Y) noexcept
-
-    cpdef _max_independent(self, F) noexcept
-    cpdef _rank(self, F) noexcept
-    cpdef _circuit(self, F) noexcept
-    cpdef _fundamental_circuit(self, B, e) noexcept
-    cpdef _closure(self, F) noexcept
-
-    cpdef _max_coindependent(self, F) noexcept
-    cpdef _corank(self, F) noexcept
-    cpdef _cocircuit(self, F) noexcept
-    cpdef _fundamental_cocircuit(self, B, e) noexcept
-    cpdef _coclosure(self, F) noexcept
-
-    cpdef _augment(self, X, Y) noexcept
-    cpdef _is_independent(self, F) noexcept
-
-    cpdef whitney_numbers2(self) noexcept
-    cdef  _whitney_numbers2_rec(self, object f_vec, bitset_t* flats, bitset_t* todo, long elt, long rnk) noexcept
-    cpdef flats(self, R) noexcept
-    cdef  _flats_rec(self, SetSystem Rflats, long R, bitset_t* flats, bitset_t* todo, long elt, long rnk) noexcept
-    cpdef coflats(self, R) noexcept
-    cdef  _coflats_rec(self, SetSystem Rcoflats, long R, bitset_t* coflats, bitset_t* todo, long elt, long cornk) noexcept
-    cdef _flat_element_inv(self, long k) noexcept
-    cdef  _flat_element_inv_rec(self, object f_inc, long R, bitset_t* flats, bitset_t* todo, long elt, long i) noexcept
-
-    cpdef bases_count(self) noexcept
-    cpdef independent_r_sets(self, long r) noexcept
-    cpdef bases(self) noexcept
-    cpdef dependent_r_sets(self, long r) noexcept
-    cpdef nonbases(self) noexcept
-
-    cpdef nonspanning_circuits(self) noexcept
-    cpdef cocircuits(self) noexcept
-    cpdef circuits(self) noexcept
-
-    cpdef _characteristic_setsystem(self) noexcept
-    cpdef _weak_invariant(self) noexcept
-    cpdef _weak_partition(self) noexcept
-    cpdef _strong_invariant(self) noexcept
-    cpdef _strong_partition(self) noexcept
-    cpdef _heuristic_invariant(self) noexcept
-    cpdef _heuristic_partition(self) noexcept
-    cdef _flush(self) noexcept
-
-    cpdef _equitable_partition(self, P=*) noexcept
-    cpdef _is_isomorphic(self, other, certificate=*) noexcept
-    cpdef _isomorphism(self, other) noexcept
-    cpdef _is_isomorphism(self, other, morphism) noexcept
-=======
     cpdef groundset(self)
     cpdef groundset_list(self)
     cpdef full_rank(self)
@@ -118,8 +61,8 @@
     cpdef _augment(self, X, Y)
     cpdef _is_independent(self, F)
 
-    cpdef f_vector(self)
-    cdef  _f_vector_rec(self, object f_vec, bitset_t* flats, bitset_t* todo, long elt, long rnk)
+    cpdef whitney_numbers2(self)
+    cdef  _whitney_numbers2_rec(self, object f_vec, bitset_t* flats, bitset_t* todo, long elt, long rnk)
     cpdef flats(self, R)
     cdef  _flats_rec(self, SetSystem Rflats, long R, bitset_t* flats, bitset_t* todo, long elt, long rnk)
     cpdef coflats(self, R)
@@ -150,7 +93,6 @@
     cpdef _is_isomorphic(self, other, certificate=*)
     cpdef _isomorphism(self, other)
     cpdef _is_isomorphism(self, other, morphism)
->>>>>>> bcc326d9
     cdef bint __is_isomorphism(self, BasisExchangeMatroid other, morphism) noexcept
 
     cpdef is_valid(self)
