--- conflicted
+++ resolved
@@ -56,39 +56,25 @@
 
 from math import sqrt
 from urllib.request import urlopen
-<<<<<<< HEAD
-=======
-from sage.combinat.designs.difference_family import get_fixed_relative_difference_set, relative_difference_set_from_homomorphism, skew_supplementary_difference_set
->>>>>>> 8f5bbd27
 
 from sage.arith.misc import divisors, is_prime_power, is_square
-from sage.combinat.designs.difference_family import skew_supplementary_difference_set
+from sage.combinat.designs.difference_family import (get_fixed_relative_difference_set,
+                                                     relative_difference_set_from_homomorphism,
+                                                     skew_supplementary_difference_set)
 from sage.combinat.t_sequences import T_sequences_smallcases
 from sage.cpython.string import bytes_to_str
 from sage.rings.integer_ring import ZZ
-<<<<<<< HEAD
+from sage.rings.polynomial.polynomial_ring_constructor import PolynomialRing
 from sage.matrix.constructor import (block_matrix,
                                      block_diagonal_matrix,
                                      diagonal_matrix,
                                      identity_matrix as I,
                                      ones_matrix as J,
                                      matrix,
+                                     matrix_method,
                                      zero_matrix)
-=======
-from sage.matrix.constructor import matrix, block_matrix, block_diagonal_matrix, diagonal_matrix
-from sage.arith.all import is_square, is_prime_power, divisors
-from math import sqrt
-from sage.matrix.constructor import identity_matrix as I
-from sage.matrix.constructor import ones_matrix as J
-from sage.matrix.constructor import zero_matrix, matrix_method
->>>>>>> 8f5bbd27
 from sage.misc.unknown import Unknown
 from sage.modules.free_module_element import vector
-<<<<<<< HEAD
-=======
-from sage.combinat.t_sequences import T_sequences_smallcases
-from sage.rings.polynomial.polynomial_ring_constructor import PolynomialRing
->>>>>>> 8f5bbd27
 
 
 def normalise_hadamard(H, skew=False):
