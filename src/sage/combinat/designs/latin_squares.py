--- conflicted
+++ resolved
@@ -190,15 +190,9 @@
         sage: designs.mutually_orthogonal_latin_squares(5,5)
         Traceback (most recent call last):
         ...
-<<<<<<< HEAD
-        EmptySetError: There exist at most n-1 MOLS of size n.
-        sage: designs.mutually_orthogonal_latin_squares(6,3,availability=True)
-        False
-=======
         ValueError: There exist at most n-1 MOLS of size n.
         sage: designs.mutually_orthogonal_latin_squares(6,3,existence=True)
         Unknown
->>>>>>> 5e8b2af4
     """
     from sage.combinat.designs.orthogonal_arrays import orthogonal_array
     from sage.matrix.constructor import Matrix
