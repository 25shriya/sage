"""
Orthogonal arrays

This module gathers anything related to orthogonal arrays, and, incidentally,
to transversal designs.

.. TODO::

    Implement an improvement of Wilson's construction for u=1,2 in [CD96]_

REFERENCES:

.. [CD96] Making the MOLS table
  Charles Colbourn and Jeffrey Dinitz
  Computational and constructive design theory
  vol 368,pages 67-134
  1996

Functions
---------
"""
from sage.misc.cachefunc import cached_function
from sage.categories.sets_cat import EmptySetError
from sage.misc.unknown import Unknown

def transversal_design(k,n,check=True,existence=False, who_asked=tuple()):
    r"""
    Return a transversal design of parameters `k,n`.

    A transversal design of parameters `k, n` is a collection `\mathcal{S}` of
    subsets of `V = V_1 \cup \cdots \cup V_k` (where the *groups* `V_i` are
    disjoint and have cardinality `n`) such that:

    * Any `S \in \mathcal{S}` has cardinality `k` and intersects each group on
      exactly one element.

    * Any two elements from distincts groups are contained in exactly one
      element of `\mathcal{S}`.

    More general definitions sometimes involve a `\lambda` parameter, and we
    assume here that `\lambda=1`.

    For more information on transversal designs, see
    `<http://mathworld.wolfram.com/TransversalDesign.html>`_.

    INPUT:

    - `n,k` -- integers. If ``k is None`` it is set to the largest value
      available.

    - ``check`` -- (boolean) Whether to check that output is correct before
      returning it. As this is expected to be useless (but we are cautious
      guys), you may want to disable it whenever you want speed. Set to
      ``True`` by default.

    - ``existence`` (boolean) -- instead of building the design, returns:

        - ``True`` -- meaning that Sage knows how to build the design

        - ``Unknown`` -- meaning that Sage does not know how to build the
          design, but that the design may exist (see :mod:`sage.misc.unknown`).

        - ``False`` -- meaning that the design does not exist.

      .. NOTE::

          When ``k=None`` and ``existence=True`` the function returns an
          integer, i.e. the largest `k` such that we can build a `TD(k,n)`.

    - ``who_asked`` (internal use only) -- because of the equivalence between
      OA/TD/MOLS, each of the three constructors calls the others. We must keep
      track of who calls who in order to avoid infinite loops. ``who_asked`` is
      the tuple of the other functions that were called before this one on the
      same input `k,n`.

    OUTPUT:

    The kind of output depends on the input:

    - if ``existence=False`` (the default) then the output is a list of lists
      that represent a `TD(k,n)` with
      `V_1=\{0,\dots,n-1\},\dots,V_k=\{(k-1)n,\dots,kn-1\}`

    - if ``existence=True`` and ``k`` is an integer, then the function returns a
      troolean: either ``True``, ``Unknown`` or ``False``

    - if ``existence=True`` and ``k=None`` then the output is the largest value
      of ``k`` for which Sage knows how to compute a `TD(k,n)`.

    .. SEEALSO::

        :func:`orthogonal_array` -- a tranversal design `TD(k,n)` is equivalent to an
        orthogonal array `OA(k,n,2)`.

    EXAMPLES::

        sage: designs.transversal_design(5,5)
        [[0, 5, 10, 15, 20], [0, 6, 12, 18, 24], [0, 7, 14, 16, 23],
         [0, 8, 11, 19, 22], [0, 9, 13, 17, 21], [1, 5, 14, 18, 22],
         [1, 6, 11, 16, 21], [1, 7, 13, 19, 20], [1, 8, 10, 17, 24],
         [1, 9, 12, 15, 23], [2, 5, 13, 16, 24], [2, 6, 10, 19, 23],
         [2, 7, 12, 17, 22], [2, 8, 14, 15, 21], [2, 9, 11, 18, 20],
         [3, 5, 12, 19, 21], [3, 6, 14, 17, 20], [3, 7, 11, 15, 24],
         [3, 8, 13, 18, 23], [3, 9, 10, 16, 22], [4, 5, 11, 17, 23],
         [4, 6, 13, 15, 22], [4, 7, 10, 18, 21], [4, 8, 12, 16, 20],
         [4, 9, 14, 19, 24]]

    Some examples of the maximal number of transversal Sage is able to build::

        sage: TD_4_10 = designs.transversal_design(4,10)
        sage: designs.transversal_design(5,10,existence=True)
        Unknown

    For prime powers, there is an explicit construction which gives a
    `TD(n+1,n)`::

        sage: designs.transversal_design(4, 3, existence=True)
        True
        sage: designs.transversal_design(674, 673, existence=True)
        True

    For other values of ``n`` it depends::

        sage: designs.transversal_design(7, 6, existence=True)
        False
        sage: designs.transversal_design(4, 6, existence=True)
        Unknown
        sage: designs.transversal_design(3, 6, existence=True)
        True

        sage: designs.transversal_design(11, 10, existence=True)
        False
        sage: designs.transversal_design(4, 10, existence=True)
        True
        sage: designs.transversal_design(5, 10, existence=True)
        Unknown

        sage: designs.transversal_design(7, 20, existence=True)
        Unknown
<<<<<<< HEAD
        sage: designs.transversal_design(6, 12, existence=True)
        True
=======
        sage: designs.transversal_design(7, 12, existence=True)
        True
        sage: designs.transversal_design(8, 12, existence=True)
        Unknown
>>>>>>> f5339fab

        sage: designs.transversal_design(6, 20, existence = True)
        True
        sage: designs.transversal_design(7, 20, existence = True)
        Unknown

    If you ask for a transversal design that Sage is not able to build then an
    ``EmptySetError`` or a ``NotImplementedError`` is raised::

        sage: designs.transversal_design(47, 100)
        Traceback (most recent call last):
        ...
        NotImplementedError: I don't know how to build this Transversal Design!
        sage: designs.transversal_design(55, 54)
        Traceback (most recent call last):
        ...
        EmptySetError: There exists no TD(55, 54)!

    Those two errors correspond respectively to the cases where Sage answer
    ``Unknown`` or ``False`` when the parameter ``existence`` is set to
    ``True``:

        sage: designs.transversal_design(47, 100, existence=True)
        Unknown
        sage: designs.transversal_design(55, 54, existence=True)
        False

    If for a given `n` you want to know the largest `k` for which Sage is able
    to build a `TD(k,n)` just call the function with `k` set to `None` and
    `existence` set to `True` as follows::

        sage: designs.transversal_design(None, 6, existence=True)
        3
        sage: designs.transversal_design(None, 20, existence=True)
        6
        sage: designs.transversal_design(None, 30, existence=True)
        6
        sage: designs.transversal_design(None, 120, existence=True)
        8

    TESTS:

    The case when `n=1`::

        sage: designs.transversal_design(5,1)
        [[0, 1, 2, 3, 4]]

    Obtained through Wilson's decomposition::

        sage: _ = designs.transversal_design(4,38)

    Obtained through product decomposition::

        sage: _ = designs.transversal_design(6,60)
        sage: _ = designs.transversal_design(5,60) # checks some tricky divisibility error

    For small values of the parameter ``n`` we check the coherence of the
    function :func:`transversal_design`::

        sage: for n in xrange(2,25):                               # long time -- 15 secs
        ....:     i = 2
        ....:     while designs.transversal_design(i, n, existence=True) is True:
        ....:         i += 1
        ....:     _ = designs.transversal_design(i-1, n)
        ....:     assert designs.transversal_design(None, n, existence=True) == i - 1
        ....:     j = i
        ....:     while designs.transversal_design(j, n, existence=True) is Unknown:
        ....:         try:
        ....:             _ = designs.transversal_design(j, n)
        ....:             raise AssertionError("no NotImplementedError")
        ....:         except NotImplementedError:
        ....:             pass
        ....:         j += 1
        ....:     k = j
        ....:     while k < n+4:
        ....:         assert designs.transversal_design(k, n, existence=True) is False
        ....:         try:
        ....:             _ = designs.transversal_design(k, n)
        ....:             raise AssertionError("no EmptySetError")
        ....:         except EmptySetError:
        ....:             pass
        ....:         k += 1
        ....:     print "%2d: (%2d, %2d)"%(n,i,j)
         2: ( 4,  4)
         3: ( 5,  5)
         4: ( 6,  6)
         5: ( 7,  7)
         6: ( 4,  7)
         7: ( 9,  9)
         8: (10, 10)
         9: (11, 11)
        10: ( 5, 11)
        11: (13, 13)
        12: ( 8, 14)
        13: (15, 15)
        14: ( 7, 15)
        15: ( 7, 17)
        16: (18, 18)
        17: (19, 19)
        18: ( 6, 20)
        19: (21, 21)
        20: ( 7, 22)
        21: ( 8, 22)
        22: ( 6, 23)
        23: (25, 25)
        24: (10, 26)

    The special case `n=1`::

        sage: designs.transversal_design(3, 1)
        [[0, 1, 2]]
        sage: designs.transversal_design(None, 1, existence=True)
        +Infinity
        sage: designs.transversal_design(None, 1)
        Traceback (most recent call last):
        ...
        ValueError: there are no bound on k when n=1.
    """
    # Is k is None we find the largest available
    if k is None:
        if n == 1:
            if existence:
                from sage.rings.infinity import Infinity
                return Infinity
            raise ValueError("there are no bound on k when n=1.")

        k = orthogonal_array(None,n,existence=True)
        if existence:
            return k

    if n == 1:
        if existence:
            return True
        TD = [range(k)]

    elif k >= n+2:
        if existence:
            return False
        raise EmptySetError("No Transversal Design exists when k>=n+2 if n>=2")

    elif n == 12 and k <= 6:
        if existence:
            return True
        from sage.combinat.designs.database import TD_6_12
        TD = [l[:k] for l in TD_6_12()]

    elif TD_find_product_decomposition(k,n):
        if existence:
            return True
        n1,n2 = TD_find_product_decomposition(k,n)
        TD1 = transversal_design(k,n1, check = False)
        TD2 = transversal_design(k,n2, check = False)
        TD = TD_product(k,TD1,n1,TD2,n2, check = False)

    elif find_wilson_decomposition(k,n):
        if existence:
            return True
        TD = wilson_construction(*find_wilson_decomposition(k,n), check = False)

    # Section 6.6 of [Stinson2004]
    elif (orthogonal_array not in who_asked and
          orthogonal_array(k, n, existence=True, who_asked = who_asked + (transversal_design,)) is not Unknown):

        # Forwarding non-existence results
        if orthogonal_array(k, n, existence=True, who_asked = who_asked + (transversal_design,)):
            if existence:
                return True
        else:
            if existence:
                return False
            raise EmptySetError("There exists no TD"+str((k,n))+"!")

        OA = orthogonal_array(k,n, check = False, who_asked = who_asked + (transversal_design,))
        TD = [[i*n+c for i,c in enumerate(l)] for l in OA]

    else:
        if existence:
            return Unknown
        raise NotImplementedError("I don't know how to build this Transversal Design!")

    if check:
        assert is_transversal_design(TD,k,n)

    return TD

def is_transversal_design(B,k,n, verbose=False):
    r"""
    Check that a given set of blocks ``B`` is a transversal design.

    See :func:`~sage.combinat.designs.orthogonal_arrays.transversal_design`
    for a definition.

    INPUT:

    - ``B`` -- the list of blocks

    - ``k, n`` -- integers

    - ``verbose`` (boolean) -- whether to display information about what is
      going wrong.

    .. NOTE::

        The tranversal design must have `\{0, \ldots, kn-1\}` as a ground set,
        partitioned as `k` sets of size `n`: `\{0, \ldots, k-1\} \sqcup
        \{k, \ldots, 2k-1\} \sqcup \cdots \sqcup \{k(n-1), \ldots, kn-1\}`.

    EXAMPLES::

        sage: TD = designs.transversal_design(5, 5, check=True) # indirect doctest
        sage: from sage.combinat.designs.orthogonal_arrays import is_transversal_design
        sage: is_transversal_design(TD, 5, 5)
        True
        sage: is_transversal_design(TD, 4, 4)
        False
    """
    from sage.graphs.generators.basic import CompleteGraph
    from itertools import combinations
    g = k*CompleteGraph(n)
    m = g.size()
    for X in B:
        if len(X) != k:
            if verbose:
                print "A set has wrong size"
            return False
        g.add_edges(list(combinations(X,2)))
        if g.size() != m+(len(X)*(len(X)-1))/2:
            if verbose:
                print "A pair appears twice"
            return False
        m = g.size()

    if not g.is_clique():
        if verbose:
            print "A pair did not appear"
        return False

    return True

@cached_function
def find_wilson_decomposition(k,n):
    r"""
    Finds a wilson decomposition of `k,n`

    This method looks for possible integers `m,t,u` satisfying that `mt+u=n` and
    such that Sage knows how to build a `TD(k,m), TD(k,m+1),TD(k+1,t)` and a
    `TD(k,u)`. These can then be used to feed :func:`wilson_construction`.

    INPUT:

    - `k,n` (integers)

    OUTPUT:

    Returns a 4-tuple `(n, m, t, u)` if it is found, and ``False`` otherwise.

    EXAMPLES::

        sage: from sage.combinat.designs.orthogonal_arrays import find_wilson_decomposition
        sage: find_wilson_decomposition(4,38)
        (4, 7, 5, 3)
        sage: find_wilson_decomposition(4,20)
        False
    """
    # If there exists a TD(k+1,t) then k+1 < t+2, i.e. k <= t
    for t in range(max(1,k),n-1):
        u = n%t
        # We ensure that 1<=u, and that there can exists a TD(k,u), i.e k<u+2
        if u == 0 or k >= u+2:
            continue

        m = n//t
        # If there exists a TD(k,m) then k<m+2
        if k >= m+2:
            break

        if (transversal_design(k  ,m  , existence=True) and
            transversal_design(k  ,m+1, existence=True) and
            transversal_design(k+1,t  , existence=True) and
            transversal_design(k  ,u  , existence=True)):
            return k,m,t,u

    return False

def wilson_construction(k,m,t,u, check = True):
    r"""
    Returns a `TD(k,mt+u)` by Wilson's construction.

    Wilson's construction builds a `TD(k,mt+u)` from the following designs :

    * A `TD(k,m)`
    * A `TD(k,m+1)`
    * A `TD(k+1,t)`
    * A `TD(k,u)`

    For more information, see page 147 of [Stinson2004]_.

    INPUT:

    - ``k,m,t,u`` -- integers with `k\geq 2` and `1\leq u\leq t`.

    - ``check`` (boolean) -- whether to check that output is correct before
      returning it. As this is expected to be useless (but we are cautious
      guys), you may want to disable it whenever you want speed. Set to ``True``
      by default.

    EXAMPLES::

        sage: from sage.combinat.designs.orthogonal_arrays import wilson_construction
        sage: from sage.combinat.designs.orthogonal_arrays import find_wilson_decomposition
        sage: total = 0
        sage: for k in range(3,8):
        ....:    for n in range(1,30):
        ....:        if find_wilson_decomposition(k,n):
        ....:            total += 1
        ....:            k,m,t,u = find_wilson_decomposition(k,n)
        ....:            _ = wilson_construction(k,m,t,u, check=True)
        sage: print total
        32
    """
    # Raises a NotImplementedError if one of them does not exist.
    TDkm = transversal_design(k,m,check=False)
    TDkm1 = transversal_design(k,m+1,check=False)
    TDk1t = transversal_design(k+1,t,check=False)
    TDku = transversal_design(k,u,check=False)

    # Truncaed TDk1t
    truncated_TDk1t = [[x for x in B if x<k*t+u] for B in TDk1t]

    # Making sure that [(i,m) for i in range(k)] is a block of TDkm1
    B0 = sorted(TDkm1[0])
    TDkm1 = [[x+m-(x%(m+1)) if x in B0 else
              x-bool(B0[x//(m+1)] <= x)
             for x in B]
             for B in TDkm1]

    # Remove first block
    TDkm1.pop(0)

    TD = []
    for A in truncated_TDk1t:
        # Case 1, |A|=k
        if len(A) == k:
            for B in TDkm:
                BB = []
                for x in B:
                    # x//m is the group of x in TDkm
                    # x%m is the element of x in its group
                    ai = A[x//m]
                    i = ai//t
                    BB.append(i*(m*t+u)+(ai%t)*m+x%m)
                TD.append(BB)

        # Case 2, |A|=k+1
        else:
            A.sort()
            a_k1 = A.pop(-1)
            for B in TDkm1:
                BB = []
                for x in B:
                    # x//(m+1) is the group of x in TDkm1
                    # x%(m+1) is the element of x in its group
                    ai = A[x//(m+1)]
                    i = ai//t
                    if (x+1)%(m+1) == 0:
                        BB.append(i*(m*t+u)+m*t+(a_k1%t))
                    else:
                        BB.append(i*(m*t+u)+(ai%t)*m+x%(m+1))
                TD.append(BB)

    # "Finally, there exists [...]"
    for A in TDku:
        TD.append([(m*t+u)*(x//u)+m*t+x%u for x in A])

    if check:
        assert is_transversal_design(TD,k,m*t+u, verbose=True)

    return TD

@cached_function
def TD_find_product_decomposition(k,n):
    r"""
    Attempts to find a factorization of `n` in order to build a `TD(k,n)`.

    If Sage can build a `TD(k,n_1)` and a `TD(k,n_2)` such that `n=n_1\times
    n_2` then a `TD(k,n)` can be built (from the function
    :func:`transversal_design`). This method returns such a pair of integers if
    it exists, and ``None`` otherwise.

    INPUT:

    - ``k,n`` (integers) -- see above.

    .. SEEALSO::

        :func:`TD_product` that actually build a product

    EXAMPLES::

        sage: from sage.combinat.designs.orthogonal_arrays import TD_find_product_decomposition
        sage: TD_find_product_decomposition(6, 84)
        (7, 12)

        sage: TD1 = designs.transversal_design(6, 7)
        sage: TD2 = designs.transversal_design(6, 12)
        sage: from sage.combinat.designs.orthogonal_arrays import TD_product
        sage: TD = TD_product(6, TD1, 7, TD2, 12)
    """
    from sage.rings.arith import divisors
    for n1 in divisors(n)[1:-1]: # we ignore 1 and n
        n2 = n//n1
        if transversal_design(k, n1, existence = True) and transversal_design(k, n2, existence = True):
            return n1,n2
    return None

def TD_product(k,TD1,n1,TD2,n2, check=True):
    r"""
    Returns the product of two transversal designs.

    From a transversal design `TD_1` of parameters `k,n_1` and a transversal
    design `TD_2` of parameters `k,n_2`, this function returns a transversal
    design of parameters `k,n` where `n=n_1\times n_2`.

    Formally, if the groups of `TD_1` are `V^1_1,\dots,V^1_k` and the groups of
    `TD_2` are `V^2_1,\dots,V^2_k`, the groups of the product design are
    `V^1_1\times V^2_1,\dots,V^1_k\times V^2_k` and its blocks are the
    `\{(x^1_1,x^2_1),\dots,(x^1_k,x^2_k)\}` where `\{x^1_1,\dots,x^1_k\}` is a
    block of `TD_1` and `\{x^2_1,\dots,x^2_k\}` is a block of `TD_2`.

    INPUT:

    - ``TD1, TD2`` -- transversal designs.

    - ``k,n1,n2`` (integers) -- see above.

    - ``check`` (boolean) -- Whether to check that output is correct before
      returning it. As this is expected to be useless (but we are cautious
      guys), you may want to disable it whenever you want speed. Set to ``True``
      by default.

    .. SEEALSO::

        :func:`TD_find_product_decomposition`

    .. NOTE::

        This function uses transversal designs with
        `V_1=\{0,\dots,n-1\},\dots,V_k=\{(k-1)n,\dots,kn-1\}` both as input and
        ouptut.

    EXAMPLES::

        sage: from sage.combinat.designs.orthogonal_arrays import TD_product
        sage: TD1 = designs.transversal_design(6,7)
        sage: TD2 = designs.transversal_design(6,12)
        sage: TD6_84 = TD_product(6,TD1,7,TD2,12)
    """
    N = n1*n2
    TD = []
    for X1 in TD1:
        for X2 in TD2:
            TD.append([x1*n2+(x2%n2) for x1,x2 in zip(X1,X2)])
    if check:
        assert is_transversal_design(TD,k,N)

    return TD

def orthogonal_array(k,n,t=2,check=True,existence=False,who_asked=tuple()):
    r"""
    Return an orthogonal array of parameters `k,n,t`.

    An orthogonal array of parameters `k,n,t` is a matrix with `k` columns
    filled with integers from `[n]` in such a way that for any `t` columns, each
    of the `n^t` possible rows occurs exactly once. In
    particular, the matrix has `n^t` rows.

    More general definitions sometimes involve a `\lambda` parameter, and we
    assume here that `\lambda=1`.

    For more information on orthogonal arrays, see
    :wikipedia:`Orthogonal_array`.

    INPUT:

    - ``k`` -- (integer) number of columns. If ``k=None`` it is set to the
      largest value available.

    - ``n`` -- (integer) number of symbols

    - ``t`` -- (integer; default: 2) -- strength of the array

    - ``check`` -- (boolean) Whether to check that output is correct before
      returning it. As this is expected to be useless (but we are cautious
      guys), you may want to disable it whenever you want speed. Set to
      ``True`` by default.

    - ``existence`` (boolean) -- instead of building the design, returns:

        - ``True`` -- meaning that Sage knows how to build the design

        - ``Unknown`` -- meaning that Sage does not know how to build the
          design, but that the design may exist (see :mod:`sage.misc.unknown`).

        - ``False`` -- meaning that the design does not exist.

      .. NOTE::

          When ``k=None`` and ``existence=True`` the function returns an
          integer, i.e. the largest `k` such that we can build a `TD(k,n)`.

    - ``who_asked`` (internal use only) -- because of the equivalence between
      OA/TD/MOLS, each of the three constructors calls the others. We must keep
      track of who calls who in order to avoid infinite loops. ``who_asked`` is
      the tuple of the other functions that were called before this one on the
      same input `k,n`.

    OUTPUT:

    The kind of output depends on the input:

    - if ``existence=False`` (the default) then the output is a list of lists
      that represent an orthogonal array with parameters ``k`` and ``n``

    - if ``existence=True`` and ``k`` is an integer, then the function returns a
      troolean: either ``True``, ``Unknown`` or ``False``

    - if ``existence=True`` and ``k=None`` then the output is the largest value
      of ``k`` for which Sage knows how to compute a `TD(k,n)`.

    .. NOTE::

        This method implements theorems from [Stinson2004]_. See the code's
        documentation for details.

    .. SEEALSO::

        When `t=2` an orthogonal array is also a transversal design (see
        :func:`transversal_design`) and a family of mutually orthogonal latin
        squares (see
        :func:`~sage.combinat.designs.latin_squares.mutually_orthogonal_latin_squares`).

    EXAMPLES::

        sage: designs.orthogonal_array(3,2)
        [[0, 0, 0], [0, 1, 1], [1, 0, 1], [1, 1, 0]]

        sage: designs.orthogonal_array(5,5)
        [[0, 0, 0, 0, 0], [0, 1, 2, 3, 4], [0, 2, 4, 1, 3],
         [0, 3, 1, 4, 2], [0, 4, 3, 2, 1], [1, 0, 4, 3, 2],
         [1, 1, 1, 1, 1], [1, 2, 3, 4, 0], [1, 3, 0, 2, 4],
         [1, 4, 2, 0, 3], [2, 0, 3, 1, 4], [2, 1, 0, 4, 3],
         [2, 2, 2, 2, 2], [2, 3, 4, 0, 1], [2, 4, 1, 3, 0],
         [3, 0, 2, 4, 1], [3, 1, 4, 2, 0], [3, 2, 1, 0, 4],
         [3, 3, 3, 3, 3], [3, 4, 0, 1, 2], [4, 0, 1, 2, 3],
         [4, 1, 3, 0, 2], [4, 2, 0, 3, 1], [4, 3, 2, 1, 0],
         [4, 4, 4, 4, 4]]

    What is the largest value of `k` for which Sage knows how to compute a
    `OA(k,14,2)`?::

        sage: designs.orthogonal_array(None,14,existence=True)
        6

    If you ask for an orthogonal array that does not exist, then the function
    either raise an `EmptySetError` (if it knows that such an orthogonal array
    does not exist) or a `NotImplementedError`::

        sage: designs.orthogonal_array(4,2)
        Traceback (most recent call last):
        ...
        EmptySetError: No Orthogonal Array exists when k>=n+t except when n=1
        sage: designs.orthogonal_array(12,20)
        Traceback (most recent call last):
        ...
        NotImplementedError: I don't know how to build this orthogonal array!

    Note that these errors correspond respectively to the answers ``False`` and
    ``Unknown`` when the parameter ``existence`` is set to ``True``::

        sage: designs.orthogonal_array(4,2,existence=True)
        False
        sage: designs.orthogonal_array(12,20,existence=True)
        Unknown

    TESTS:

    The special case `n=1`::

        sage: designs.orthogonal_array(3,1)
        [[0, 0, 0]]
        sage: designs.orthogonal_array(None,1,existence=True)
        +Infinity
        sage: designs.orthogonal_array(None,1)
        Traceback (most recent call last):
        ...
        ValueError: there are no bound on k when n=1.
        sage: designs.orthogonal_array(None,14,existence=True)
        6
        sage: designs.orthogonal_array(16,1)
        [[0, 0, 0, 0, 0, 0, 0, 0, 0, 0, 0, 0, 0, 0, 0, 0]]
    """

    from sage.rings.finite_rings.constructor import FiniteField
    from latin_squares import mutually_orthogonal_latin_squares
    from database import OA_constructions
    from block_design import projective_plane, projective_plane_to_OA

    # If k is set to None we find the largest value available
    if k is None:
        if n == 1:
            if existence:
                from sage.rings.infinity import Infinity
                return Infinity
            raise ValueError("there are no bound on k when n=1.")

        for k in range(1,n+2):
            if not orthogonal_array(k+1,n,existence=True):
                break
        if existence:
            return k

    if k < 2:
        raise ValueError("undefined for k less than 2")

    if n == 1:
        OA = [[0]*k]

    elif k >= n+t:
        # When t=2 then k<n+t as it is equivalent to the existence of n-1 MOLS.
        # When t>2 the submatrix defined by the rows whose first t-2 elements
        # are 0s yields a OA with t=2 and k-(t-2) columns. Thus k-(t-2) < n+2,
        # i.e. k<n+t.
        if existence:
            return False
        raise EmptySetError("No Orthogonal Array exists when k>=n+t except when n=1")

    elif k == t:
        if existence:
            return True

        from itertools import product
        OA = map(list, product(range(n), repeat=k))

    elif n in OA_constructions and k <= OA_constructions[n][0]:
        if existence:
            return True
        _, construction = OA_constructions[n]

        OA = OA_from_wider_OA(construction(),k)

    # projective spaces are equivalent to OA(n+1,n,2)
    elif (t == 2 and
          (projective_plane(n, existence=True) or
           (k == n+1 and projective_plane(n, existence=True) is False))):
        if k == n+1:
            if existence:
                return projective_plane(n, existence=True)
            p = projective_plane(n, check=False)
            OA = projective_plane_to_OA(p)
        else:
            if existence:
                return True
            p = projective_plane(n, check=False)
            OA = [l[:k] for l in projective_plane_to_OA(p)]

    # Constructions from the database
    elif n in OA_constructions and k <= OA_constructions[n][0]:
        if existence:
            return True
        _, construction = OA_constructions[n]

        OA = OA_from_wider_OA(construction(),k)

    elif (t == 2 and transversal_design not in who_asked and
          transversal_design(k,n,existence=True,who_asked=who_asked+(orthogonal_array,)) is not Unknown):

        # forward existence
        if transversal_design(k,n,existence=True,who_asked=who_asked+(orthogonal_array,)):
            if existence:
                return True
            else:
                TD = transversal_design(k,n,check=False,who_asked=who_asked+(orthogonal_array,))
                OA = [[x%n for x in R] for R in TD]

        # forward non-existence
        else:
            if existence:
                return False
            raise EmptySetError("There exists no OA"+str((k,n))+"!")

    # Section 6.5.1 from [Stinson2004]
    elif (t == 2 and mutually_orthogonal_latin_squares not in who_asked and
          mutually_orthogonal_latin_squares(n,k-2, existence=True,who_asked=who_asked+(orthogonal_array,)) is not Unknown):

        # forward existence
        if mutually_orthogonal_latin_squares(n,k-2, existence=True,who_asked=who_asked+(orthogonal_array,)):
            if existence:
                return True
            else:
                mols = mutually_orthogonal_latin_squares(n,k-2,who_asked=who_asked+(orthogonal_array,))
                OA = [[i,j]+[m[i,j] for m in mols]
                      for i in range(n) for j in range(n)]
        # forward non-existence
        else:
            if existence:
                return False
            raise EmptySetError("There exists no OA"+str((k,n))+"!")

    else:
        if existence:
            return Unknown
        raise NotImplementedError("I don't know how to build this orthogonal array!")

    if check:
        assert is_orthogonal_array(OA,k,n,t)

    return OA

def OA_from_quasi_difference_matrix(M,G,add_col=True):
    r"""
    Returns an Orthogonal Array from a Quasi-Difference matrix

    **Difference Matrices**

    Let `G` be a group of order `g`. A *difference matrix* `M` is a `k \times g`
    matrix with entries from `G` such that for any `1\leq i < j < k` the set
    `\{d_{il}-d_{jl}:1\leq l \leq g\}` is equal to `G`.

    By concatenating the `g` matrices `M+x` (where `x\in G`), one obtains a
    matrix of size `x\times g^2` which is also an `OA(k,g)`.

    **Quasi-difference Matrices**

    A quasi-difference matrix is a difference matrix with missing entries. The
    construction above can be applied again in this case, where the missing
    entries in each column of `M` are replaced by unique values on which `G` has
    a trivial action.

    This produces an incomplete orthogonal array with a "hole" (i.e. missing
    rows) of size 'u' (i.e. the number of missing values per row of `M`). If
    there exists an `OA(k,u)`, then adding the rows of this `OA(k,u)` to the
    incomplete orthogonal array should lead to an OA...

    **Formal definition** (from the Handbook of Combinatorial Designs [DesignHandbook]_)

    Let `G` be an abelian group of order `n`. A
    `(n,k;\lambda,\mu;u)`-quasi-difference matrix (QDM) is a matrix `Q=(q_{ij})`
    with `k` rows and `\lambda(n-1+2u)+\mu` columns, with each entry either
    empty or containing an element of `G`. Each row contains exactly `\lambda u`
    entries, and each column contains at most one empty entry. Furthermore, for
    each `1 \leq i < j \leq k` the multiset

    .. MATH::

        \{ q_{il} - q_{jl}: 1 \leq l \leq \lambda (n-1+2u)+\mu, \text{ with }q_{il}\text{ and }q_{jl}\text{ not  empty}\}

    contains every nonzero element of `G` exactly `\lambda` times, and contains
    0 exactly `\mu` times.

    **Construction**

    If a `(n,k;\lambda,\mu;u)`-QDM exists and `\mu \leq \lambda`, then an
    `ITD_\lambda (k,n+u;u)` exists. Start with a `(n,k;\lambda,\mu;u)`-QDM `A`
    over the group `G`. Append `\lambda-\mu` columns of zeroes. Then select `u`
    elements `\infty_1,\dots,\infty_u` not in `G`, and replace the empty
    entries, each by one of these infinite symbols, so that `\infty_i` appears
    exactly once in each row. Develop the resulting matrix over the group `G`
    (leaving infinite symbols fixed), to obtain a `k\times \lambda (n^2+2nu)`
    matrix `T`. Then `T` is an orthogonal array with `k` rows and index
    `\lambda`, having `n+u` symbols and one hole of size `u`.

    Adding to `T` an `OA(k,u)` with elements `\infty_1,\dots,\infty_u` yields
    the `ITD_\lambda(k,n+u;u)`.

    For more information, see the Handbook of Combinatorial Designs
    [DesignHandbook]_ or
    `<http://web.cs.du.edu/~petr/milehigh/2013/Colbourn.pdf>`_.

    INPUT:

    - ``M`` -- the difference matrix whose entries belong to ``G``

    - ``G`` -- a group

    - ``add_col`` (boolean) -- whether to add a column to the final OA equal to
      `(x_1,\dots,x_g,x_1,\dots,x_g,\dots)` where `G=\{x_1,\dots,x_g\}`.

    EXAMPLES::

        sage: _ = designs.orthogonal_array(6,20,2) # indirect doctest
    """
    Gn = G.cardinality()
    k = len(M)+bool(add_col)
    G_to_int = {v:i for i,v in enumerate(G)}

    new_M = []
    for line in M:
        new_line = []
        # Concatenating the line+x, for all x \in G
        for g in G:
            inf = Gn
            for x in line:
                if x is None:
                    new_line.append(inf)
                    inf = inf + 1
                else:
                    new_line.append(G_to_int[g+G(x)])
        new_M.append(new_line)

    if add_col:
        new_M.append([i%(Gn) for i in range(len(new_line))])

    # new_M = transpose(new_M)
    new_M = zip(*new_M)

    # Filling holes with a smaller orthogonal array
    if inf > Gn:
        for L in orthogonal_array(k,inf-Gn,2):
            new_M.append(tuple([x+Gn for x in L]))

    return new_M

def OA_from_Vmt(m,t,V):
    r"""
    Returns an Orthogonal Array from a V(m,t)

    *Definition*

    Let `q` be a prime power and let `q=mt+1` for `m,t` integers. Let `\omega`
    be a primitive element of `\mathbb{F}_q`. A `V(m,t)` vector is a vector
    `(a_1,\dots,a_{m+1}` for which, for each `1\leq k < m`, the differences

    .. MATH::

        \{a_{i+k}-a_i:1\leq i \leq m+1,i+k\neq m+2\}

    represent the `m` cyclotomic classes of `\mathbb_{mt+1}` (compute subscripts
    modulo `m+2`). In other words, for fixed `k`, is
    `a_{i+k}-a_i=\omega^{mx+\alpha}` and `a_{j+k}-a_j=\omega^{my+\beta}` then
    `\alpha\not\equiv\beta \mod{m}`

    *Construction of a quasi-difference matrix from a `V(m,t)` vector*

    Starting with a `V(m,t)` vector `(a_1,\dots,a_{m+1})`, form a single column
    of length `m+2` whose first entry is empty, and whose remaining entries are
    `(a_1,\dots,a_{m+1})`. Form `t` columns by multiplying this column by the
    `t` th roots, i.e. the powers of `\omega^m`. From each of these `t` columns,
    form `m+2` columns by taking the `m+2` cyclic shifts of the column. The
    result is a `(a,m+2;1,0;t)-QDM`.

    For more information, refer to the Handbook of Combinatorial Designs
    [DesignHandbook]_.

    INPUT:

    - ``m,t`` (integers)

    - ``V`` -- the vector `V(m,t)`.

    .. SEEALSO::

        :func:`OA_from_quasi_difference_matrix`

    EXAMPLES::

        sage: _ = designs.orthogonal_array(6,46) # indirect doctest
    """
    from sage.rings.finite_rings.constructor import FiniteField
    q = m*t+1
    Fq = FiniteField(q)
    w = Fq.primitive_element()

    # Cyclic shift of a list
    cyclic_shift = lambda l,i : l[-i:]+l[:-i]

    M = []
    wm = w**m
    for i in range(t):
        L = [None]
        for e in V:
            L.append(e*wm**i)
        for ii in range(m+2):
            M.append(cyclic_shift(L,ii))

    M.append([0]*q)
    M = zip(*M)
    M = OA_from_quasi_difference_matrix(M,Fq,add_col = False)

    return M

def OA_from_wider_OA(OA,k):
    r"""
    Returns the first `k` columns of `OA`.

    If `OA` has `k` columns, this function returns `OA` immediately.

    INPUT:

    - ``OA`` -- an orthogonal array.

    - ``k`` (integer)

    EXAMPLES::

        sage: from sage.combinat.designs.orthogonal_arrays import OA_from_wider_OA
        sage: OA_from_wider_OA(designs.orthogonal_array(6,20,2),1)[:5]
        [(19,), (0,), (0,), (7,), (1,)]
        sage: _ = designs.orthogonal_array(5,46) # indirect doctest

    """
    if len(OA[0]) == k:
        return OA
    return [L[:k] for L in OA]

def is_orthogonal_array(M,k,n,t,verbose=False):
    r"""
    Check that the integer matrix `M` is an `OA(k,n,t)`.

    See :func:`~sage.combinat.designs.orthogonal_arrays.orthogonal_array`
    for a definition.

    INPUT:

    - ``M`` -- an integer matrix of size `k^t \times n`

    - ``k, n, t`` -- integers

    - ``verbose`` -- boolean, if ``True`` provide an information on where ``M``
      fails to be an `OA(k,n,t)`.

    EXAMPLES::

        sage: OA = designs.orthogonal_array(5,9,check=True) # indirect doctest
        sage: from sage.combinat.designs.orthogonal_arrays import is_orthogonal_array
        sage: is_orthogonal_array(OA, 5, 9, 2)
        True
        sage: is_orthogonal_array(OA, 4, 5, 2)
        False
    """
    if t != 2:
        raise NotImplementedError("only implemented for t=2")

    if len(M) != n**2:
        if verbose:
            print "wrong number of rows"
        return False

    if any(len(l) != k for l in M):
        if verbose:
            print "a row has the wrong size"
        return False

    from itertools import combinations
    for S in combinations(range(k),2):
        fs = frozenset([tuple([l[i] for i in S]) for l in M])
        if len(fs) != n**2:
            if verbose:
                print "for the choice %s of columns we do not get all tuples"%(S,)
            return False

    return True<|MERGE_RESOLUTION|>--- conflicted
+++ resolved
@@ -137,15 +137,12 @@
 
         sage: designs.transversal_design(7, 20, existence=True)
         Unknown
-<<<<<<< HEAD
         sage: designs.transversal_design(6, 12, existence=True)
         True
-=======
         sage: designs.transversal_design(7, 12, existence=True)
         True
         sage: designs.transversal_design(8, 12, existence=True)
         Unknown
->>>>>>> f5339fab
 
         sage: designs.transversal_design(6, 20, existence = True)
         True
