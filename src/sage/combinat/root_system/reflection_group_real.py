r"""
Finite real reflection groups
-------------------------------

AUTHORS:

- Christian Stump (initial version 2011--2015)

.. NOTE::

    - For definitions and classification types of finite complex reflection groups, see :wikipedia:`Complex_reflection_group`.
    - Uses the GAP3 package *chevie* available at `Jean Michel's website <http://webusers.imj-prg.fr/~jean.michel/gap3/>`_.

.. WARNING:: works only if the GAP3 package Chevie is available.

.. TODO::

    - Properly provide root systems for real reflection groups
    - Element class should be unique to be able to work with large groups without creating elements multiple times.
"""
#*****************************************************************************
#       Copyright (C) 2011-2015 Christian Stump <christian.stump at gmail.com>
#
# This program is free software: you can redistribute it and/or modify
# it under the terms of the GNU General Public License as published by
# the Free Software Foundation, either version 2 of the License, or
# (at your option) any later version.
#                  http://www.gnu.org/licenses/
#*****************************************************************************
from copy import copy
from sage.misc.all import prod
from sage.misc.cachefunc import cached_function, cached_method, cached_in_parent_method
from sage.categories.category import Category
from sage.categories.finite_permutation_groups import FinitePermutationGroups
from sage.groups.perm_gps.permgroup_element import PermutationGroupElement
from sage.combinat.root_system.weyl_group import WeylGroup
from sage.structure.unique_representation import UniqueRepresentation
from sage.structure.parent import Parent
from sage.combinat.root_system.cartan_type import CartanType
from sage.groups.perm_gps.permgroup import PermutationGroup_generic
from sage.rings.all import ZZ, QQ
from sage.matrix.all import Matrix, identity_matrix
from sage.matrix.matrix import is_Matrix
from sage.interfaces.gap3 import GAP3Record, gap3
from sage.interfaces.gap import gap
from sage.combinat.words.word import Word
from sage.rings.arith import gcd, lcm
from sage.combinat.root_system.reflection_group_complex import ComplexReflectionGroup, IrreducibleComplexReflectionGroup
from sage.categories.coxeter_groups import CoxeterGroups
from sage.combinat.root_system.cartan_matrix import CartanMatrix
from sage.combinat.root_system.coxeter_group import is_chevie_available

from sage.rings.universal_cyclotomic_field import UniversalCyclotomicField, E

def ReflectionGroup(*args,**kwds):
    r"""
    Construct a finite (complex or real) reflection group as a Sage
    permutation group by fetching the permutation representation of the
    generators from chevie's database.

    INPUT:

    can be one or multiple of the following:

    - triple `(r,p,n)` with `p` divides `r`, which denotes the group
      `G(r,p,n)`

    - integer between `4` and `37`, which denotes an exceptional
      irreducible complex reflection group

    - finite Cartan-Killing type

    EXAMPLES:

    Finite reflection groups can be constructed from

    Cartan-Killing classification types::

        sage: W = ReflectionGroup(['A',3]); W                           # optional - chevie
         Irreducible real reflection group of rank 3 and type A3        # optional - chevie

        sage: W = ReflectionGroup(['H',4]); W                           # optional - chevie
         Irreducible real reflection group of rank 4 and type H4

        sage: W = ReflectionGroup(['I',5]); W                           # optional - chevie
         Irreducible real reflection group of rank 2 and type I2(5)

    the complex infinite family `G(r,p,n)` with `p` divides `r`::

        sage: W = ReflectionGroup((1,1,4)); W                           # optional - chevie
        Irreducible complex reflection group of rank 3 and type A3

        sage: W = ReflectionGroup((2,1,3)); W                           # optional - chevie
        Irreducible complex reflection group of rank 3 and type B3

    Chevalley-Shepard-Todd exceptional classification types::

        sage: W = ReflectionGroup(23); W                                # optional - chevie
         Irreducible complex reflection group of rank 3 and type H3

    multiples of the above::

        sage: W = ReflectionGroup(['A',2],['B',2]); W
        Reducible real reflection group of rank 4 and type A2 x B2

        sage: W = ReflectionGroup(['A',2],4); W
        Reducible complex reflection group of rank 4 and type A2 x ST4

        sage: W = ReflectionGroup((4,2,2),4); W
        Reducible complex reflection group of rank 4 and type G(4,2,2) x ST4
    """
    if not is_chevie_available():
        raise ImportError("The GAP3 package 'chevie' is needed to work with (complex) reflection groups")
    gap3.load_package("chevie")

    W_types     = []
    is_complex  = False
    for arg in args:
        # preparsing
        if type(arg) is list:
            X = tuple(arg)
        else:
            X = arg

        # precheck for valid input data
        if not ( is_Matrix(X) or isinstance(X,CartanMatrix) or isinstance(X,tuple) or ( X in ZZ and 4 <= X <= 37 ) ):
            raise ValueError("The input data (%s) is not valid for reflection groups."%X)

        # check for real vs complex
        elif X in ZZ or ( isinstance(X,tuple) and len(X) == 3 ):
            is_complex = True

        # transforming two reducible types
        if X == (2,2,2):
            W_types.extend([(1,1,2),(1,1,2)])
        elif X == ('I',2):
            W_types.extend([('A',1),('A',1)])
        else:
            W_types.append(X)

    for index_set_kwd in ['index_set','hyperplane_index_set','reflection_index_set']:
        index_set = kwds.get(index_set_kwd, None)
        if index_set is not None:
            from sage.sets.family import Family
            if type(index_set) in [list,tuple]:
                kwds[index_set_kwd] = Family(index_set, lambda x: index_set.index(x))
            elif type(index_set) is dict:
                kwds[index_set_kwd] = Family(index_set)
            else:
                raise ValueError('The keyword %s must be a list, tuple, or dict'%index_set_kwd)

    if len(W_types) == 1:
        if is_complex is True:
            cls = IrreducibleComplexReflectionGroup
        else:
            cls = IrreducibleRealReflectionGroup
    else:
        if is_complex is True:
            cls = ComplexReflectionGroup
        else:
            cls = RealReflectionGroup
    return cls(tuple(W_types), index_set=kwds.get('index_set', None),
                               hyperplane_index_set=kwds.get('hyperplane_index_set', None),
                               reflection_index_set=kwds.get('reflection_index_set', None) )

class RealReflectionGroup(ComplexReflectionGroup):
    def __init__(self, W_types, index_set=None, hyperplane_index_set=None, reflection_index_set=None):
        r"""

        TESTS::

            sage: W = ReflectionGroup(['A',3])
            sage: TestSuite(W).run()
        """
        W_types = tuple( tuple( W_type ) if isinstance(W_type,(list,tuple)) else W_type for W_type in W_types )
        cartan_types = []
        for W_type in W_types:
            W_type = CartanType(W_type)
            if not W_type.is_finite() or not W_type.is_irreducible():
                raise ValueError("The given Cartan type of a component is not irreducible and finite")
            cartan_types.append( W_type )
        if len(W_types) == 1:
            cls = IrreducibleComplexReflectionGroup
        else:
            cls = ComplexReflectionGroup
        cls.__init__(self, W_types, index_set               = index_set,
                                    hyperplane_index_set    = hyperplane_index_set,
                                    reflection_index_set    = reflection_index_set)
        N = self.nr_reflections()
        self._is_positive_root = [None] + [True]*N + [False]*N

    def _repr_(self):
        r"""
        Return the string representation of ``self``.

        EXAMPLES::

            sage: W = ReflectionGroup(['A',3],['B',2],['I',5],['I',6]); W
            Reducible real reflection group of rank 9 and type A3 x B2 x I2(5) x G2
        """
        type_str = ''
        for W_type in self._type:
            type_str += self._irrcomp_repr_(W_type)
            type_str += ' x '
        type_str = type_str[:-3]
        return 'Reducible real reflection group of rank %s and type %s'%(self._rank,type_str)

<<<<<<< HEAD
    def __iter__(self):
        from sage.combinat.root_system.reflection_group_c import Iterator
        return iter(Iterator(self))
=======
    def iter_breadth(self):
        return self.__iter__(algorithm="breadth")

    def iter_depth(self):
        return self.__iter__(algorithm="depth")

    def __iter__(self, algorithm="depth"):
        from sage.combinat.root_system.reflection_group_c import Iterator
        return iter(Iterator(self, algorithm=algorithm))
>>>>>>> f42aba99

    def _iterator_tracking_words(self):
        r"""
        Return an iterator through the elements of ``self`` together
        with the words in the simple generators.

        The iterator is a breadth first search through the right weak
        order of ``self``.

        .. REMARK::

            In order to save space, the fact that the right weak order
            is graded is used.

        .. TODO::

            This algorithm could be still much optimized:

            - the right weak order is self-dual under the action of the
              longest element, so one only needs to search through the
              first half.

            - the coset decomposition used in chevie is much quicker.

        EXAMPLES::

            sage: W = ReflectionGroup(['A',2])
            sage: for w in W._iterator_tracking_words(): print w
            ((), ())
            ((1,4)(2,3)(5,6), (0,))
            ((1,3)(2,5)(4,6), (1,))
            ((1,6,2)(3,5,4), (0, 1))
            ((1,2,6)(3,4,5), (1, 0))
            ((1,5)(2,4)(3,6), (0, 1, 0))
        """
        I = self.gens()
        index_list = range(len(I))

        level_set_old   = set()
        level_set_cur   = [ (self.one(), tuple()) ]
        while level_set_cur:
            level_set_new = []
            for x, word in level_set_cur:
                yield x, word
                for i in index_list:
                    y = x._mul_(I[i])
                    if y not in level_set_old:
                        level_set_old.add(y)
                        level_set_new.append((y, word+(i,)))
            level_set_old = set( elt[0] for elt in level_set_cur )
            level_set_cur = level_set_new

    @cached_method
    def bipartite_index_set(self):
        r"""
        Return the bipartite index set of a real reflection group.

        EXAMPLES::

            sage: W = ReflectionGroup(["A",5])
            sage: W.bipartite_index_set()
            [[0, 2, 4], [1, 3]]

            sage: W = ReflectionGroup(["A",5],index_set=['a','b','c','d','e'])
            sage: W.bipartite_index_set()
            [['a', 'c', 'e'], ['b', 'd']]
        """
        index_family = self._index_set
        keys = index_family.keys()
        L,R = self._gap_group.BipartiteDecomposition().sage()
        L = [ i for i in keys if index_family[i]+1 in L ]
        R = [ i for i in keys if index_family[i]+1 in R ]
        return [L,R]

    def cartan_type(self):
        r"""
        Return the Cartan type of ``self``.

        EXAMPLES::

            sage: W = ReflectionGroup(['A',3],['B',2])
            sage: W.cartan_type()
            [['A', 3], ['B', 2]]

            sage: W = ReflectionGroup(['A',3])
            sage: W.cartan_type()
            ['A', 3]
        """
        if len(self._type) == 1:
            ct = self._type[0]
            return CartanType([ct['series'],ct['rank']])
        else:
            return [ W.cartan_type() for W in self.irreducible_components() ]

    def invariant_form(self):
        r"""
        Return the form that is invariant under the action of ``self``.

        EXAMPLES::

            sage: W = ReflectionGroup(['A',3])
            sage: W.invariant_form()
            [   1 -1/2    0]
            [-1/2    1 -1/2]
            [   0 -1/2    1]

            sage: W = ReflectionGroup(['B',3])
            sage: W.invariant_form()
            [ 1 -1  0]
            [-1  2 -1]
            [ 0 -1  2]
        """
        C = self.cartan_matrix()
        n = self.rank()

        if self.is_crystallographic():
            ring = QQ
        else:
            ring = UniversalCyclotomicField()

        from sage.matrix.constructor import zero_matrix
        form = zero_matrix(ring, n, n)

        for j in range(n):
            for i in range(j):
                if C[i,j] != 0:
                    form[j,j] = form[i,i]*C[i,j]/C[j,i]
            if form[j,j] == 0:
                form[j,j] = 1
        for j in range(n):
            for i in range(j):
                form[i,j] = C[i,j] * form[i,i] / 2
                form[j,i] = C[j,i] * form[j,j] / 2

        form.set_immutable()
        return form

    def simple_root(self,i):
        r"""
        Return the simple root with index ``i``.

        EXAMPLES::

            sage: W = ReflectionGroup(['A',3])
            sage: W.simple_root(0)
            (1, 0, 0)
        """
        return self.simple_roots()[self._index_set[i]]

    def positive_roots(self):
        r"""
        Return the simple root with index ``i``.

        EXAMPLES::

            sage: W = ReflectionGroup(['A',3],['B',2])
            sage: W.positive_roots()
                [(1, 0, 0, 0, 0),
                 (0, 1, 0, 0, 0),
                 (0, 0, 1, 0, 0),
                 (0, 0, 0, 1, 0),
                 (0, 0, 0, 0, 1),
                 (1, 1, 0, 0, 0),
                 (0, 1, 1, 0, 0),
                 (0, 0, 0, 1, 1),
                 (1, 1, 1, 0, 0),
                 (0, 0, 0, 2, 1)]

            sage: W = ReflectionGroup(['A',3])
            sage: W.positive_roots()
            [(1, 0, 0), (0, 1, 0), (0, 0, 1), (1, 1, 0), (0, 1, 1), (1, 1, 1)]
        """
        return self.roots()[:self.nr_reflections()]

    def almost_positive_roots(self):
        r"""
        Return the almost positive roots of ``self``.

        EXAMPLES::

            sage: W = ReflectionGroup(['A',3],['B',2])
            sage: W.almost_positive_roots()
                [(-1, 0, 0, 0, 0),
                 (0, -1, 0, 0, 0),
                 (0, 0, -1, 0, 0),
                 (0, 0, 0, -1, 0),
                 (0, 0, 0, 0, -1),
                 (1, 0, 0, 0, 0),
                 (0, 1, 0, 0, 0),
                 (0, 0, 1, 0, 0),
                 (0, 0, 0, 1, 0),
                 (0, 0, 0, 0, 1),
                 (1, 1, 0, 0, 0),
                 (0, 1, 1, 0, 0),
                 (0, 0, 0, 1, 1),
                 (1, 1, 1, 0, 0),
                 (0, 0, 0, 2, 1)]


            sage: W = ReflectionGroup(['A',3])
            sage: W.almost_positive_roots()
                [(-1, 0, 0),
                 (0, -1, 0),
                 (0, 0, -1),
                 (1, 0, 0),
                 (0, 1, 0),
                 (0, 0, 1),
                 (1, 1, 0),
                 (0, 1, 1),
                 (1, 1, 1)]
        """
        return [ -beta for beta in self.simple_roots() ] + self.positive_roots()

    def root_to_reflection(self,root):
        r"""
        Return the reflection along the given ``root``.

        EXAMPLES::

            sage: W = ReflectionGroup(['A',2])
            sage: for beta in W.roots(): print W.root_to_reflection(beta)
            (1,4)(2,3)(5,6)
            (1,3)(2,5)(4,6)
            (1,5)(2,4)(3,6)
            (1,4)(2,3)(5,6)
            (1,3)(2,5)(4,6)
            (1,5)(2,4)(3,6)
        """
        Phi = self.roots()
        R = self.reflections()
        i = Phi.index(root)+1
        j = Phi.index(-root)+1
        for r in R:
            if r(i) == j:
                return r
        raise ValueError("There is a bug in root_to_reflection!")

    def reflection_to_positive_root(self,r):
        r"""
        Return the positive root orthogonal to the given reflection.

        EXAMPLES::

            sage: W = ReflectionGroup(['A',2])
            sage: for r in W.reflections(): print W.reflection_to_positive_root(r)
            (1, 0)
            (0, 1)
            (1, 1)
        """
        Phi = self.roots()
        N = len(Phi)/2
        for i in range(1,N+1):
            if r(i) == i+N:
                return Phi[i-1]
        raise ValueError("There is a bug in reflection_to_positive_root!")

    @cached_method
    def fundamental_weights(self):
        r"""
        Return the fundamental weights of ``self`` in terms of the simple roots.

        EXAMPLES::

            sage: W = ReflectionGroup(['A',3],['B',2])
            sage: W.fundamental_weights()
            [(3/4, 1/2, 1/4, 0, 0),
             (1/2, 1, 1/2, 0, 0),
             (1/4, 1/2, 3/4, 0, 0),
             (0, 0, 0, 1, 1/2),
             (0, 0, 0, 1, 1)]

            sage: W = ReflectionGroup(['A',3])
            sage: W.fundamental_weights()
            [(3/4, 1/2, 1/4), (1/2, 1, 1/2), (1/4, 1/2, 3/4)]
        """
        m = self.cartan_matrix().transpose().inverse()
        S = self.simple_roots()
        zero = S[0] - S[0]
        weights = [ sum( [ m[i,j] * S[j] for j in range(len(S)) ], zero ) for i in range(len(S)) ]
        for weight in weights:
            weight.set_immutable()
        return weights

    def fundamental_weight(self,i):
        r"""
        Return the fundamental weight with index ``i``.

        EXAMPLES::

            sage: W = ReflectionGroup(['A',3])
            sage: [ W.fundamental_weight(i) for i in W.index_set() ]
            [(3/4, 1/2, 1/4), (1/2, 1, 1/2), (1/4, 1/2, 3/4)]
        """
        return self.fundamental_weights()[self._index_set[i]]

    def coxeter_matrix(self):
        """
        Return the Coxeter matrix associated to ``self``.

        .. TODO::

            Move this method to the CoxeterGroups category. The issue
            with this is that the indexing of a Coxeter group is not
            handled in the category, so that ``self._index_set`` is
            not required to do what is expected here.

        EXAMPLES::

            sage: G = ReflectionGroup(['A',3])
            sage: G.coxeter_matrix()
            [1 3 2]
            [3 1 3]
            [2 3 1]
        """
        from sage.rings.integer_ring import ZZ
        from sage.matrix.all import MatrixSpace

        S = self.simple_reflections()
        I = self.index_set()
        I_inv = self._index_set
        n = self.rank()
        MS = MatrixSpace(ZZ, n)
        m = MS(0)
        for i in I:
            for j in I:
                m[I_inv[i],I_inv[j]] = (S[i]*S[j]).order()
        return m

    def permutahedron(self,point=None):
        r"""
        Return the permutahedron of ``self``.

        This is the convex hull of the point ``point`` in the weight
        basis under the action of ``self`` on the underlying vector
        space `V`.

        EXAMPLES::

            sage: W = ReflectionGroup(['A',3],['B',2])
            sage: W.permutahedron()
            A 5-dimensional polyhedron in QQ^5 defined as the convex hull of 192 vertices

            sage: W = ReflectionGroup(['A',3])
            sage: W.permutahedron()
            A 3-dimensional polyhedron in QQ^3 defined as the convex hull of 24 vertices
        """
        n = self.rank()
        weights = self.fundamental_weights()
        if point is None:
            point = [1]*n
        v = sum( point[i] * weights[i] for i in range(n) )
        from sage.geometry.polyhedron.constructor import Polyhedron
        return Polyhedron( vertices=[ v*(~w).as_matrix() for w in self] )

    @cached_method
    def right_coset_representatives(self,J):
        r"""
        Return the right coset representatives of ``self`` for the
        parabolic subgroup generated by the simple reflections in ``J``.

        EXAMPLES::

            sage: W = ReflectionGroup(["A",3])
            sage: for J in Subsets([0,1,2]): print W.right_coset_representatives(J)
            [(), (2,5)(3,9)(4,6)(8,11)(10,12), (1,4)(2,8)(3,5)(7,10)(9,11), (1,7)(2,4)(5,6)(8,10)(11,12), (1,2,10)(3,6,5)(4,7,8)(9,12,11), (1,4,6)(2,3,11)(5,8,9)(7,10,12), (1,6,4)(2,11,3)(5,9,8)(7,12,10), (1,7)(2,6)(3,9)(4,5)(8,12)(10,11), (1,10,2)(3,5,6)(4,8,7)(9,11,12), (1,2,3,12)(4,5,10,11)(6,7,8,9), (1,5,9,10)(2,12,8,6)(3,4,7,11), (1,6)(2,9)(3,8)(5,11)(7,12), (1,8)(2,7)(3,6)(4,10)(9,12), (1,10,9,5)(2,6,8,12)(3,11,7,4), (1,12,3,2)(4,11,10,5)(6,9,8,7), (1,3)(2,12)(4,10)(5,11)(6,8)(7,9), (1,5,12)(2,9,4)(3,10,8)(6,7,11), (1,8,11)(2,5,7)(3,12,4)(6,10,9), (1,11,8)(2,7,5)(3,4,12)(6,9,10), (1,12,5)(2,4,9)(3,8,10)(6,11,7), (1,3,7,9)(2,11,6,10)(4,8,5,12), (1,9,7,3)(2,10,6,11)(4,12,5,8), (1,11)(3,10)(4,9)(5,7)(6,12), (1,9)(2,8)(3,7)(4,11)(5,10)(6,12)]
            [(), (2,5)(3,9)(4,6)(8,11)(10,12), (1,4)(2,8)(3,5)(7,10)(9,11), (1,2,10)(3,6,5)(4,7,8)(9,12,11), (1,4,6)(2,3,11)(5,8,9)(7,10,12), (1,6,4)(2,11,3)(5,9,8)(7,12,10), (1,2,3,12)(4,5,10,11)(6,7,8,9), (1,5,9,10)(2,12,8,6)(3,4,7,11), (1,6)(2,9)(3,8)(5,11)(7,12), (1,3)(2,12)(4,10)(5,11)(6,8)(7,9), (1,5,12)(2,9,4)(3,10,8)(6,7,11), (1,3,7,9)(2,11,6,10)(4,8,5,12)]
            [(), (2,5)(3,9)(4,6)(8,11)(10,12), (1,7)(2,4)(5,6)(8,10)(11,12), (1,4,6)(2,3,11)(5,8,9)(7,10,12), (1,7)(2,6)(3,9)(4,5)(8,12)(10,11), (1,10,2)(3,5,6)(4,8,7)(9,11,12), (1,2,3,12)(4,5,10,11)(6,7,8,9), (1,10,9,5)(2,6,8,12)(3,11,7,4), (1,12,3,2)(4,11,10,5)(6,9,8,7), (1,8,11)(2,5,7)(3,12,4)(6,10,9), (1,12,5)(2,4,9)(3,8,10)(6,11,7), (1,11)(3,10)(4,9)(5,7)(6,12)]
            [(), (1,4)(2,8)(3,5)(7,10)(9,11), (1,7)(2,4)(5,6)(8,10)(11,12), (1,2,10)(3,6,5)(4,7,8)(9,12,11), (1,6,4)(2,11,3)(5,9,8)(7,12,10), (1,10,2)(3,5,6)(4,8,7)(9,11,12), (1,5,9,10)(2,12,8,6)(3,4,7,11), (1,8)(2,7)(3,6)(4,10)(9,12), (1,12,3,2)(4,11,10,5)(6,9,8,7), (1,3)(2,12)(4,10)(5,11)(6,8)(7,9), (1,11,8)(2,7,5)(3,4,12)(6,9,10), (1,9,7,3)(2,10,6,11)(4,12,5,8)]
            [(), (2,5)(3,9)(4,6)(8,11)(10,12), (1,4,6)(2,3,11)(5,8,9)(7,10,12), (1,2,3,12)(4,5,10,11)(6,7,8,9)]
            [(), (1,4)(2,8)(3,5)(7,10)(9,11), (1,2,10)(3,6,5)(4,7,8)(9,12,11), (1,6,4)(2,11,3)(5,9,8)(7,12,10), (1,5,9,10)(2,12,8,6)(3,4,7,11), (1,3)(2,12)(4,10)(5,11)(6,8)(7,9)]
            [(), (1,7)(2,4)(5,6)(8,10)(11,12), (1,10,2)(3,5,6)(4,8,7)(9,11,12), (1,12,3,2)(4,11,10,5)(6,9,8,7)]
            [()]
        """
        from sage.combinat.root_system.reflection_group_complex import _gap_return
        J_inv = [ self._index_set[j]+1 for j in J ]
        S = str(gap3('ReducedRightCosetRepresentatives(%s,ReflectionSubgroup(%s,%s))'%(self._gap_group._name,self._gap_group._name,J_inv)))
        exec('L = ' + _gap_return(S))
        return L

    class Element(ComplexReflectionGroup.Element):

        def _compute_reduced_word(self):
            r"""
            Computes a reduced word and stores it into ``self._reduced_word``.

            TESTS::

                sage: W = ReflectionGroup(['A',2])
                sage: for w in W: w._reduced_word = None; w._compute_reduced_word()
                sage: [ w._reduced_word for w in W ]
                [[], [0], [1], [0, 1], [1, 0], [0, 1, 0]]
            """
            self._reduced_word = CoxeterGroups.ElementMethods.reduced_word.__func__(self)

        def length(self):
            r"""
            Return the length of ``self`` in generating reflections.

            This is the minimal numbers of generating reflections needed
            to obtain ``self``.

            EXAMPLES::

                sage: W = ReflectionGroup(['A',2])
                sage: for w in W:
                ....:   print w.reduced_word(), w.length()
                 0
                0 1
                1 1
                01 2
                10 2
                010 3
            """
            if not self._reduced_word is None:
                return len(self._reduced_word)
            else:
                N = self.parent().nr_reflections()
                return sum( 1 for i in range(N) if not self.parent()._is_positive_root[self(i+1)] )

        def has_left_descent(self, i):
            r"""
            Return whether ``i`` is a left descent of ``self``.

            This is done by testing whether ``i`` is mapped by ``self``
            to a negative root.

            EXAMPLES::

                sage: W = ReflectionGroup(["A",3])
                sage: s = W.simple_reflections()
                sage: (s[1]*s[2]).has_left_descent(1)
                True
                sage: (s[1]*s[2]).has_left_descent(2)
                False
            """
            W = self.parent()
            return not W._is_positive_root[self(W._index_set[i]+1)]

        def has_descent(self, i, side='left', positive=False):
            r"""
            Return whether ``i`` is a descent (or ascent) of ``self``.

            This is done by testing whether ``i`` is mapped by ``self``
            to a negative root.

            INPUT:

            - ``i`` - an index of a simple reflection
            - ``side`` (default: 'right') - 'left' or 'right'
            - ``positive`` (default: ``False``) - a boolean

            EXAMPLES::

                sage: W = ReflectionGroup(["A",3])
                sage: s = W.simple_reflections()
                sage: (s[1]*s[2]).has_descent(1)
                True
                sage: (s[1]*s[2]).has_descent(2)
                False
            """
            if not isinstance(positive, bool):
                raise TypeError("%s is not a boolean"%(bool))

            if i not in self.parent().hyperplane_index_set():
                raise ValueError("The given index %s is not in the index set"%i)

            negative = not positive

            if side == 'left':
                return self.has_left_descent(i) is negative
            elif side == 'right':
                return self.has_right_descent(i) is negative
            else:
                raise ValueError("The method 'has_descent' needs the input 'side' to be either 'left' or 'right'.")

        def act_on_root(self,root):
            r"""
            Return the root obtained by applying ``self`` on ``root``.

            EXAMPLES::

                sage: W = CoxeterGroup(['A',2],implementation='chevie')
                sage: for w in W:
                ....:     print w.reduced_word(), [ w.act_on_root(beta) for beta in W.roots() ]
                     [(1, 0), (0, 1), (1, 1), (-1, 0), (0, -1), (-1, -1)]
                0 [(-1, 0), (1, 1), (0, 1), (1, 0), (-1, -1), (0, -1)]
                1 [(1, 1), (0, -1), (1, 0), (-1, -1), (0, 1), (-1, 0)]
                01 [(0, 1), (-1, -1), (-1, 0), (0, -1), (1, 1), (1, 0)]
                10 [(-1, -1), (1, 0), (0, -1), (1, 1), (-1, 0), (0, 1)]
                010 [(0, -1), (-1, 0), (-1, -1), (0, 1), (1, 0), (1, 1)]
            """
            Phi = self.parent().roots()
            return Phi[ (~self)(Phi.index(root)+1)-1 ]

        def inversion_set(self):
            r"""
            Return the inversion set of ``self``.

            For `w` in a real reflection group, the inversion set of `w`
            is the set `\{ \beta \in \Phi^+ : w(\beta) \in \Phi^-\}`.

            EXAMPLES::

                sage: W = CoxeterGroup(['A',2],implementation='chevie')
                sage: for w in W:
                ....:     print w.reduced_word(), w.inversion_set()
                 []
                0 [(1, 0)]
                1 [(0, 1)]
                01 [(0, 1), (1, 1)]
                10 [(1, 0), (1, 1)]
                010 [(0, 1), (1, 0), (1, 1)]
            """
            Phi_plus = set(self.parent().positive_roots())
            return [ root for root in Phi_plus if self.act_on_root(root) not in Phi_plus ]

        @cached_in_parent_method
        def right_coset_representatives(self):
            r"""
            Return the right coset representatives of ``self``.

            EXAMPLES::

                sage: W = ReflectionGroup(['A',2])
                sage: for w in W: print w.reduced_word(), [ v.reduced_word() for v in w.right_coset_representatives() ]
                 [word: , word: 1, word: 0, word: 10, word: 01, word: 010]
                0 [word: , word: 1, word: 10]
                1 [word: , word: 0, word: 01]
                01 [word: ]
                10 [word: ]
                010 [word: , word: 1, word: 0]
            """
            from sage.combinat.root_system.reflection_group_complex import _gap_return
            W = self.parent()
            T = W.reflections()
            T_fix = [ i+1 for i in T.keys() if self.fix_space().is_subspace(T[i].fix_space()) ]
            S = str(gap3('ReducedRightCosetRepresentatives(%s,ReflectionSubgroup(%s,%s))'%(W._gap_group._name,W._gap_group._name,T_fix)))
            exec('L = ' + _gap_return(S,coerce_obj='W'))
            return L

        def left_coset_representatives(self):
            r"""
            Return the left coset representatives of ``self``.

            .. SEEALSO:: :meth:`right_coset_representatives`

            EXAMPLES::

                sage: W = ReflectionGroup(['A',2])
                sage: for w in W: print w.reduced_word(), [ v.reduced_word() for v in w.left_coset_representatives() ]
                 [word: , word: 1, word: 0, word: 01, word: 10, word: 010]
                0 [word: , word: 1, word: 01]
                1 [word: , word: 0, word: 10]
                01 [word: ]
                10 [word: ]
                010 [word: , word: 1, word: 0]
            """
            return [ (~w) for w in self.right_coset_representatives() ]

class IrreducibleRealReflectionGroup(RealReflectionGroup, IrreducibleComplexReflectionGroup):

    def _repr_(self):
        r"""
        Return the string representation of ``self``.

        EXAMPLES::

            sage: for i in [2..7]: print ReflectionGroup(["I",i])
            Reducible real reflection group of rank 2 and type A1 x A1
            Irreducible real reflection group of rank 2 and type A2
            Irreducible real reflection group of rank 2 and type B2
            Irreducible real reflection group of rank 2 and type I2(5)
            Irreducible real reflection group of rank 2 and type G2
            Irreducible real reflection group of rank 2 and type I2(7)
        """
        type_str = self._irrcomp_repr_(self._type[0])
        return 'Irreducible real reflection group of rank %s and type %s'%(self._rank,type_str)

    class Element(RealReflectionGroup.Element,IrreducibleComplexReflectionGroup.Element):
        pass
<|MERGE_RESOLUTION|>--- conflicted
+++ resolved
@@ -205,11 +205,6 @@
         type_str = type_str[:-3]
         return 'Reducible real reflection group of rank %s and type %s'%(self._rank,type_str)
 
-<<<<<<< HEAD
-    def __iter__(self):
-        from sage.combinat.root_system.reflection_group_c import Iterator
-        return iter(Iterator(self))
-=======
     def iter_breadth(self):
         return self.__iter__(algorithm="breadth")
 
@@ -219,7 +214,6 @@
     def __iter__(self, algorithm="depth"):
         from sage.combinat.root_system.reflection_group_c import Iterator
         return iter(Iterator(self, algorithm=algorithm))
->>>>>>> f42aba99
 
     def _iterator_tracking_words(self):
         r"""
