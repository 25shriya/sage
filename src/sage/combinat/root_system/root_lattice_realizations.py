# -*- coding: utf-8 -*-
"""
Root lattice realizations
"""
#*****************************************************************************
#       Copyright (C) 2007-2013 Nicolas M. Thiery <nthiery at users.sf.net>
#                          2012 Nicolas Borie  <nicolas.borie at univ-mlv.fr>
#
#       (with contributions of many others)
#
#  Distributed under the terms of the GNU General Public License (GPL)
#                  http://www.gnu.org/licenses/
#*****************************************************************************

from sage.misc.abstract_method import abstract_method, AbstractMethod
from sage.misc.misc import attrcall
from sage.misc.cachefunc import cached_method, cached_in_parent_method
from sage.misc.lazy_attribute import lazy_attribute
from sage.misc.lazy_import import lazy_import, LazyImport
from sage.misc.superseded import deprecated_function_alias
from sage.categories.coxeter_groups import CoxeterGroups
from sage.categories.category_types import Category_over_base_ring
from sage.categories.modules_with_basis import ModulesWithBasis
from sage.structure.element import Element
from sage.sets.family import Family
from sage.rings.all import ZZ, QQ
from sage.matrix.constructor import matrix
from sage.modules.free_module_element import vector
from sage.combinat.backtrack import TransitiveIdeal, TransitiveIdealGraded
from sage.combinat.root_system.plot import PlotOptions, barycentric_projection_matrix

class RootLatticeRealizations(Category_over_base_ring):
    r"""
    The category of root lattice realizations over a given base ring

    A *root lattice realization* `L` over a base ring `R` is a free
    module (or vector space if `R` is a field) endowed with an embedding
    of the root lattice of some root system.

    Typical root lattice realizations over `\ZZ` include the root
    lattice, weight lattice, and ambient lattice. Typical root lattice
    realizations over `\QQ` include the root space, weight space, and
    ambient space.

    To describe the embedding, a root lattice realization must
    implement a method
    :meth:`~RootLatticeRealizations.ParentMethods.simple_root`
    returning for each `i` in the index set the image of the simple root
    `\alpha_i` under the embedding.

    A root lattice realization must further implement a method on elements
    :meth:`~RootLatticeRealizations.ElementMethods.scalar`, computing
    the scalar product with elements of the coroot lattice or coroot space.

    Using those, this category provides tools for reflections, roots,
    the Weyl group and its action, ...

    .. SEEALSO::

        - :class:`~sage.combinat.root_system.root_system.RootSystem`
        - :class:`~sage.combinat.root_system.weight_lattice_realizations.WeightLatticeRealizations`
        - :class:`~sage.combinat.root_system.root_space.RootSpace`
        - :class:`~sage.combinat.root_system.weight_space.WeightSpace`
        - :class:`~sage.combinat.root_system.ambient_space.AmbientSpace`

    EXAMPLES:

    Here, we consider the root system of type `A_7`, and embed the root
    lattice element `x = \alpha_2 + 2 \alpha_6` in several root lattice
    realizations::

        sage: R = RootSystem(["A",7])
        sage: alpha = R.root_lattice().simple_roots()
        sage: x = alpha[2] + 2 * alpha[5]

        sage: L = R.root_space()
        sage: L(x)
        alpha[2] + 2*alpha[5]

        sage: L = R.weight_lattice()
        sage: L(x)
        -Lambda[1] + 2*Lambda[2] - Lambda[3] - 2*Lambda[4] + 4*Lambda[5] - 2*Lambda[6]

        sage: L = R.ambient_space()
        sage: L(x)
        (0, 1, -1, 0, 2, -2, 0, 0)

    We embed the root space element `x = \alpha_2 + 1/2 \alpha_6` in
    several root lattice realizations::

        sage: alpha = R.root_space().simple_roots()
        sage: x = alpha[2] + 1/2 * alpha[5]

        sage: L = R.weight_space()
        sage: L(x)
        -Lambda[1] + 2*Lambda[2] - Lambda[3] - 1/2*Lambda[4] + Lambda[5] - 1/2*Lambda[6]

        sage: L = R.ambient_space()
        sage: L(x)
        (0, 1, -1, 0, 1/2, -1/2, 0, 0)

    Of course, one can't embed the root space in the weight lattice::

        sage: L = R.weight_lattice()
        sage: L(x)
        Traceback (most recent call last):
        ...
        TypeError: do not know how to make x (= alpha[2] + 1/2*alpha[5]) an element of self (=Weight lattice of the Root system of type ['A', 7])

    If `K_1` is a subring of `K_2`, then one could in theory have
    an embedding from the root space over `K_1` to any root
    lattice realization over `K_2`; this is not implemented::

        sage: K1 = QQ
        sage: K2 = QQ['q']
        sage: L = R.weight_space(K2)

        sage: alpha = R.root_space(K2).simple_roots()
        sage: L(alpha[1])
        2*Lambda[1] - Lambda[2]

        sage: alpha = R.root_space(K1).simple_roots()
        sage: L(alpha[1])
        Traceback (most recent call last):
        ...
        TypeError: do not know how to make x (= alpha[1]) an element of self (=Weight space over the Univariate Polynomial Ring in q over Rational Field of the Root system of type ['A', 7])

    By a slight abuse, the embedding of the root lattice is not actually
    required to be faithful. Typically for an affine root system, the
    null root of the root lattice is killed in the non extended weight
    lattice::

        sage: R = RootSystem(["A", 3, 1])
        sage: delta = R.root_lattice().null_root()
        sage: L = R.weight_lattice()
        sage: L(delta)
        0

    TESTS::

        sage: TestSuite(L).run()
    """

    @cached_method
    def super_categories(self):
        """
        EXAMPLES::

            sage: from sage.combinat.root_system.root_lattice_realizations import RootLatticeRealizations
            sage: RootLatticeRealizations(QQ).super_categories()
            [Category of vector spaces with basis over Rational Field]
        """
        return [ModulesWithBasis(self.base_ring())]

    Algebras = LazyImport('sage.combinat.root_system.root_lattice_realization_algebras', 'Algebras')

    class ParentMethods:

        def __init_extra__(self):
            r"""
            Register the embedding of the root lattice into ``self``.

            Also registers the embedding of the root space over the same
            base field `K` into ``self`` if `K` is not `\ZZ`.

            EXAMPLES:

            We embed the simple root `\alpha_2` of the root lattice in
            the weight lattice::

                sage: R = RootSystem(["A",3])
                sage: alpha = R.root_lattice().simple_roots()
                sage: L = R.weight_lattice()
                sage: L(alpha[2])
                -Lambda[1] + 2*Lambda[2] - Lambda[3]

            .. NOTE::

                More examples are given in :class:`RootLatticeRealizations`;
                The embeddings are systematically tested in
                :meth:`_test_root_lattice_realization`.
            """
            from root_space import RootSpace
            K = self.base_ring()
            # If self is the root lattice or the root space, we don't want
            # to register its trivial embedding into itself. This builds
            # the domains from which we want to register an embedding.
            domains = []
            if not isinstance(self, RootSpace) or K is not ZZ:
                domains.append(self.root_system.root_lattice())
            if not isinstance(self, RootSpace):
                domains.append(self.root_system.root_space(K))
            # Build and register the embeddings
            for domain in domains:
                domain.module_morphism(self.simple_root,
                                       codomain = self
                                       ).register_as_coercion()
            if self.cartan_type().is_affine():
                self._to_classical.register_as_conversion()

        def cartan_type(self):
            """
            EXAMPLES::

                sage: r = RootSystem(['A',4]).root_space()
                sage: r.cartan_type()
                ['A', 4]
            """
            return self.root_system.cartan_type()

        def index_set(self):
            """
            EXAMPLES::

                sage: r = RootSystem(['A',4]).root_space()
                sage: r.index_set()
                (1, 2, 3, 4)
            """
            return self.root_system.index_set()

        def dynkin_diagram(self):
            """
            EXAMPLES::

                sage: r = RootSystem(['A',4]).root_space()
                sage: r.dynkin_diagram()
                O---O---O---O
                1   2   3   4
                A4
            """
            return self.root_system.dynkin_diagram()

        def _name_string_helper(self, name, capitalize=True, base_ring=True, type=True, prefix=""):
            """
            EXAMPLES::

                sage: r = RootSystem(['A',4]).root_space()
                sage: r._name_string_helper("root")
                "Root space over the Rational Field of the Root system of type ['A', 4]"
                sage: r._name_string_helper("root", base_ring=False)
                "Root space of the Root system of type ['A', 4]"
                sage: r._name_string_helper("root", base_ring=False, type=False)
                'Root space'
                sage: r._name_string_helper("root", capitalize=False, base_ring=False, type=False)
                'root space'

                sage: r = RootSystem(['A',4]).coroot_space()
                sage: r._name_string_helper("weight", prefix="extended ")
                "Extended coweight space over the Rational Field of the Root system of type ['A', 4]"
            """
            s = prefix
            if self.root_system.dual_side:
                s += "co"

            s += name + " "

            if self.base_ring() == ZZ:
                s += "lattice "
            else:
                s += "space "
                if base_ring:
                    s += "over the %s "%self.base_ring()

            if type:
                s += "of the "
                if self.root_system.dual_side:
                    s += repr(self.root_system.dual)
                else:
                    s += repr(self.root_system)

            if capitalize:
                s = s[:1].upper() + s[1:]


            return s.strip()

        def some_elements(self):
            """
            Return some elements of this root lattice realization

            EXAMPLES::

                sage: L = RootSystem(["A",2]).weight_lattice()
                sage: L.some_elements()
                [2*Lambda[1] + 2*Lambda[2], 2*Lambda[1] - Lambda[2], -Lambda[1] + 2*Lambda[2], Lambda[1], Lambda[2]]
                sage: L = RootSystem(["A",2]).root_lattice()
                sage: L.some_elements()
                [2*alpha[1] + 2*alpha[2], alpha[1], alpha[2]]
            """
            result = [self.an_element()]+list(self.simple_roots())
            if hasattr(self, "fundamental_weights"):
                result += list(self.fundamental_weights())
            return result

        ##########################################################################
        # checks
        ##########################################################################

        def _test_root_lattice_realization(self, **options):
            """
            Runs sanity checks on this root lattice realization

            - embedding of the root lattice
            - embedding of the root space over the same base ring
            - scalar products between simple roots and simple coroots
            - ...

            .. seealso:: :class:`TestSuite`

            EXAMPLES::

                sage: RootSystem(['A',3]).root_lattice()._test_root_lattice_realization()
            """
            tester = self._tester(**options)
            alpha = self.simple_roots()
            alphacheck = self.simple_coroots()
            R = self.base_ring()
            tester.assertEqual(alpha     .keys(), self.index_set())
            tester.assertEqual(alphacheck.keys(), self.index_set())

            # Check the consistency between simple_root and simple_roots
            for i in self.index_set():
                tester.assertEqual(self.simple_root(i), alpha[i])

            # Check the embeddings from the root lattice and the root space over the same base ring
            root_lattice = self.root_system.root_lattice()
            root_space   = self.root_system.root_space  (R)
            tester.assert_(self.coerce_map_from(root_lattice) is not None)
            tester.assert_(self.coerce_map_from(root_space  ) is not None)
            for i in self.index_set():
                # This embedding maps simple roots to simple roots
                tester.assertEqual(self(root_lattice.simple_root(i)), alpha[i])
                tester.assertEqual(self(root_space   .simple_root(i)), alpha[i])

            # Check that the scalar products match with the Dynkin diagram
            dynkin_diagram = self.dynkin_diagram()
            for i in self.index_set():
                for j in self.index_set():
                    tester.assertEqual(alpha[j].scalar(alphacheck[i]), R(dynkin_diagram[i,j]))

            # Check associated_coroot, if it is implemented
            if not isinstance(self.element_class.associated_coroot, AbstractMethod):
                for i in self.index_set():
                    tester.assertEqual(alpha[i].associated_coroot(), alphacheck[i])

            if self.cartan_type().is_affine():
                # Check that the null root is orthogonal to all coroots
                # and similarly for the null coroot
                nullroot = self.null_root()
                nullcoroot = self.null_coroot()
                special_node = self.cartan_type().special_node()
                for i in alpha.keys():
                    tester.assert_(nullroot.scalar(alphacheck[i]).is_zero())
                    tester.assert_(alpha[i].scalar(nullcoroot).is_zero())
                # Check the projection on the classical space
                classical = self.classical()
                alpha_classical = classical.alpha()
                for i in alpha.keys():
                    if i != special_node or self.cartan_type().is_untwisted_affine():
                        tester.assertEqual(classical(alpha[i]), alpha_classical[i])

            # Todo: add tests of highest root, roots, has_descent, ...

        ##########################################################################
        # highest root
        ##########################################################################

        @cached_method
        def highest_root(self):
            """
            Returns the highest root (for an irreducible finite root system)

            EXAMPLES::

                sage: RootSystem(['A',4]).ambient_space().highest_root()
                (1, 0, 0, 0, -1)

                sage: RootSystem(['E',6]).weight_space().highest_root()
                Lambda[2]

            """
            if not self.root_system.is_finite():
                raise ValueError("The root system of %s is not of finite Cartan type"%self)
            if not self.root_system.is_irreducible():
                raise ValueError("The root system of %s is reducible"%self)
            return self.a_long_simple_root().to_dominant_chamber()

        @cached_method
        def a_long_simple_root(self):
            """
            Returns a long simple root, corresponding to the highest outgoing edge
            in the Dynkin diagram.

            Caveat: this may be break in affine type `A_{2n}^{(2)}`

            Caveat: meaningful/broken for non irreducible?

            TODO: implement CartanType.nodes_by_length as in
            MuPAD-Combinat (using CartanType.symmetrizer), and use it
            here.

            TESTS::

                sage: X=RootSystem(['A',1]).weight_space()
                sage: X.a_long_simple_root()
                2*Lambda[1]
                sage: X=RootSystem(['A',5]).weight_space()
                sage: X.a_long_simple_root()
                2*Lambda[1] - Lambda[2]
            """
            if self.dynkin_diagram().rank() == 1:
                return self.simple_roots()[self.index_set()[0]]
            longest=self.dynkin_diagram().edge_iterator().next()
            for j in self.dynkin_diagram().edge_iterator():
                if j[2]>longest[2]:
                    longest=j
            return self.simple_roots()[longest[0]]


        ##########################################################################
        # simple roots
        ##########################################################################

        @abstract_method
        def simple_root(self, i):
            """
            Returns the `i^{th}` simple root.

            This should be overridden by any subclass, and typically
            implemented as a cached method for efficiency.

            EXAMPLES::

                sage: r = RootSystem(["A",3]).root_lattice()
                sage: r.simple_root(1)
                alpha[1]

            TESTS::

                sage: super(sage.combinat.root_system.root_space.RootSpace, r).simple_root(1)
                Traceback (most recent call last):
                ...
                NotImplementedError: <abstract method simple_root at ...>
            """

        @cached_method
        def simple_roots(self):
            r"""
            Returns the family `(\alpha_i)_{i\in I}` of the simple roots.

            EXAMPLES::

                sage: alpha = RootSystem(["A",3]).root_lattice().simple_roots()
                sage: [alpha[i] for i in [1,2,3]]
                [alpha[1], alpha[2], alpha[3]]
            """
            if not hasattr(self,"_simple_roots"):
                self._simple_roots = Family(self.index_set(), self.simple_root)
                # Should we use rename to set a nice name for this family?
                # self._simple_roots.rename("alpha")
                # This break some doctests
            return self._simple_roots

        @cached_method
        def alpha(self):
            r"""
            Returns the family `(\alpha_i)_{i\in I}` of the simple roots,
            with the extra feature that, for simple irreducible root
            systems, `\alpha_0` yields the opposite of the highest root.

            EXAMPLES::

                sage: alpha = RootSystem(["A",2]).root_lattice().alpha()
                sage: alpha[1]
                alpha[1]
                sage: alpha[0]
                -alpha[1] - alpha[2]

            """
            if self.root_system.is_finite() and self.root_system.is_irreducible():
                return Family(self.index_set(), self.simple_root, \
                              hidden_keys = [0], hidden_function = lambda i: - self.highest_root())
            else:
                return self.simple_roots()

        @cached_method
<<<<<<< HEAD
        def basic_imaginary_roots(self):
            r"""
            Return the basic imaginary roots of ``self``.

            The basic imaginary roots `\delta` are the set of imaginary roots
            in `-C^{\vee}` where `C` is the dominant chamger (i.e.,
            `\langle \beta, \alpha_i^{\vee} \rangle \leq 0` for all `i \in I`).
            All imaginary roots are `W`-conjugate to a simple imaginary root.

            EXAMPLES::

                sage: RootSystem(['A', 2]).root_lattice().basic_imaginary_roots()
                ()
                sage: Q = RootSystem(['A', 2, 1]).root_lattice()
                sage: Q.basic_imaginary_roots()
                (alpha[0] + alpha[1] + alpha[2],)
                sage: delta = Q.basic_imaginary_roots()[0]
                sage: all(delta.scalar(Q.simple_coroot(i)) <= 0 for i in Q.index_set())
                True
            """
            if self.cartan_type().is_finite():
                return ()
            if self.cartan_type().is_affine():
                return (self.null_root(),)
            raise ValueError("only implemented for finite and affine types")
=======
        def simple_roots_tilde(self):
            r"""
            Return the family `(\tilde\alpha_i)_{i\in I}` of the simple roots.

            INPUT:

            - ``self`` -- an affine root lattice realization

            The `\tilde \alpha_i` give the embedding of the root
            lattice of the other affinization of the same classical
            root lattice into this root lattice (space?).

            This uses the fact that `\alpha_i = \tilde \alpha_i` for
            `i` not a special node, and that

            .. MATH::

                \delta = \sum a_i \alpha_i = \sum b_i \tilde \alpha_i

            EXAMPLES:

            In simply laced cases, this is boring::

                sage: RootSystem(["A",3, 1]).root_lattice().simple_roots_tilde()
                Finite family {0: alpha[0], 1: alpha[1], 2: alpha[2], 3: alpha[3]}

            This was checked by hand::

                sage: RootSystem(["C",2,1]).coroot_lattice().simple_roots_tilde()
                Finite family {0: alphacheck[0] - alphacheck[2], 1: alphacheck[1], 2: alphacheck[2]}
                sage: RootSystem(["B",2,1]).coroot_lattice().simple_roots_tilde()
                Finite family {0: alphacheck[0] - alphacheck[1], 1: alphacheck[1], 2: alphacheck[2]}

            What about type BC?
            """
            i0 = self.cartan_type().special_node()
            I0 = self.cartan_type().classical().index_set()
            other_affinization = self.cartan_type().other_affinization()
            b = other_affinization.col_annihilator()
            alpha = self.simple_roots()
            result = { i: alpha[i] for i in I0 }
            result[i0] = (self.null_root() - self.linear_combination( (alpha[i], b[i]) for i in I0))/ b[i0]
            return Family(result)
>>>>>>> a3c4cf39

        ##########################################################################
        # roots
        ##########################################################################

        def roots(self):
            """
            Return the roots of ``self``.

            EXAMPLES::

                sage: RootSystem(['A',2]).ambient_lattice().roots()
                [(1, -1, 0), (1, 0, -1), (0, 1, -1), (-1, 1, 0), (-1, 0, 1), (0, -1, 1)]

            This matches with :wikipedia:`Root_systems`::

                sage: for T in CartanType.samples(finite = True, crystallographic = True):
                ...       print "%s %3s %3s"%(T, len(RootSystem(T).root_lattice().roots()), len(RootSystem(T).weight_lattice().roots()))
                ['A', 1]   2   2
                ['A', 5]  30  30
                ['B', 1]   2   2
                ['B', 5]  50  50
                ['C', 1]   2   2
                ['C', 5]  50  50
                ['D', 2]   4   4
                ['D', 3]  12  12
                ['D', 5]  40  40
                ['E', 6]  72  72
                ['E', 7] 126 126
                ['E', 8] 240 240
                ['F', 4]  48  48
                ['G', 2]  12  12

            .. TODO::

                The result should be an enumerated set, and handle
                infinite root systems.
            """
            if not self.cartan_type().is_finite():
                from sage.sets.disjoint_union_enumerated_sets \
                                import DisjointUnionEnumeratedSets
                D =  DisjointUnionEnumeratedSets([self.positive_roots(),
                                                  self.negative_roots()])
                D.rename("All roots of type {}".format(self.cartan_type()))
                return D

            return list(self.positive_roots()) + list(self.negative_roots())

<<<<<<< HEAD
        def short_roots(self):
            """
            Return a list of the short roots of ``self``.

            EXAMPLES::

                sage: L = RootSystem(['B',3]).root_lattice()
                sage: sorted(L.short_roots())
                [-alpha[1] - alpha[2] - alpha[3],
                 alpha[1] + alpha[2] + alpha[3],
                 -alpha[2] - alpha[3],
                 alpha[2] + alpha[3],
                 -alpha[3],
                 alpha[3]]
            """
            if not self.cartan_type().is_finite():
                raise NotImplementedError("only implemented for finite Cartan types")
            return filter(lambda x: x.is_short_root(), self.roots())

        def long_roots(self):
            """
            Return a list of the long roots of ``self``.

            EXAMPLES::

                sage: L = RootSystem(['B',3]).root_lattice()
                sage: sorted(L.long_roots())
                [-alpha[1], -alpha[1] - 2*alpha[2] - 2*alpha[3],
                 -alpha[1] - alpha[2], -alpha[1] - alpha[2] - 2*alpha[3],
                 alpha[1], alpha[1] + alpha[2],
                 alpha[1] + alpha[2] + 2*alpha[3],
                 alpha[1] + 2*alpha[2] + 2*alpha[3], -alpha[2],
                 -alpha[2] - 2*alpha[3], alpha[2], alpha[2] + 2*alpha[3]]
            """
            if not self.cartan_type().is_finite():
                raise NotImplementedError("only implemented for finite Cartan types")
            return filter(lambda x: x.is_long_root(), self.roots())

        def positive_roots(self, index_set=None):
            r"""
            Return the positive roots of ``self``.

            If ``index_set`` is not ``None``, returns the positive roots of
            the parabolic subsystem with simple roots in ``index_set``.

            Algorithm for finite type: generate them from the simple roots by
            applying successive reflections toward the positive chamber.
=======
        @cached_method
        def positive_roots(self, index_set = None):
            r"""
            Return the positive roots of ``self``.

            If ``index_set`` is not None, returns the positive roots of the parabolic subsystem
            with simple roots in ``index_set``.
>>>>>>> a3c4cf39

            EXAMPLES::

                sage: L = RootSystem(['A',3]).root_lattice()
                sage: sorted(L.positive_roots())
<<<<<<< HEAD
                [alpha[1], alpha[1] + alpha[2], alpha[1] + alpha[2] + alpha[3],
                 alpha[2], alpha[2] + alpha[3], alpha[3]]

                sage: L = RootSystem(['A',3,1]).root_lattice()
                sage: PR = L.positive_roots(); PR
                Disjoint union of Family (Positive real roots of type ['A', 3, 1],
                    Positive imaginary roots of type ['A', 3, 1])
                sage: [PR.unrank(i) for i in range(10)]
                [alpha[1],
                 alpha[2],
                 alpha[3],
                 alpha[1] + alpha[2],
                 alpha[2] + alpha[3],
                 alpha[1] + alpha[2] + alpha[3],
                 alpha[0] + 2*alpha[1] + alpha[2] + alpha[3],
                 alpha[0] + alpha[1] + 2*alpha[2] + alpha[3],
                 alpha[0] + alpha[1] + alpha[2] + 2*alpha[3],
                 alpha[0] + 2*alpha[1] + 2*alpha[2] + alpha[3]]
=======
                [alpha[1], alpha[1] + alpha[2], alpha[1] + alpha[2] + alpha[3], alpha[2], alpha[2] + alpha[3], alpha[3]]
                sage: sorted(L.positive_roots((1,2)))
                [alpha[1], alpha[1] + alpha[2], alpha[2]]
                sage: sorted(L.positive_roots(()))
                []

            Algorithm: generate them from the simple roots by applying
            successive reflections toward the positive chamber.
>>>>>>> a3c4cf39
            """
            if self.cartan_type().is_affine():
                from sage.sets.disjoint_union_enumerated_sets \
                                import DisjointUnionEnumeratedSets
                return DisjointUnionEnumeratedSets([self.positive_real_roots(),
                                                    self.positive_imaginary_roots()])
            if not self.cartan_type().is_finite():
                raise NotImplementedError("Only implemented for finite Cartan type")
            if index_set is None:
                index_set = tuple(self.cartan_type().index_set())
            return TransitiveIdealGraded(attrcall('pred', index_set=index_set), [self.simple_root(i) for i in index_set])

        @cached_method
        def nonparabolic_positive_roots(self, index_set = None):
            r"""
            Return the positive roots of ``self`` that are not in the
            parabolic subsystem indicated by ``index_set``.

            If ``index_set`` is None, as in :meth:`positive_roots`
            it is assumed to be the entire Dynkin node set. Then the
            parabolic subsystem consists of all positive roots and the
            empty list is returned.

            EXAMPLES::

                sage: L = RootSystem(['A',3]).root_lattice()
                sage: L.nonparabolic_positive_roots()
                []
                sage: sorted(L.nonparabolic_positive_roots((1,2)))
                [alpha[1] + alpha[2] + alpha[3], alpha[2] + alpha[3], alpha[3]]
                sage: sorted(L.nonparabolic_positive_roots(()))
                [alpha[1], alpha[1] + alpha[2], alpha[1] + alpha[2] + alpha[3], alpha[2], alpha[2] + alpha[3], alpha[3]]

            """
            if not self.cartan_type().is_finite():
                raise NotImplementedError, "Only implemented for finite Cartan type"
            if index_set is None:
                return []
            return [x for x in self.positive_roots() if not x in self.positive_roots(index_set)]

        @cached_method
        def nonparabolic_positive_root_sum(self, index_set=None):
            r"""
            Return the sum of positive roots not in a parabolic subsystem.

            The conventions for ``index_set`` are as in :meth:`nonparabolic_positive_roots`.

            EXAMPLES::

                sage: Q = RootSystem(['A',3]).root_lattice()
                sage: Q.nonparabolic_positive_root_sum((1,2))
                alpha[1] + 2*alpha[2] + 3*alpha[3]
                sage: Q.nonparabolic_positive_root_sum()
                0
                sage: Q.nonparabolic_positive_root_sum(())
                3*alpha[1] + 4*alpha[2] + 3*alpha[3]

            """
            return self.sum(self.nonparabolic_positive_roots(index_set))

        def positive_real_roots(self):
            """
            Return the positive real roots of ``self``.

            EXAMPLES::

                sage: L = RootSystem(['A',3]).root_lattice()
                sage: sorted(L.positive_real_roots())
                [alpha[1], alpha[1] + alpha[2], alpha[1] + alpha[2] + alpha[3],
                 alpha[2], alpha[2] + alpha[3], alpha[3]]

                sage: L = RootSystem(['A',3,1]).root_lattice()
                sage: PRR = L.positive_real_roots(); PRR
                Positive real roots of type ['A', 3, 1]
                sage: [PRR.unrank(i) for i in range(10)]
                [alpha[1],
                 alpha[2],
                 alpha[3],
                 alpha[1] + alpha[2],
                 alpha[2] + alpha[3],
                 alpha[1] + alpha[2] + alpha[3],
                 alpha[0] + 2*alpha[1] + alpha[2] + alpha[3],
                 alpha[0] + alpha[1] + 2*alpha[2] + alpha[3],
                 alpha[0] + alpha[1] + alpha[2] + 2*alpha[3],
                 alpha[0] + 2*alpha[1] + 2*alpha[2] + alpha[3]]

                sage: Q = RootSystem(['A',4,2]).root_lattice()
                sage: PR = Q.positive_roots()
                sage: [PR.unrank(i) for i in range(5)]
                [alpha[1],
                 alpha[2],
                 2*alpha[1] + alpha[2],
                 alpha[1] + alpha[2],
                 alpha[0] + alpha[1] + alpha[2]]

                sage: Q = RootSystem(['D',3,2]).root_lattice()
                sage: PR = Q.positive_roots()
                sage: [PR.unrank(i) for i in range(5)]
                [alpha[1],
                 alpha[2],
                 alpha[1] + 2*alpha[2],
                 alpha[1] + alpha[2],
                 alpha[0] + alpha[1] + 2*alpha[2]]
            """
            if self.cartan_type().is_finite():
                return tuple(TransitiveIdealGraded(attrcall('pred'), self.simple_roots()))
            if not self.cartan_type().is_affine():
                raise NotImplementedError("only implemented for finite and affine Cartan types")

            from sage.combinat.cartesian_product import CartesianProduct
            from sage.combinat.root_system.root_system import RootSystem
            from sage.sets.positive_integers import PositiveIntegers
            from sage.sets.disjoint_union_enumerated_sets import DisjointUnionEnumeratedSets

            Q = RootSystem(self.cartan_type().classical()).root_space(self.base_ring())

            # Start with the classical positive roots
            alpha = self.simple_roots()
            def lift(x):
                """
                Lift up the classical element into ``self``.
                """
                return self.sum(c*alpha[i] for i,c in x)
            P = Family(Q.positive_real_roots(), lift)

            # Add all of the delta shifts
            delta = self.null_root()
            if self.cartan_type().is_untwisted_affine():
                C = CartesianProduct(PositiveIntegers(), Q.roots())
                F = Family(C, lambda x: lift(x[1]) + x[0]*delta)
                D = DisjointUnionEnumeratedSets([P, F])
            elif self.cartan_type().type() == 'BC' or self.cartan_type().dual().type() == 'BC':
                Cs = CartesianProduct(PositiveIntegers(), Q.short_roots())
                Cl = CartesianProduct(PositiveIntegers(), Q.long_roots())
                Fs = Family(Cl, lambda x: (lift(x[1]) + (2*x[0]-1)*delta) / 2)
                Fm = Family(Cs, lambda x: lift(x[1]) + x[0]*delta)
                Fl = Family(Cl, lambda x: lift(x[1]) + 2*x[0]*delta)
                D = DisjointUnionEnumeratedSets([P, Fs, Fm, Fl])
            else: # Other twisted types
                Cs = CartesianProduct(PositiveIntegers(), Q.short_roots())
                Cl = CartesianProduct(PositiveIntegers(), Q.long_roots())
                Fs = Family(Cs, lambda x: lift(x[1]) + x[0]*delta)
                if self.cartan_type().dual() == 'G': # D_4^3
                    k = 3
                else:
                    k = 2
                Fl = Family(Cl, lambda x: lift(x[1]) + x[0]*k*delta)
                D = DisjointUnionEnumeratedSets([P, Fs, Fl])

            # Return the final union
            D.rename("Positive real roots of type {}".format(self.cartan_type()))
            return D

        def positive_imaginary_roots(self):
            """
            Return the positive imaginary roots of ``self``.

            EXAMPLES::

                sage: L = RootSystem(['A',3]).root_lattice()
                sage: L.positive_imaginary_roots()
                ()

                sage: L = RootSystem(['A',3,1]).root_lattice()
                sage: PIR = L.positive_imaginary_roots(); PIR
                Positive imaginary roots of type ['A', 3, 1]
                sage: [PIR.unrank(i) for i in range(5)]
                [alpha[0] + alpha[1] + alpha[2] + alpha[3],
                 2*alpha[0] + 2*alpha[1] + 2*alpha[2] + 2*alpha[3],
                 3*alpha[0] + 3*alpha[1] + 3*alpha[2] + 3*alpha[3],
                 4*alpha[0] + 4*alpha[1] + 4*alpha[2] + 4*alpha[3],
                 5*alpha[0] + 5*alpha[1] + 5*alpha[2] + 5*alpha[3]]
            """
            if self.cartan_type().is_finite():
                return ()
            if not self.cartan_type().is_affine():
                raise NotImplementedError("only implemented for finite and affine Cartan types")
            from sage.sets.positive_integers import PositiveIntegers
            delta = self.null_root()
            F = Family(PositiveIntegers(), lambda x: x*delta)
            F.rename("Positive imaginary roots of type {}".format(self.cartan_type()))
            return F

        @cached_method
        def positive_roots_by_height(self, increasing = True):
            r"""
            Returns a list of positive roots in increasing order by height.

            If ``increasing`` is False, returns them in decreasing order.

            .. warning::

                Raise an error if the Cartan type is not finite.

            EXAMPLES::

                sage: L = RootSystem(['C',2]).root_lattice()
                sage: L.positive_roots_by_height()
                [alpha[1], alpha[2], alpha[1] + alpha[2], 2*alpha[1] + alpha[2]]
                sage: L.positive_roots_by_height(increasing = False)
                [2*alpha[1] + alpha[2], alpha[1] + alpha[2], alpha[1], alpha[2]]

                sage: L = RootSystem(['A',2,1]).root_lattice()
                sage: L.positive_roots_by_height()
                Traceback (most recent call last):
                ...
                NotImplementedError: Only implemented for finite Cartan type

            """

            if not self.cartan_type().is_finite():
                raise NotImplementedError("Only implemented for finite Cartan type")
            ranks = self.root_poset().level_sets()
            if not increasing:
                ranks.reverse()
            roots = []
            for x in ranks:
                roots += x
            return [x.element for x in roots]

        @cached_method
        def positive_roots_parabolic(self, index_set = None):
            r"""
            Return the set of positive roots for the parabolic subsystem with Dynkin node set ``index_set``.

            INPUT:

            - ``index_set`` -- (default:None) the Dynkin node set of the parabolic subsystem. It should be a tuple. The default value implies the entire Dynkin node set

            EXAMPLES::

                sage: lattice =  RootSystem(['A',3]).root_lattice()
                sage: sorted(lattice.positive_roots_parabolic((1,3)), key=str)
                [alpha[1], alpha[3]]
                sage: sorted(lattice.positive_roots_parabolic((2,3)), key=str)
                [alpha[2], alpha[2] + alpha[3], alpha[3]]
                sage: sorted(lattice.positive_roots_parabolic(), key=str)
                [alpha[1], alpha[1] + alpha[2], alpha[1] + alpha[2] + alpha[3], alpha[2], alpha[2] + alpha[3], alpha[3]]

            .. WARNING::

                This returns an error if the Cartan type is not finite.
            """
            if not self.cartan_type().is_finite():
                raise NotImplementedError("Only implemented for finite Cartan type")
            if index_set is None:
                index_set = tuple(self.cartan_type().index_set())

            def parabolic_covers(alpha):
                return [x for x in alpha.pred() if x.is_parabolic_root(index_set)]

            generators = [x for x in self.simple_roots() if x.is_parabolic_root(index_set)]
            return TransitiveIdealGraded(parabolic_covers, generators)

        @cached_method
        def positive_roots_nonparabolic(self, index_set = None):
            r"""
            Returns the set of positive roots outside the parabolic subsystem with Dynkin node set ``index_set``.

            INPUT:

            - ``index_set`` -- (default:None) the Dynkin node set of the parabolic subsystem. It should be a tuple. The default value implies the entire Dynkin node set

            EXAMPLES::

                sage: lattice =  RootSystem(['A',3]).root_lattice()
                sage: sorted(lattice.positive_roots_nonparabolic((1,3)), key=str)
                [alpha[1] + alpha[2], alpha[1] + alpha[2] + alpha[3], alpha[2], alpha[2] + alpha[3]]
                sage: sorted(lattice.positive_roots_nonparabolic((2,3)), key=str)
                [alpha[1], alpha[1] + alpha[2], alpha[1] + alpha[2] + alpha[3]]
                sage: lattice.positive_roots_nonparabolic()
                []
                sage: lattice.positive_roots_nonparabolic((1,2,3))
                []

            .. WARNING::

                This returns an error if the Cartan type is not finite.

            """
            if not self.cartan_type().is_finite():
                raise NotImplementedError("Only implemented for finite Cartan type")
            if index_set is None:
                index_set = tuple(self.cartan_type().index_set())
            return [x for x in self.positive_roots() if not x.is_parabolic_root(index_set)]

        @cached_method
        def positive_roots_nonparabolic_sum(self, index_set = None):
            r"""
            Returns the sum of positive roots outside the parabolic subsystem with Dynkin node set ``index_set``.

            INPUT:

            - ``index_set`` -- (default:None) the Dynkin node set of the parabolic subsystem. It should be a tuple. The default value implies the entire Dynkin node set

            EXAMPLES::

                sage: lattice =  RootSystem(['A',3]).root_lattice()
                sage: lattice.positive_roots_nonparabolic_sum((1,3))
                2*alpha[1] + 4*alpha[2] + 2*alpha[3]
                sage: lattice.positive_roots_nonparabolic_sum((2,3))
                3*alpha[1] + 2*alpha[2] + alpha[3]
                sage: lattice.positive_roots_nonparabolic_sum(())
                3*alpha[1] + 4*alpha[2] + 3*alpha[3]
                sage: lattice.positive_roots_nonparabolic_sum()
                0
                sage: lattice.positive_roots_nonparabolic_sum((1,2,3))
                0

            .. WARNING::

                This returns an error if the Cartan type is not finite.

            """

            if not self.cartan_type().is_finite():
                raise ValueError("Cartan type %s is not finite"%(self.cartan_type()))
            if index_set is None or index_set == tuple(self.cartan_type().index_set()):
                return self.zero()
            return sum(self.positive_roots_nonparabolic(index_set))

        def root_poset(self, restricted=False, facade=False):
            r"""
            Returns the (restricted) root poset associated to ``self``.

            The elements are given by the positive roots (resp. non-simple, positive roots), and
            `\alpha \leq \beta` iff `\beta - \alpha` is a non-negative linear combination of simple roots.

            INPUT:

            - ``restricted`` -- (default:False) if True, only non-simple roots are considered.
            - ``facade`` -- (default:False) passes facade option to the poset generator.

            EXAMPLES::

                sage: Phi = RootSystem(['A',1]).root_poset(); Phi
                Finite poset containing 1 elements
                sage: Phi.cover_relations()
                []

                sage: Phi = RootSystem(['A',2]).root_poset(); Phi
                Finite poset containing 3 elements
                sage: sorted(Phi.cover_relations(), key=str)
                [[alpha[1], alpha[1] + alpha[2]], [alpha[2], alpha[1] + alpha[2]]]

                sage: Phi = RootSystem(['A',3]).root_poset(restricted=True); Phi
                Finite poset containing 3 elements
                sage: sorted(Phi.cover_relations(), key=str)
                [[alpha[1] + alpha[2], alpha[1] + alpha[2] + alpha[3]], [alpha[2] + alpha[3], alpha[1] + alpha[2] + alpha[3]]]

                sage: Phi = RootSystem(['B',2]).root_poset(); Phi
                Finite poset containing 4 elements
                sage: sorted(Phi.cover_relations(), key=str)
                [[alpha[1] + alpha[2], alpha[1] + 2*alpha[2]],
                 [alpha[1], alpha[1] + alpha[2]],
                 [alpha[2], alpha[1] + alpha[2]]]
            """
            from sage.combinat.posets.posets import Poset
            rels = []
            dim = self.dimension()
            pos_roots = set(self.positive_roots())
            simple_roots = self.simple_roots()
            if restricted:
                pos_roots = [ beta for beta in pos_roots if beta not in simple_roots ]
            for root in pos_roots:
                for i in range(1,dim+1):
                    root_cover = root + simple_roots[i]
                    if root_cover in pos_roots:
                        rels.append((root,root_cover))
            return Poset((pos_roots,rels),cover_relations=True,facade=facade)

        def almost_positive_roots(self):
            r"""
            Returns the almost positive roots of ``self``

            These are the positive roots together with the simple negative roots.

            .. seealso:: :meth:`almost_positive_root_decomposition`, :meth:`tau_plus_minus`

            EXAMPLES::

                sage: L = RootSystem(['A',2]).root_lattice()
                sage: L.almost_positive_roots()
                [-alpha[1], alpha[1], alpha[1] + alpha[2], -alpha[2], alpha[2]]
            """
            if not self.cartan_type().is_finite():
                raise ValueError("%s is not a finite Cartan type"%(self.cartan_type()))
            return sorted([ -beta for beta in self.simple_roots() ] + list(self.positive_roots()))

        def negative_roots(self):
            r"""
            Returns the negative roots of self.

            EXAMPLES::

                sage: L = RootSystem(['A', 2]).weight_lattice()
                sage: sorted(L.negative_roots())
                [-2*Lambda[1] + Lambda[2], -Lambda[1] - Lambda[2], Lambda[1] - 2*Lambda[2]]

            Algorithm: negate the positive roots

            """
            if not self.cartan_type().is_finite():
                raise ValueError("%s is not a finite Cartan type"%(self.cartan_type()))
            from sage.combinat.combinat import MapCombinatorialClass
            return MapCombinatorialClass(self.positive_roots(), attrcall('__neg__'), "The negative roots of %s"%self)
            # Todo: use this instead once TransitiveIdeal will be a proper enumerated set
            #return self.positive_roots().map(attrcall('__negate__'))

        ##########################################################################
        # coroots
        ##########################################################################

        def coroot_lattice(self):
            """
            Returns the coroot lattice.

            EXAMPLES::

                sage: RootSystem(['A',2]).root_lattice().coroot_lattice()
                Coroot lattice of the Root system of type ['A', 2]

            """
            return self.root_system.coroot_lattice()

        def coroot_space(self, base_ring = QQ):
            """
            Returns the coroot space over ``base_ring``

            INPUT:

            - ``base_ring`` -- a ring (default: `\QQ`)

            EXAMPLES::

                sage: RootSystem(['A',2]).root_lattice().coroot_space()
                Coroot space over the Rational Field of the Root system of type ['A', 2]

                sage: RootSystem(['A',2]).root_lattice().coroot_space(QQ['q'])
                Coroot space over the Univariate Polynomial Ring in q over Rational Field of the Root system of type ['A', 2]

            """
            return self.root_system.coroot_space(base_ring = base_ring)


        def simple_coroot(self, i):
            """
            Returns the `i^{th}` simple coroot.

            EXAMPLES::

                sage: RootSystem(['A',2]).root_lattice().simple_coroot(1)
                alphacheck[1]
            """
            return self.coroot_lattice().simple_root(i)

        @cached_method
        def simple_coroots(self):
            r"""
            Returns the family `( \alpha^\vee_i)_{i\in I}` of the simple coroots.

            EXAMPLES::

                sage: alphacheck = RootSystem(['A',3]).root_lattice().simple_coroots()
                sage: [alphacheck[i] for i in [1, 2, 3]]
                [alphacheck[1], alphacheck[2], alphacheck[3]]

            """
            if not hasattr(self,"cache_simple_coroots"):
                self.cache_simple_coroots = Family(self.index_set(), self.simple_coroot)
                # Should we use rename to set a nice name for this family?
                # self.cache_simple_coroots.rename("alphacheck")
                # break some doctests
            return self.cache_simple_coroots

        def alphacheck(self):
            r"""
            Returns the family `( \alpha^\vee_i)_{i\in I}` of the simple
            coroots, with the extra feature that,  for simple irreducible
            root systems, `\alpha^\vee_0` yields the coroot associated to
            the opposite of the highest root (caveat: for non simply laced
            root systems, this is not the opposite of the highest coroot!)

            EXAMPLES::

                sage: alphacheck = RootSystem(["A",2]).ambient_space().alphacheck()
                sage: alphacheck
                Finite family {1: (1, -1, 0), 2: (0, 1, -1)}

            Here is now `\alpha^\vee_0`:

                (-1, 0, 1)

            .. todo:: add a non simply laced example

            Finaly, here is an affine example::

                sage: RootSystem(["A",2,1]).weight_space().alphacheck()
                Finite family {0: alphacheck[0], 1: alphacheck[1], 2: alphacheck[2]}

                sage: RootSystem(["A",3]).ambient_space().alphacheck()
                Finite family {1: (1, -1, 0, 0), 2: (0, 1, -1, 0), 3: (0, 0, 1, -1)}

            """
            if self.root_system.is_finite() and self.root_system.is_irreducible():
                return Family(self.index_set(), self.simple_coroot, \
                              hidden_keys = [0], hidden_function = lambda i: - self.cohighest_root())
            else:
                return self.simple_coroots()

        @cached_method
        def cohighest_root(self):
            """
            Returns the associated coroot of the highest root.

            .. note:: this is usually not the highest coroot.

            EXAMPLES::

                sage: RootSystem(['A', 3]).ambient_space().cohighest_root()
                (1, 0, 0, -1)
            """
            return self.highest_root().associated_coroot()

        ##########################################################################
        # null_root
        ##########################################################################

        @cached_method
        def null_root(self):
            """
            Returns the null root of self. The null root is the smallest
            non trivial positive root which is orthogonal to all simple
            coroots. It exists for any affine root system.

            EXAMPLES::

                sage: RootSystem(['C',2,1]).root_lattice().null_root()
                alpha[0] + 2*alpha[1] + alpha[2]
                sage: RootSystem(['D',4,1]).root_lattice().null_root()
                alpha[0] + alpha[1] + 2*alpha[2] + alpha[3] + alpha[4]
                sage: RootSystem(['F',4,1]).root_lattice().null_root()
                alpha[0] + 2*alpha[1] + 3*alpha[2] + 4*alpha[3] + 2*alpha[4]
            """
            if self.cartan_type().is_affine():
                coef = self.cartan_type().a()
                return sum(coef[k]*self.simple_roots()[k] for k in coef.keys())

        ##########################################################################
        # null_coroot (Also called CanonicalCentralElement)
        ##########################################################################

        @cached_method
        def null_coroot(self):
            """
            Returns the null coroot of self.

            The null coroot is the smallest non trivial positive
            coroot which is orthogonal to all simple roots. It exists
            for any affine root system.

            EXAMPLES::

                sage: RootSystem(['C',2,1]).root_lattice().null_coroot()
                alphacheck[0] + alphacheck[1] + alphacheck[2]
                sage: RootSystem(['D',4,1]).root_lattice().null_coroot()
                alphacheck[0] + alphacheck[1] + 2*alphacheck[2] + alphacheck[3] + alphacheck[4]
                sage: RootSystem(['F',4,1]).root_lattice().null_coroot()
                alphacheck[0] + 2*alphacheck[1] + 3*alphacheck[2] + 2*alphacheck[3] + alphacheck[4]
            """
            if not self.cartan_type().is_affine():
                raise ValueError("%s is not an affine Cartan type"%(self.cartan_type()))
            coef = self.cartan_type().acheck()
            return sum(coef[k]*self.simple_coroots()[k] for k in coef.keys())


        ##########################################################################
        # fundamental weights
        ##########################################################################

        def fundamental_weights_from_simple_roots(self):
            r"""
            Return the fundamental weights.

            This is computed from the simple roots by using the
            inverse of the Cartan matrix. This method is therefore
            only valid for finite types and if this realization of the
            root lattice is large enough to contain them.

            EXAMPLES:

            In the root space, we retrieve the inverse of the Cartan matrix::

                sage: L = RootSystem(["B",3]).root_space()
                sage: L.fundamental_weights_from_simple_roots()
                Finite family {1:     alpha[1] +   alpha[2] +     alpha[3],
                               2:     alpha[1] + 2*alpha[2] +   2*alpha[3],
                               3: 1/2*alpha[1] +   alpha[2] + 3/2*alpha[3]}
                sage: ~L.cartan_type().cartan_matrix()
                [  1   1 1/2]
                [  1   2   1]
                [  1   2 3/2]

            In the weight lattice and the ambient space, we retrieve
            the fundamental weights::

                sage: L = RootSystem(["B",3]).weight_lattice()
                sage: L.fundamental_weights_from_simple_roots()
                Finite family {1: Lambda[1], 2: Lambda[2], 3: Lambda[3]}

                sage: L = RootSystem(["B",3]).ambient_space()
                sage: L.fundamental_weights()
                Finite family {1: (1, 0, 0), 2: (1, 1, 0), 3: (1/2, 1/2, 1/2)}
                sage: L.fundamental_weights_from_simple_roots()
                Finite family {1: (1, 0, 0), 2: (1, 1, 0), 3: (1/2, 1/2, 1/2)}

            However the fundamental weights do not belong to the root
            lattice::

                sage: L = RootSystem(["B",3]).root_lattice()
                sage: L.fundamental_weights_from_simple_roots()
                Traceback (most recent call last):
                ...
                ValueError: The fundamental weights do not live in this realization of the root lattice

            Beware of the usual `GL_n` vs `SL_n` catch in type `A`::

                sage: L = RootSystem(["A",3]).ambient_space()
                sage: L.fundamental_weights()
                Finite family {1: (1, 0, 0, 0), 2: (1, 1, 0, 0), 3: (1, 1, 1, 0)}
                sage: L.fundamental_weights_from_simple_roots()
                Finite family {1: (3/4, -1/4, -1/4, -1/4), 2: (1/2, 1/2, -1/2, -1/2), 3: (1/4, 1/4, 1/4, -3/4)}

                sage: L = RootSystem(["A",3]).ambient_lattice()
                sage: L.fundamental_weights_from_simple_roots()
                Traceback (most recent call last):
                ...
                ValueError: The fundamental weights do not live in this realization of the root lattice
            """
            # We first scale the inverse of the Cartan matrix to be
            # with integer coefficients; then the linear combination
            # of the simple roots is guaranteed to live in this space,
            # and then we rely on division by d to fail gracefuly.
            M = self.cartan_type().cartan_matrix()
            d = M.det()
            if not d:
                raise TypeError("The Cartan matrix is not invertible")
            M = d*~M
            fundamental_weights = [self.linear_combination(zip(self.simple_roots(), column))
                                   for column in M.columns()]
            try:
                fundamental_weights = [x/d for x in fundamental_weights]
            except ValueError:
                raise ValueError("The fundamental weights do not live in this realization of the root lattice")
            return Family(dict(zip(self.index_set(),fundamental_weights)))


        ##########################################################################
        # reflections
        ##########################################################################

        def reflection(self, root, coroot=None):
            """
            Returns the reflection along the root, and across the
            hyperplane define by coroot, as a function from
            self to self.

            EXAMPLES::

                sage: space = RootSystem(['A',2]).weight_lattice()
                sage: x=space.simple_roots()[1]
                sage: y=space.simple_coroots()[1]
                sage: s = space.reflection(x,y)
                sage: x
                2*Lambda[1] - Lambda[2]
                sage: s(x)
                -2*Lambda[1] + Lambda[2]
                sage: s(-x)
                2*Lambda[1] - Lambda[2]
            """
            if coroot is None:
                coroot = root.associated_coroot()
            return lambda v: v - v.scalar(coroot) * root

        @cached_method
        def simple_reflection(self, i):
            """
            Returns the `i^{th}` simple reflection, as a function from
            self to self.

            INPUT:

            - ``i`` - i is in self's index set

            EXAMPLES::

                sage: space = RootSystem(['A',2]).ambient_lattice()
                sage: s = space.simple_reflection(1)
                sage: x = space.simple_roots()[1]
                sage: x
                (1, -1, 0)
                sage: s(x)
                (-1, 1, 0)
            """
            return self.reflection(self.simple_root(i), self.simple_coroot(i))

        @cached_method
        def simple_reflections(self):
            """
            Returns the family `(s_i)_{i\in I}` of the simple reflections
            of this root system.

            EXAMPLES::

                sage: r = RootSystem(["A", 2]).root_lattice()
                sage: s = r.simple_reflections()
                sage: s[1]( r.simple_root(1) )
                -alpha[1]

            TEST::

                sage: s
                simple reflections
            """
            res =  self.alpha().zip(self.reflection, self.alphacheck())
            # Should we use rename to set a nice name for this family?
            res.rename("simple reflections")
            return res

        s = simple_reflections

        ##########################################################################
        # projections
        ##########################################################################

        def projection(self, root, coroot=None, to_negative=True):
            r"""
            Returns the projection along the root, and across the
            hyperplane define by coroot, as a function `\pi` from self to
            self. `\pi` is a half-linear map which stabilizes the negative
            half space, and acts by reflection on the positive half space.

            If to_negative is False, then this project onto the positive
            half space instead.

            EXAMPLES::

                sage: space = RootSystem(['A',2]).weight_lattice()
                sage: x=space.simple_roots()[1]
                sage: y=space.simple_coroots()[1]
                sage: pi = space.projection(x,y)
                sage: x
                2*Lambda[1] - Lambda[2]
                sage: pi(x)
                -2*Lambda[1] + Lambda[2]
                sage: pi(-x)
                -2*Lambda[1] + Lambda[2]
                sage: pi = space.projection(x,y,False)
                sage: pi(-x)
                2*Lambda[1] - Lambda[2]
            """
            if coroot is None:
                coroot = root.associated_coroot()

            return lambda v: v - v.scalar(coroot) * root if ((v.scalar(coroot) > 0) == to_negative) else v

        @cached_method
        def simple_projection(self, i, to_negative=True):
            """
            Returns the projection along the `i^{th}` simple root, and across the
            hyperplane define by the `i^{th}` simple coroot, as a function from
            self to self.

            INPUT:

            - ``i`` - i is in self's index set

            EXAMPLES::

                sage: space = RootSystem(['A',2]).weight_lattice()
                sage: x = space.simple_roots()[1]
                sage: pi = space.simple_projection(1)
                sage: x
                2*Lambda[1] - Lambda[2]
                sage: pi(x)
                -2*Lambda[1] + Lambda[2]
                sage: pi(-x)
                -2*Lambda[1] + Lambda[2]
                sage: pi = space.simple_projection(1,False)
                sage: pi(-x)
                2*Lambda[1] - Lambda[2]
            """
            return self.projection(self.simple_root(i), self.simple_coroot(i), to_negative)

        @cached_method
        def simple_projections(self, to_negative=True):
            r"""
            Returns the family `(s_i)_{i\in I}` of the simple projections
            of this root system

            EXAMPLES::

                sage: space = RootSystem(['A',2]).weight_lattice()
                sage: pi = space.simple_projections()
                sage: x = space.simple_roots()
                sage: pi[1](x[2])
                -Lambda[1] + 2*Lambda[2]

            TESTS:
                sage: pi
                pi
            """
            if to_negative is not True:
                raise NotImplementedError("only implemented when 'to_negative' is True")
            res = self.alpha().zip(self.projection, self.alphacheck())
            # Should this use rename to set a nice name for this family?
            res.rename("pi")
            return res

        @lazy_attribute
        def pi(self):
            r"""
            The simple projections of ``self``

            .. seealso:: :meth:`simple_projections`

            .. warning:: this shortcut is deprecated

            EXAMPLES::

                sage: space = RootSystem(['A',2]).weight_lattice()
                sage: pi = space.pi
                sage: x = space.simple_roots()
                sage: pi[1](x[2])
                -Lambda[1] + 2*Lambda[2]
            """
            # _test_not_implemented_methods apparently evaluates all lazy
            # attributes, which means that we can't use deprecation here!
            # from sage.misc.superseded import deprecation
            # deprecation(trac_number, "The lazy attribute pi is deprecated; please use the simple_projections method.")
            return self.simple_projections()

        ##########################################################################
        # Weyl group
        ##########################################################################

        def weyl_group(self, prefix=None):
            """
            Returns the Weyl group associated to self.

            EXAMPLES::

                sage: RootSystem(['F',4]).ambient_space().weyl_group()
                Weyl Group of type ['F', 4] (as a matrix group acting on the ambient space)
                sage: RootSystem(['F',4]).root_space().weyl_group()
                Weyl Group of type ['F', 4] (as a matrix group acting on the root space)

            """
            from sage.combinat.root_system.weyl_group import WeylGroup
            return WeylGroup(self, prefix=prefix)

        ##########################################################################
        # The piecewise linear involutive operators tau_plus and tau_minus on self,
        # and the orbit decomposition of the almost positive roots
        # by the associated dihedral group
        ##########################################################################

        # TODO: find a better name; at least, this temporary one won't
        # create conflicts
        def tau_epsilon_operator_on_almost_positive_roots(self, J):
            r"""
            The `\tau_\epsilon` operator on almost positive roots

            Given a subset `J` of non adjacent vertices of the Dynkin
            diagram, this constructs the operator on the almost positive
            roots which fixes the negative simple roots `\alpha_i` for `i`
            not in `J`, and acts otherwise by:

            .. math::

                \tau_+( \beta ) = (\prod_{i \in J} s_i) (\beta)

            See Equation (1.2) of [CFZ]_.

            EXAMPLES::

                sage: L = RootSystem(['A',4]).root_lattice()
                sage: tau = L.tau_epsilon_operator_on_almost_positive_roots([1,3])
                sage: alpha = L.simple_roots()

            The action on a negative simple root not in `J`::

                sage: tau(-alpha[2])
                -alpha[2]

            The action on a negative simple root in `J`::

                sage: tau(-alpha[1])
                alpha[1]

            The action on all almost positive roots::

                sage: for root in L.almost_positive_roots():
                ...      print 'tau({:<41}) ='.format(root), tau(root)
                tau(-alpha[1]                                ) = alpha[1]
                tau(alpha[1]                                 ) = -alpha[1]
                tau(alpha[1] + alpha[2]                      ) = alpha[2] + alpha[3]
                tau(alpha[1] + alpha[2] + alpha[3]           ) = alpha[2]
                tau(alpha[1] + alpha[2] + alpha[3] + alpha[4]) = alpha[2] + alpha[3] + alpha[4]
                tau(-alpha[2]                                ) = -alpha[2]
                tau(alpha[2]                                 ) = alpha[1] + alpha[2] + alpha[3]
                tau(alpha[2] + alpha[3]                      ) = alpha[1] + alpha[2]
                tau(alpha[2] + alpha[3] + alpha[4]           ) = alpha[1] + alpha[2] + alpha[3] + alpha[4]
                tau(-alpha[3]                                ) = alpha[3]
                tau(alpha[3]                                 ) = -alpha[3]
                tau(alpha[3] + alpha[4]                      ) = alpha[4]
                tau(-alpha[4]                                ) = -alpha[4]
                tau(alpha[4]                                 ) = alpha[3] + alpha[4]

            This method works on any root lattice realization::

                sage: L = RootSystem(['B',3]).ambient_space()
                sage: tau = L.tau_epsilon_operator_on_almost_positive_roots([1,3])
                sage: for root in L.almost_positive_roots():
                ...      print 'tau({:<41}) ='.format(root), tau(root)
                tau((-1, 1, 0)                               ) = (1, -1, 0)
                tau((1, 0, 0)                                ) = (0, 1, 0)
                tau((1, -1, 0)                               ) = (-1, 1, 0)
                tau((1, 1, 0)                                ) = (1, 1, 0)
                tau((1, 0, -1)                               ) = (0, 1, 1)
                tau((1, 0, 1)                                ) = (0, 1, -1)
                tau((0, -1, 1)                               ) = (0, -1, 1)
                tau((0, 1, 0)                                ) = (1, 0, 0)
                tau((0, 1, -1)                               ) = (1, 0, 1)
                tau((0, 1, 1)                                ) = (1, 0, -1)
                tau((0, 0, -1)                               ) = (0, 0, 1)
                tau((0, 0, 1)                                ) = (0, 0, -1)

            .. seealso:: :meth:`tau_plus_minus`

            REFERENCES:

                .. [CFZ] Chapoton, Fomin, Zelevinsky - Polytopal realizations of generalized associahedra
            """
            W = self.weyl_group()
            t = W.from_reduced_word(J)
            simple_roots = self.simple_roots()
            other_negative_simple_roots = set(-simple_roots[i] for i in self.index_set() if i not in J)
            def tau_epsilon(alpha):
                if alpha in other_negative_simple_roots:
                    return alpha
                else:
                    return t.action(alpha)
            return tau_epsilon

        def tau_plus_minus(self):
            r"""
            Returns the `\tau^+` and `\tau^-` piecewise linear operators on ``self``

            Those operators are induced by the bipartition `\{L,R\}` of
            the simple roots of ``self``, and stabilize the almost
            positive roots. Namely, `\tau_+` fixes the negative simple
            roots `\alpha_i` for `i` in `R`, and acts otherwise by:

            .. math::

                \tau_+( \beta ) = (\prod_{i \in L} s_i) (\beta)

            `\tau_-` acts analogously, with `L` and `R` interchanged.

            Those operators are used to construct the associahedron, a
            polytopal realization of the cluster complex (see
            :class:`Associahedron`).

            .. seealso:: :meth:`tau_epsilon_operator_on_almost_positive_roots`

            EXAMPLES:

            We explore the example of [CFZ1]_ Eq.(1.3)::

                sage: S = RootSystem(['A',2]).root_lattice()
                sage: taup, taum = S.tau_plus_minus()
                sage: for beta in S.almost_positive_roots(): print beta, ",", taup(beta), ",", taum(beta)
                -alpha[1] , alpha[1] , -alpha[1]
                alpha[1] , -alpha[1] , alpha[1] + alpha[2]
                alpha[1] + alpha[2] , alpha[2] , alpha[1]
                -alpha[2] , -alpha[2] , alpha[2]
                alpha[2] , alpha[1] + alpha[2] , -alpha[2]

            REFERENCES:

                .. [CFZ1] Chapoton, Fomin, Zelevinsky - Polytopal realizations of generalized associahedra
            """
            ct = self.cartan_type()
            L,R = ct.index_set_bipartition()
            return self.tau_epsilon_operator_on_almost_positive_roots(L), self.tau_epsilon_operator_on_almost_positive_roots(R)

        def almost_positive_roots_decomposition(self):
            r"""
            Returns the decomposition of the almost positive roots of ``self``

            This is the list of the orbits of the almost positive roots
            under the action of the dihedral group generated by the
            operators `\tau_+` and `\tau_-`.

            .. SEEALSO::

                - :meth:`almost_positive_roots`
                - :meth:`tau_plus_minus`

            EXAMPLES::

                sage: RootSystem(['A',2]).root_lattice().almost_positive_roots_decomposition()
                [[-alpha[1], alpha[1], alpha[1] + alpha[2], alpha[2], -alpha[2]]]

                sage: RootSystem(['B',2]).root_lattice().almost_positive_roots_decomposition()
                [[-alpha[1], alpha[1], alpha[1] + 2*alpha[2]], [-alpha[2], alpha[2], alpha[1] + alpha[2]]]

                sage: RootSystem(['D',4]).root_lattice().almost_positive_roots_decomposition()
                [[-alpha[1], alpha[1], alpha[1] + alpha[2], alpha[2] + alpha[3] + alpha[4]],
                 [-alpha[2], alpha[2], alpha[1] + alpha[2] + alpha[3] + alpha[4], alpha[1] + 2*alpha[2] + alpha[3] + alpha[4]],
                 [-alpha[3], alpha[3], alpha[2] + alpha[3], alpha[1] + alpha[2] + alpha[4]],
                 [-alpha[4], alpha[4], alpha[2] + alpha[4], alpha[1] + alpha[2] + alpha[3]]]

            REFERENCES:

            .. [CFZ2] Chapoton, Fomin, Zelevinsky - Polytopal realizations of
               generalized associahedra
            """
            # TODO: this should use a generic function for computing
            # orbits under the action of a group:
            # def orbits(seeds, operators)
            #     INPUT:
            #     - seeds: a list of elements
            #     - operators: a list of functions
            #
            #     Returns the orbits generated by seeds under the action of the operators
            tau_plus, tau_minus = self.tau_plus_minus()

            I = set(self.index_set())
            Delta = self.simple_roots()
            L, R = self.cartan_type().index_set_bipartition()

            orbits = []
            while I:
                i = I.pop()
                alpha = -self.simple_root(i)
                orbit = [alpha]
                if i in L:
                    plus = False
                    beta = tau_plus(alpha)
                else:
                    plus = True
                    beta = tau_minus(alpha)
                while -beta not in Delta and beta not in orbit:
                    orbit.append(beta)
                    if beta in Delta:
                        j = beta.leading_support()
                        I.discard(j)
                    if plus:
                        beta = tau_plus(beta)
                    else:
                        beta = tau_minus(beta)
                    plus = not plus
                if -beta in Delta:
                    orbit.append(beta)
                orbits.append(orbit)
            return orbits


        ##########################################################################
        # Methods for affine root lattice realizations
        # Should eventually go in an Affine nested class
        ##########################################################################

        @cached_method
        def classical(self):
            """
            Return the corresponding root/weight/ambient lattice/space.

            EXAMPLES::

                sage: RootSystem(["A",4,1]).root_lattice().classical()
                Root lattice of the Root system of type ['A', 4]
                sage: RootSystem(["A",4,1]).weight_lattice().classical()
                Weight lattice of the Root system of type ['A', 4]
                sage: RootSystem(["A",4,1]).ambient_space().classical()
                Ambient space of the Root system of type ['A', 4]
            """
            from root_space import RootSpace
            from weight_space import WeightSpace
            R = self.cartan_type().classical().root_system()
            if isinstance(self, RootSpace):
                return R.root_space(self.base_ring())
            elif isinstance(self, WeightSpace):
                return R.weight_space(self.base_ring())
            else:
                return R.ambient_space(self.base_ring())

        @lazy_attribute
        def _to_classical(self):
            r"""
            The projection onto the classical ambient space.

            EXAMPLES::

                sage: L = RootSystem(["A",2,1]).ambient_space()
                sage: e = L.basis()
                sage: L._to_classical(e["delta"])
                (0, 0, 0)
                sage: L._to_classical(e["deltacheck"])
                (0, 0, 0)
                sage: L._to_classical(e[0])
                (1, 0, 0)
                sage: L._to_classical(e[1])
                (0, 1, 0)
                sage: L._to_classical(e[2])
                (0, 0, 1)
            """
            return self.module_morphism(self._to_classical_on_basis, codomain = self.classical())

        def _classical_alpha_0(self):
            """
            Return the projection of `\alpha_0` in the classical space.

            This is used e.g. to construct the projections onto the
            classical space.

            EXAMPLES:

            This is the opposite of the highest root in the untwisted case::

                sage: L = RootSystem(["B",3,1]).root_space()
                sage: L._classical_alpha_0()
                -alpha[1] - 2*alpha[2] - 2*alpha[3]
                sage: L._to_classical_on_basis(0)
                -alpha[1] - 2*alpha[2] - 2*alpha[3]
                sage: L.classical().highest_root()
                alpha[1] + 2*alpha[2] + 2*alpha[3]

            But not in the other cases::

                sage: L = RootSystem(CartanType(["B",3,1]).dual()).root_space()
                sage: L._to_classical_on_basis(0)
                -alpha[1] - 2*alpha[2] - alpha[3]
                sage: L.classical().highest_root()
                2*alpha[1] + 2*alpha[2] + alpha[3]
            """
            cartan_type  = self.cartan_type()
            special_node = cartan_type.special_node()
            a = self.cartan_type().col_annihilator()
            classical = self.classical()
            return -classical.sum(a[i] * self.simple_root(i)
                                  for i in self.index_set() if i != special_node) \
                                  / a[special_node]

        ######################################################################
        # Root system plots

        def plot(self,
                 roots="simple",
                 coroots=False,
                 reflection_hyperplanes="simple",
                 fundamental_weights=None,
                 fundamental_chamber=None,
                 alcoves=None,
                 alcove_labels=False,
                 alcove_walk=None,
                 **options):
            r"""
            Return a picture of this root lattice realization.

            INPUT:

            - ``roots`` -- which roots to display, if any.
              Can be one of the following:

              * ``"simple"`` -- The simple roots (the default)
              * ``"classical"`` -- Not yet implemented
              * ``"all"`` -- Only works in the finite case
              * A list or tuple of roots
              * ``False``

            - ``coroots`` -- which coroots to display, if any.
              Can be one of the following:

              * ``"simple"`` -- The simple coroots (the default)
              * ``"classical"`` -- Not yet implemented
              * ``"all"`` -- Only works in the finite case
              * A list or tuple of coroots
              * ``False``

            - ``fundamental_weights`` -- a boolean or ``None`` (default: ``None``)
              whether to display the fundamental weights.
              If ``None``, the fundamental weights are drawn if available.

            - ``reflection_hyperplanes`` -- which reflection
              hyperplanes to display, if any. Can be one of the
              following:

              * ``"simple"`` -- The simple roots
              * ``"classical"`` -- Not yet implemented
              * ``"all"`` -- Only works in the finite case
              * A list or tuple of roots
              * ``False`` (the default)

            - ``fundamental_chamber`` -- whether and how to draw the
              fundamental chamber. Can be one of the following:

              * A boolean -- Set to ``True`` to draw the fundamental
                chamber
              * ``"classical"`` -- Draw the classical fundamental chamber
              * ``None`` -- (the default) The fundamental chamber is
                drawn except in the root lattice where this is not yet
                implemented. For affine types the classical
                fundamental chamber is drawn instead.

            - ``alcoves`` -- one of the following (default: ``True``):

              * A boolean -- Whether to display the alcoves
              * A list of alcoves -- The alcoves to be drawn. Each alcove is
                specified by the coordinates of its center in the root lattice
                (affine type only). Otherwise the alcoves that intersect the
                bounding box are drawn.

            - ``alcove_labels`` -- one of the following (default: ``False``):

              * A boolean -- Whether to display the elements of the Weyl group
                indexing the alcoves. This currently requires to also
                set the ``alcoves`` option.
              * A number `l` -- The label is drawn at level `l` (affine type
                only), which only makes sense if ``affine`` is ``False``.

            - ``bounding_box`` -- a rational number or a list of pairs
              thereof (default: 3)

              Specifies a bounding box, in the coordinate system for
              this plot, in which to plot alcoves and other infinite
              objects. If the bounding box is a number `a`, then the
              bounding box is of the form `[-a,a]` in all directions.
              Beware that there can be some border effects and the
              returned graphic is not necessarily strictly contained
              in the bounding box.

            - ``alcove_walk`` -- an alcove walk or ``None`` (default: ``None``)

              The alcove walk is described by a list (or iterable) of
              vertices of the Dynkin diagram which specifies which
              wall is crossed at each step, starting from the
              fundamental alcove.

            - ``projection`` -- one of the following (default: ``True``):

              * ``True`` -- The default projection for the root
                lattice realization is used.
              * ``False`` -- No projection is used.
              * ``barycentric`` -- A barycentric projection is used.
              * A function -- If a function is specified, it should implement a
                linear (or affine) map taking as input an element of
                this root lattice realization and returning its
                desired coordinates in the plot, as a vector with
                rational coordinates.

            - ``color`` -- a function mapping vertices of the Dynkin
              diagram to colors (default: ``"black"`` for 0,
              ``"blue"`` for 1, ``"red"`` for 2, ``"green"`` for 3)

              This is used to set the color for the simple roots,
              fundamental weights, reflection hyperplanes, alcove
              facets, etc. If the color is ``None``, the object is not
              drawn.

            - ``labels`` -- a boolean (default: ``True``)
              whether to display labels on the simple roots,
              fundamental weights, etc.

            EXAMPLES::

                sage: L = RootSystem(["A",2,1]).ambient_space().plot()

            .. SEEALSO::

                - :meth:`plot_parse_options`
                - :meth:`plot_roots`, :meth:`plot_coroots`
                - :meth:`plot_fundamental_weights`
                - :meth:`plot_fundamental_chamber`
                - :meth:`plot_reflection_hyperplanes`
                - :meth:`plot_alcoves`
                - :meth:`plot_alcove_walk`
            """
            plot_options = self.plot_parse_options(**options)
            G = plot_options.empty()

            if roots:
                G += self.plot_roots(roots, plot_options=plot_options)

            # if coroots is None:
            #    coroot_lattice = self.root_system.coroot_lattice()
            #    if self.has_coerce_map_from(coroot_lattice):
            #        coroots="simple"
            #    else:
            #        coroots=False
            if coroots:
                G += self.plot_coroots(coroots, plot_options=plot_options)

            if fundamental_weights is None:
                fundamental_weights = hasattr(self, "fundamental_weights")
            if fundamental_weights:
                G += self.plot_fundamental_weights(plot_options=plot_options)

            if reflection_hyperplanes:
                G += self.plot_reflection_hyperplanes(reflection_hyperplanes, plot_options=plot_options)

            if alcoves is None:
                alcoves = self.cartan_type().is_affine() and hasattr(self, "fundamental_weights")
            if alcoves:
                G += self.plot_alcoves(alcoves, alcove_labels=alcove_labels, plot_options=plot_options)

            if fundamental_chamber is None:
                if not hasattr(self, "fundamental_weights"):
                    fundamental_chamber = False
                elif self.cartan_type().is_affine():
                    fundamental_chamber = "classical"
                else:
                    fundamental_chamber = True
            if fundamental_chamber:
                G += self.plot_fundamental_chamber(fundamental_chamber, plot_options=plot_options)

            if alcove_walk is not None:
                G += self.plot_alcove_walk(alcove_walk, plot_options=plot_options)

            return plot_options.finalize(G)

        def plot_parse_options(self, **args):
            r"""
            Return an option object to be used for root system plotting.

            EXAMPLES::

                sage: L = RootSystem(["A",2,1]).ambient_space()
                sage: options = L.plot_parse_options()
                sage: options
                <sage.combinat.root_system.plot.PlotOptions instance at ...>

            .. SEEALSO::

                - :meth:`plot` for a description of the plotting options
                - :ref:`sage.combinat.root_system.plot` for a tutorial
                  on root system plotting
            """
            if len(args) == 1 and "plot_options" in args:
                return args["plot_options"]
            else:
                return PlotOptions(self, **args)

        def _plot_projection(self, x):
            r"""
            Implement the default projection to be used for plots.

            EXAMPLES:

            By default, this is just the identity::

                sage: L = RootSystem(["B",3]).root_lattice()
                sage: l = L.an_element(); l
                2*alpha[1] + 2*alpha[2] + 3*alpha[3]
                sage: L._plot_projection(l)
                2*alpha[1] + 2*alpha[2] + 3*alpha[3]

            In the ambient space of type `A_2`, this is the
            barycentric projection. In the ambient space of affine
            type this goes through the classical ambient space.

            .. SEEALSO::

                - :meth:`sage.combinat.root_system.type_A.AmbientSpace._plot_projection`
                - :meth:`sage.combinat.root_system.type_affine.AmbientSpace._plot_projection`
                - :meth:`plot` for a description of the plotting options
                - :ref:`sage.combinat.root_system.plot` for a tutorial
                  on root system plotting
            """
            return x

        @cached_method
        def _plot_projection_barycentric_matrix(self):
            """
            A rational approximation of the matrix for the barycentric projection

            OUTPUT: a matrix with rational coefficients whose column sum is zero

            .. SEE_ALSO::

                - :func:`sage.combinat.root_system.plot.barycentric_projection_matrix`
                - :meth:`_plot_projection_barycentric`

            EXAMPLES::

                sage: RootSystem(["A",0]).ambient_space()._plot_projection_barycentric_matrix()
                []
                sage: m = RootSystem(["A",1]).ambient_space()._plot_projection_barycentric_matrix(); m
                [ 1 -1]
                sage: sum(m.columns())
                (0)
                sage: m = RootSystem(["A",2]).ambient_space()._plot_projection_barycentric_matrix(); m
                [      1/2        -1       1/2]
                [ 989/1142         0 -989/1142]
                sage: sum(m.columns())
                (0, 0)
                sage: m = RootSystem(["A",3]).ambient_space()._plot_projection_barycentric_matrix(); m
                [      1277/1564      -1277/1564               0               0]
                [1009460/2141389        849/1801      -1121/1189               0]
                [            1/3             1/3             1/3              -1]
                sage: sum(m.columns())
                (0, 0, 0)

            """
            from sage.matrix.constructor import matrix
            from sage.symbolic.constants import pi
            m = matrix(QQ, barycentric_projection_matrix(self.dimension()-1, angle=2*pi/3).n(20))
            # We want to guarantee that the sum of the columns of the
            # result is zero. This is close to be the case for the
            # original matrix and for the current rational
            # approximation. We tidy up the work by replacing the
            # first colum by the opposite of the sum of the others.
            if self.dimension()>1: # not needed in the trivial cases
                m.set_column(0, -sum(m[:,1:].columns()))
            m.set_immutable()
            return m

        def _plot_projection_barycentric(self, x):
            r"""
            Implement the barycentric projection to be used for plots.

            It is in fact a rational approximation thereof, but the
            sum of the basis vectors is guaranteed to be mapped to
            zero.

            EXAMPLES::

                sage: L = RootSystem(["A",2]).ambient_space()
                sage: e = L.basis()
                sage: L._plot_projection_barycentric(e[0])
                (1/2, 989/1142)
                sage: L._plot_projection_barycentric(e[1])
                (-1, 0)
                sage: L._plot_projection_barycentric(e[2])
                (1/2, -989/1142)

            .. SEEALSO::

                - :meth:`_plot_projection`, :meth:`plot`
                - :ref:`sage.combinat.root_system.plot` for a tutorial
                  on root system plotting
            """
            return self._plot_projection_barycentric_matrix()*vector(x)

        def plot_roots(self, collection="simple", **options):
            r"""
            Plot the (simple/classical) roots of this root lattice.

            INPUT:

            - ``collection`` -- which roots to display
              can be one of the following:

              * ``"simple"`` (the default)
              * ``"classical"``
              * ``"all"``

            - ``**options`` -- Plotting options

            .. SEEALSO::

                - :meth:`plot` for a description of the plotting options
                - :ref:`sage.combinat.root_system.plot` for a tutorial
                  on root system plotting

            EXAMPLES::

                sage: RootSystem(["B",3]).ambient_space().plot_roots()
                sage: RootSystem(["B",3]).ambient_space().plot_roots("all")

            TESTS::

                sage: list(RootSystem(["A",2]).root_lattice().plot_roots())
                [Arrow from (0.0,0.0) to (1.0,0.0),
                 Text '$\alpha_{1}$' at the point (1.05,0.0),
                 Arrow from (0.0,0.0) to (0.0,1.0),
                 Text '$\alpha_{2}$' at the point (0.0,1.05)]

                sage: list(RootSystem(["A",2]).weight_lattice().plot_roots(labels=False))
                [Arrow from (0.0,0.0) to (2.0,-1.0),
                 Arrow from (0.0,0.0) to (-1.0,2.0)]

                 sage: list(RootSystem(["A",2]).ambient_lattice().plot_roots())
                 [Arrow from (0.0,0.0) to (1.5,0.86...),
                  Text '$\alpha_{1}$' at the point (1.575,0.90...),
                  Arrow from (0.0,0.0) to (-1.5,0.86...),
                  Text '$\alpha_{2}$' at the point (-1.575,0.90...)]

                 sage: list(RootSystem(["B",2]).ambient_space().plot_roots())
                 [Arrow from (0.0,0.0) to (1.0,-1.0),
                  Text '$\alpha_{1}$' at the point (1.05,-1.05),
                  Arrow from (0.0,0.0) to (0.0,1.0),
                  Text '$\alpha_{2}$' at the point (0.0,1.05)]

                sage: list(RootSystem(["A",2]).root_lattice().plot_roots("all"))
                [Arrow from (0.0,0.0) to (1.0,0.0),
                 Text '$\alpha_{1}$' at the point (1.05,0.0),
                 Arrow from (0.0,0.0) to (0.0,1.0),
                 Text '$\alpha_{2}$' at the point (0.0,1.05),
                 Arrow from (0.0,0.0) to (1.0,1.0),
                 Text '$\alpha_{1} + \alpha_{2}$' at the point (1.05,1.05),
                 Arrow from (0.0,0.0) to (-1.0,0.0),
                 Text '$-\alpha_{1}$' at the point (-1.05,0.0),
                 Arrow from (0.0,0.0) to (0.0,-1.0),
                 Text '$-\alpha_{2}$' at the point (0.0,-1.05),
                 Arrow from (0.0,0.0) to (-1.0,-1.0),
                 Text '$-\alpha_{1} - \alpha_{2}$' at the point (-1.05,-1.05)]
            """
            plot_options = self.plot_parse_options(**options)
            root_lattice = self.root_system.root_lattice()
            if collection == "simple":
                roots = root_lattice.simple_roots()
            elif collection == "classical":
                if not self.cartan_type().is_affine():
                    raise ValueError("plotting classical roots only available in affine type")
                raise NotImplementedError("classical roots")
            elif collection == "all":
                assert self.cartan_type().is_finite(), "plotting all roots only available in finite type"
                roots = root_lattice.roots()
            elif isinstance(collection, (list, tuple)):
                roots = collection
            else:
                raise ValueError("Unknown value: %s"%collection)
            roots = Family(roots, self)
            return plot_options.family_of_vectors(roots)

        def plot_coroots(self, collection="simple", **options):
            r"""
            Plot the (simple/classical) coroots of this root lattice.

            INPUT:

            - ``collection`` -- which coroots to display.
              Can be one of the following:

              * ``"simple"`` (the default)
              * ``"classical"``
              * ``"all"``

            - ``**options`` -- Plotting options

            .. SEEALSO::

                - :meth:`plot` for a description of the plotting options
                - :ref:`sage.combinat.root_system.plot` for a tutorial
                  on root system plotting

            EXAMPLES::

                sage: RootSystem(["B",3]).ambient_space().plot_coroots()

            TESTS::

                 sage: list(RootSystem(["B",2]).ambient_space().plot_coroots())
                 [Arrow from (0.0,0.0) to (1.0,-1.0),
                  Text '$\alpha^\vee_{1}$' at the point (1.05,-1.05),
                  Arrow from (0.0,0.0) to (0.0,2.0),
                  Text '$\alpha^\vee_{2}$' at the point (0.0,2.1)]
            """
            # Functionally speaking, this is duplicated from plot_roots ...
            # Can we avoid that, say by going to the dual space?
            plot_options = self.plot_parse_options(**options)
            coroot_lattice = self.root_system.coroot_lattice()
            if not self.has_coerce_map_from(coroot_lattice):
                raise ValueError("Can't plot the coroots: there is no embedding of the coroot lattice to this space")
            if collection == "simple":
                coroots = coroot_lattice.simple_roots()
            elif collection == "classical":
                if not self.cartan_type().is_affine():
                    raise ValueError("plotting classical coroots only available in affine type")
                raise NotImplementedError("classical coroots")
            elif collection == "all":
                assert self.cartan_type().is_finite(), "plotting all coroots only available in finite type"
                coroots = coroot_lattice.roots()
            elif isinstance(collection, (list, tuple)):
                coroots = collection
            else:
                raise ValueError("Unknown value: %s"%collection)
            coroots = Family(coroots, self)
            return plot_options.family_of_vectors(coroots)

        def plot_fundamental_weights(self, **options):
            r"""
            Plot the fundamental weights of this root lattice.

            INPUT:

            - ``**options`` -- Plotting options

            .. SEEALSO::

                - :meth:`plot` for a description of the plotting options
                - :ref:`sage.combinat.root_system.plot` for a tutorial
                  on root system plotting

            EXAMPLES::

                sage: RootSystem(["B",3]).ambient_space().plot_fundamental_weights()

            TESTS::

                sage: sorted(RootSystem(["A",2]).weight_lattice().plot_fundamental_weights(), key=str)
                [Arrow from (0.0,0.0) to (0.0,1.0),
                 Arrow from (0.0,0.0) to (1.0,0.0),
                 Text '$\Lambda_{1}$' at the point (1.05,0.0),
                 Text '$\Lambda_{2}$' at the point (0.0,1.05)]

                 sage: sorted(RootSystem(["A",2]).ambient_lattice().plot_fundamental_weights(), key=str)
                 [Arrow from (0.0,0.0) to (-0.5,0.866024518389),
                  Arrow from (0.0,0.0) to (0.5,0.866024518389),
                  Text '$\Lambda_{1}$' at the point (0.525,0.909325744308),
                  Text '$\Lambda_{2}$' at the point (-0.525,0.909325744308)]
            """
            plot_options = self.plot_parse_options(**options)
            # We build the family of fundamental weights in this space,
            # indexed by the fundamental weights in the weight lattice.
            #
            # To this end, we don't use the embdding of the weight
            # lattice into self as for the roots or coroots because
            # the ambient space can define the fundamental weights
            # slightly differently (the usual GL_n vs SL_n catch).
            weight_lattice = self.root_system.weight_lattice()
            fundamental_weights = Family(dict(zip(weight_lattice.fundamental_weights(),
                                                  self.fundamental_weights())))
            return plot_options.family_of_vectors(fundamental_weights)

        def plot_reflection_hyperplanes(self, collection="simple", **options):
            r"""
            Plot the simple reflection hyperplanes.

            INPUT:

            - ``collection`` -- which reflection hyperplanes to display.
              Can be one of the following:

              * ``"simple"`` (the default)
              * ``"classical"``
              * ``"all"``

            - ``**options`` -- Plotting options

            .. SEEALSO::

                - :meth:`plot` for a description of the plotting options
                - :ref:`sage.combinat.root_system.plot` for a tutorial
                  on root system plotting

            EXAMPLES::

                sage: RootSystem(["A",2,1]).ambient_space().plot_reflection_hyperplanes()
                sage: RootSystem(["G",2,1]).ambient_space().plot_reflection_hyperplanes()
                sage: RootSystem(["A",3]).weight_space().plot_reflection_hyperplanes()
                sage: RootSystem(["B",3]).ambient_space().plot_reflection_hyperplanes()
                sage: RootSystem(["A",3,1]).weight_space().plot_reflection_hyperplanes()
                sage: RootSystem(["B",3,1]).ambient_space().plot_reflection_hyperplanes()
                sage: RootSystem(["A",2,1]).weight_space().plot_reflection_hyperplanes(affine=False, level=1)
                sage: RootSystem(["A",2]).root_lattice().plot_reflection_hyperplanes()

            TESTS::

                sage: L = RootSystem(["A",2]).ambient_space()
                sage: print L.plot_reflection_hyperplanes().description()
                Text '$H_{\alpha^\vee_{1}}$' at the point (-1.81...,3.15)
                Text '$H_{\alpha^\vee_{2}}$' at the point (1.81...,3.15)
                Line defined by 2 points: [(-1.73..., 3.0), (1.73..., -3.0)]
                Line defined by 2 points: [(1.73..., 3.0), (-1.73..., -3.0)]

                sage: print L.plot_reflection_hyperplanes("all").description()
                Text '$H_{\alpha^\vee_{1} + \alpha^\vee_{2}}$' at the point (3.15,0.0)
                Text '$H_{\alpha^\vee_{1}}$' at the point (-1.81...,3.15)
                Text '$H_{\alpha^\vee_{2}}$' at the point (1.81...,3.15)
                Line defined by 2 points: [(-1.73..., 3.0), (1.73..., -3.0)]
                Line defined by 2 points: [(1.73..., 3.0), (-1.73..., -3.0)]
                Line defined by 2 points: [(3.0, 0.0), (-3.0, 0.0)]

                sage: L = RootSystem(["A",2,1]).ambient_space()
                sage: print L.plot_reflection_hyperplanes().description()
                Text '$H_{\alpha^\vee_{0}}$' at the point (3.15,0.90...)
                Text '$H_{\alpha^\vee_{1}}$' at the point (-1.81...,3.15)
                Text '$H_{\alpha^\vee_{2}}$' at the point (1.81...,3.15)
                Line defined by 2 points: [(-1.73..., 3.0), (1.73..., -3.0)]
                Line defined by 2 points: [(1.73..., 3.0), (-1.73..., -3.0)]
                Line defined by 2 points: [(3.0, 0.86...), (-3.0, 0.86...)]

            .. TODO:: Provide an option for transparency?
            """
            plot_options = self.plot_parse_options(**options)

            coroot_lattice = self.root_system.coroot_lattice()
            # Recall that the coroots are given by the roots of the coroot lattice
            if collection == "simple":
                coroots = coroot_lattice.simple_roots()
            elif collection == "classical":
                if not self.cartan_type().is_affine():
                    raise ValueError("plotting classical reflection hyperplanes only available in affine type")
                raise NotImplementedError("classical roots")
            elif collection == "all":
                assert self.cartan_type().is_finite(), "plotting all reflection hyperplanes only available in finite type"
                coroots = coroot_lattice.positive_roots()
            elif isinstance(collection, (list, tuple)):
                coroots = collection
            else:
                raise ValueError("Unknown value: %s"%collection)

            G = plot_options.empty()
            for coroot in coroots:
                G += plot_options.reflection_hyperplane(coroot)
            return plot_options.finalize(G)


        def plot_hedron(self, **options):
            r"""
            Plot the polyhedron whose vertices are given by the orbit
            of `\rho`.

            In type `A`, this is the usual permutohedron.

            .. SEEALSO::

                - :meth:`plot` for a description of the plotting options
                - :ref:`sage.combinat.root_system.plot` for a tutorial
                  on root system plotting

            EXAMPLES::

                sage: RootSystem(["A",2]).ambient_space().plot_hedron()
                sage: RootSystem(["A",3]).ambient_space().plot_hedron()
                sage: RootSystem(["B",3]).ambient_space().plot_hedron()
                sage: RootSystem(["C",3]).ambient_space().plot_hedron()
                sage: RootSystem(["D",3]).ambient_space().plot_hedron()

            Surprise: polyhedrons of large dimension know how to
            project themselves nicely::

                sage: RootSystem(["F",4]).ambient_space().plot_hedron() # long time

            TESTS::

                sage: L = RootSystem(["B",2]).ambient_space()
                sage: print L.plot_hedron().description()
                Polygon defined by 8 points: [(1.5, 0.5), (0.5, 1.5), (-0.5, 1.5), (-1.5, 0.5), (-1.5, -0.5), (-0.5, -1.5), (0.5, -1.5), (1.5, -0.5)]
                Line defined by 2 points: [(-0.5, -1.5), (0.5, -1.5)]
                Line defined by 2 points: [(-0.5, 1.5), (0.5, 1.5)]
                Line defined by 2 points: [(-1.5, -0.5), (-0.5, -1.5)]
                Line defined by 2 points: [(-1.5, -0.5), (-1.5, 0.5)]
                Line defined by 2 points: [(-1.5, 0.5), (-0.5, 1.5)]
                Line defined by 2 points: [(0.5, -1.5), (1.5, -0.5)]
                Line defined by 2 points: [(0.5, 1.5), (1.5, 0.5)]
                Line defined by 2 points: [(1.5, -0.5), (1.5, 0.5)]
                Point set defined by 8 point(s): [(-1.5, -0.5), (-1.5, 0.5), (-0.5, -1.5), (-0.5, 1.5), (0.5, -1.5), (0.5, 1.5), (1.5, -0.5), (1.5, 0.5)]
            """
            from sage.geometry.polyhedron.all import Polyhedron
            plot_options = self.plot_parse_options(**options)
            assert self.cartan_type().is_finite()
            vertices = [plot_options.projection(vertex)
                        for vertex in self.rho().orbit()]
            return Polyhedron(vertices=vertices).plot()

        def plot_fundamental_chamber(self, style="normal", **options):
            r"""
            Plot the (classical) fundamental chamber.

            INPUT:

            - ``style`` -- ``"normal"`` or ``"classical"`` (default: ``"normal"``)

            - ``**options`` -- Plotting options

            .. SEEALSO::

                - :meth:`plot` for a description of the plotting options
                - :ref:`sage.combinat.root_system.plot` for a tutorial
                  on root system plotting

            EXAMPLES:

            2D plots::

                sage: RootSystem(["B",2]).ambient_space().plot_fundamental_chamber()
                sage: RootSystem(["B",2,1]).ambient_space().plot_fundamental_chamber()
                sage: RootSystem(["B",2,1]).ambient_space().plot_fundamental_chamber("classical")

            3D plots::

                sage: RootSystem(["A",3,1]).weight_space() .plot_fundamental_chamber()
                sage: RootSystem(["B",3,1]).ambient_space().plot_fundamental_chamber()

            This feature is currently not available in the root lattice/space::

                sage: list(RootSystem(["A",2]).root_lattice().plot_fundamental_chamber())
                Traceback (most recent call last):
                ...
                TypeError: classical fundamental chamber not yet available in the root lattice

            TESTS::

                sage: L = RootSystem(["B",2,1]).ambient_space()
                sage: print L.plot_fundamental_chamber().description()
                Polygon defined by 3 points:     [(0.5, 0.5), (1.0, 0.0), (0.0, 0.0)]

                sage: print L.plot_fundamental_chamber(style="classical").description()
                Polygon defined by 3 points:     [(0.0, 0.0), (3.0, 3.0), (3.0, 0.0)]
            """
            plot_options = self.plot_parse_options(**options)
            if not hasattr(self, "fundamental_weights"):
                raise TypeError("classical fundamental chamber not yet available in the root lattice")
            Lambda = self.fundamental_weights()
            cartan_type = self.cartan_type()
            if style=="classical":
                if not cartan_type.is_affine():
                    raise TypeError("classical fundamental chamber only available in affine type")
                I = cartan_type.classical().index_set()
                lines = [Lambda[cartan_type.special_node()]]
            else:
                I = cartan_type.index_set()
                lines = []
            return plot_options.cone(rays = [Lambda[i] for i in I],
                                     lines=lines,
                                     color="lightgrey",
                                     alpha=.3)

        def plot_alcoves(self, alcoves=True, alcove_labels=False, wireframe=False, **options):
            r"""
            Plot the alcoves and optionaly their labels.

            INPUT:

            - ``alcoves`` -- a list of alcoves or ``True`` (default: ``True``)

            - ``alcove_labels`` -- a boolean or a number specifying at
              which level to put the label (default: ``False``)

            - ``**options`` -- Plotting options

            .. SEEALSO::

                - :meth:`plot` for a description of the plotting options
                - :ref:`sage.combinat.root_system.plot` for a
                  tutorial on root system plotting, and in particular
                  how the alcoves can be specified.

            EXAMPLES:

            2D plots::

                sage: RootSystem(["B",2,1]).ambient_space().plot_alcoves()                      # long time (3s)

            3D plots::

                sage: RootSystem(["A",2,1]).weight_space() .plot_alcoves(affine=False)          # long time (3s)
                sage: RootSystem(["G",2,1]).ambient_space().plot_alcoves(affine=False, level=1) # long time (3s)

            Here we plot a single alcove::

                sage: L = RootSystem(["A",3,1]).ambient_space()
                sage: W = L.weyl_group()
                sage: L.plot(alcoves=[W.one()], reflection_hyperplanes=False, bounding_box=2)

            TESTS::

                sage: L = RootSystem(["A",2,1]).weight_space()
                sage: p = L.plot_alcoves(alcoves=[[0,0]])
                sage: print p.description()
                Line defined by 2 points: [(-1.0, 0.0), (0.0, -1.0)]
                Line defined by 2 points: [(-1.0, 1.0), (-1.0, 0.0)]
                Line defined by 2 points: [(-1.0, 1.0), (0.0, 0.0)]
                Line defined by 2 points: [(0.0, 0.0), (-1.0, 0.0)]
                Line defined by 2 points: [(0.0, 0.0), (0.0, -1.0)]
                Line defined by 2 points: [(0.0, 0.0), (1.0, -1.0)]
                Line defined by 2 points: [(0.0, 1.0), (-1.0, 1.0)]
                Line defined by 2 points: [(0.0, 1.0), (0.0, 0.0)]
                Line defined by 2 points: [(0.0, 1.0), (1.0, 0.0)]
                Line defined by 2 points: [(1.0, -1.0), (0.0, -1.0)]
                Line defined by 2 points: [(1.0, 0.0), (0.0, 0.0)]
                Line defined by 2 points: [(1.0, 0.0), (1.0, -1.0)]
                sage: sorted((line.options()['rgbcolor'], line.options()['thickness']) for line in p)
                [('black', 2), ('black', 2), ('black', 2),
                 ('black', 2), ('black', 2), ('black', 2),
                 ('blue', 1), ('blue', 1), ('blue', 1),
                 ('red', 1), ('red', 1), ('red', 1)]
            """
            plot_options = self.plot_parse_options(**options)
            if not hasattr(self, "fundamental_weights"):
                raise TypeError("alcoves not yet available in the root lattice")
            Lambda = self.fundamental_weights()
            cartan_type = self.cartan_type()
            I = cartan_type.index_set()
            W = self.weyl_group()
            if alcove_labels is not False:
                rho = self.rho()
                if alcove_labels is not True:
                    # The input is the desired level
                    rho = rho * alcove_labels / rho.level()
                else:
                    rho = plot_options.intersection_at_level_1(rho)
            # The rays of the fundamental alcove
            fundamental_alcove_rays = Lambda.map(plot_options.intersection_at_level_1)

            def alcove_in_bounding_box(w):
                return any(plot_options.in_bounding_box(w.action(fundamental_alcove_rays[i]))
                           for i in I)
            def alcove_facet(w, i):
                # Alcove facets with degenerate intersection with the
                # bounding box bring no information; we might as well
                # not draw them. Besides this avoids ugly fat points
                # in dimension 2.
                return plot_options.cone(rays=[w.action(fundamental_alcove_rays[j]) for j in I if j != i],
                                         color=plot_options.color(i),
                                         thickness=plot_options.thickness(i),
                                         wireframe=wireframe,
                                         draw_degenerate=False)
            def alcove_label(w):
                label = "$1$" if w.is_one() else "$s_{"+"".join(str(j) for j in w.reduced_word())+"}$"
                position = plot_options.projection(w.action(rho))
                if position in plot_options.bounding_box:
                    return plot_options.text(label, position)
                else:
                    return plot_options.empty()

            G = plot_options.empty()
            if alcoves is not True:
                alcoves = list(alcoves)
            if alcoves is True or (len(alcoves)>0 and W.is_parent_of(alcoves[0])):
                if alcoves is True:
                    alcoves = W.weak_order_ideal(alcove_in_bounding_box, side="right")
                # We assume that the fundamental alcove lies within
                # the bounding box, and explore the alcoves
                # intersecting the bounding box by going up right
                # order (i.e. going away from the fundamental alcove)
                for w in alcoves:
                    for i in w.descents(side="right", positive=True):
                        G += alcove_facet(w, i)
                    if alcove_labels is not False:
                        G += alcove_label(w)
            else:
                if not cartan_type.is_affine():
                    raise TypeError("alcoves=list only available in affine type")
                translation_factors = cartan_type.translation_factors()
                simple_roots = self.simple_roots()
                translation_vectors = Family({i: translation_factors[i]*simple_roots[i]
                                          for i in cartan_type.classical().index_set()})
                # The elements of the classical Weyl group, as elements of W
                W0 = [W.from_reduced_word(w.reduced_word()) for w in self.weyl_group().classical()]
                for alcove in alcoves:
                    # The translation mapping the center of the
                    # fundamental polygon to polygon indexed by alcove
                    shift = sum(x*v for x,v in zip(alcove, translation_vectors))
                    shift = W.from_morphism(shift.translation)
                    for w in W0:
                        for i in w.descents(side="right", positive=True):
                            G += alcove_facet(shift * w, i)
                        if alcove_labels:
                            G += alcove_label(w)
            return plot_options.finalize(G)

            # In this alternative commented-out implementation, the
            # alcove picture is constructed directly in the
            # projection. It only works for rank 2+1 with, but it is
            # faster; we keep for reference for now. With #12553
            # (Cythoned PPL polytopes), the difference is likely to
            # disappear. If this is confirmed, the code below should be discarded.
            #
            # from sage.plot.line import line
            # translation_vectors = Family({i: translation_factors[i]*plot_options.projection(simple_roots[i])
            #                               for i in cartan_type.classical().index_set()})
            #
            # # For each polygon P to be drawn, alcoves_shift contains the translation
            # # from fundamental polygon to P in the plot coordinate system
            # def immutable_vector(x):
            #     # Takes care of possible numerical instabilities
            #     x = x.numerical_approx(8)
            #     x.set_immutable()
            #     return x
            #
            # # Construct the fundamental polygon
            # # The classical group acting on ``self``
            # W0 = self.weyl_group().classical().list()
            # # The coordinates of the vertices of the fundamental alcove
            # fundamental_alcove_rays = Lambda.map(plot_options.intersection_at_level_1)
            # # The coordinates of the vertices of the fundamental polygon
            # fundamental_polygon_rays = {
            #     (i, w): plot_options.projection(w.action(fundamental_alcove_rays[i]))
            #     for w in W0
            #     for i in I
            #     }
            #
            # # Get the center of the polygons
            # if alcoves is True:
            #     def neighbors(x):
            #         return filter(lambda y: plot_options.bounding_box.contains(plot_options.origin_projected+y),
            #                       [immutable_vector(x+epsilon*t) for t in translation_vectors for epsilon in [-1,1]])
            #     alcoves_shift = list(TransitiveIdeal(neighbors, [immutable_vector(plot_options.origin_projected)]))
            # else:
            #     alcoves_shift = [sum(x*v for x,v in zip(alcove, translation_vectors))
            #                      for alcove in alcoves]
            #
            # G = plot_options.empty()
            # for shift in alcoves_shift:
            #     # for each center of polygon and each element of classical
            #     # parabolic subgroup, we have to draw an alcove.
            #     polygon_center = plot_options.origin_projected + shift
            #
            #     for w in W0:
            #         for i in I:
            #             facet_indices = [j for j in I if j != i]
            #             assert len(facet_indices) == 2
            #             facet = [fundamental_polygon_rays[j, w] + shift for j in facet_indices]
            #             # This takes a bit of time; do we really want that feature?
            #             #if not all(bounding_box_as_polytope.contains(v) for v in facet):
            #             #    continue
            #             G += line(facet,
            #                       rgbcolor = plot_options.color(i),
            #                       thickness = 2 if i == special_node else 1)


        def plot_bounding_box(self, **options):
            r"""
            Plot the bounding box.

            INPUT:

            - ``**options`` -- Plotting options

            This is mostly for testing purposes.

            .. SEEALSO::

                - :meth:`plot` for a description of the plotting options
                - :ref:`sage.combinat.root_system.plot` for a tutorial
                  on root system plotting

            EXAMPLES::

                sage: L = RootSystem(["A",2,1]).ambient_space()
                sage: L.plot_bounding_box()

            TESTS::

                sage: list(L.plot_bounding_box())
                [Polygon defined by 4 points]
            """
            plot_options = self.plot_parse_options(**options)
            return plot_options.bounding_box.plot(color="gray", alpha=0.5, wireframe=False)

        def plot_alcove_walk(self, word, start=None, foldings=None, color ="orange", **options):
            r"""
            Plot an alcove walk.

            INPUT:

            - ``word`` -- a list of elements of the index set
            - ``foldings`` -- a list of booleans or ``None`` (default: ``None``)
            - ``start`` -- an element of this space (default: ``None`` for `\rho`)
            - ``**options`` -- plotting options

            .. SEEALSO::

                - :meth:`plot` for a description of the plotting options
                - :ref:`sage.combinat.root_system.plot` for a tutorial
                  on root system plotting

            EXAMPLES:

            An alcove walk of type `A_2^{(1)}`::

                sage: L = RootSystem(["A",2,1]).ambient_space()
                sage: w1 = [0,2,1,2,0,2,1,0,2,1,2,1,2,0,2,0,1,2,0]
                sage: p = L.plot_alcoves(bounding_box=5)           # long time (5s)
                sage: p += L.plot_alcove_walk(w1)                  # long time
                sage: p                                            # long time

            The same plot with another alcove walk::

                sage: w2 = [2,1,2,0,2,0,2,1,2,0,1,2,1,2,1,0,1,2,0,2,0,1,2,0,2]
                sage: p += L.plot_alcove_walk(w2, color="orange")  # long time

            And another with some foldings::

                sage: L.plot_alcoves(bounding_box=3) + \
                ...   L.plot_alcove_walk([0,1,2,0,2,0,1,2,0,1],
                ...                      foldings = [False, False, True, False, False, False, True, False, True, False],
                ...                      color="green")            # long time (3s)

            TESTS::

                sage: L = RootSystem(["A",2,1]).weight_space()
                sage: p = L.plot_alcove_walk([0,1,2,0,2,0,1,2,0,1],
                ...                          foldings = [False, False, True, False, False, False, True, False, True, False],
                ...                          color="green",
                ...                          start=L.rho())
                sage: print p.description()
                Line defined by 2 points: [(-1.0, 8.0), (-1.5, 9.0)]
                Line defined by 2 points: [(1.0, 4.0), (1.5, 4.5)]
                Line defined by 2 points: [(1.0, 7.0), (1.5, 6.0)]
                Arrow from (-1.0,5.0) to (-2.0,7.0)
                Arrow from (-1.0,8.0) to (1.0,7.0)
                Arrow from (-1.5,9.0) to (-1.0,8.0)
                Arrow from (-2.0,7.0) to (-1.0,8.0)
                Arrow from (1.0,1.0) to (2.0,2.0)
                Arrow from (1.0,4.0) to (-1.0,5.0)
                Arrow from (1.0,7.0) to (2.0,8.0)
                Arrow from (1.5,4.5) to (1.0,4.0)
                Arrow from (1.5,6.0) to (1.0,7.0)
                Arrow from (2.0,2.0) to (1.0,4.0)
            """
            from sage.plot.line import line
            from sage.plot.arrow import arrow
            plot_options = self.plot_parse_options(**options)
            W = self.weyl_group()
            s = W.simple_reflections()
            if start is None:
                start = plot_options.intersection_at_level_1(self.rho())
            if foldings is None:
                foldings = [False] * len(word)
            w = W.one()
            source  = plot_options.projection(start)
            G = plot_options.empty()
            for (i, folding) in zip(word, foldings):
                w = w * s[i]
                target = plot_options.projection(w.action(start))
                if folding:
                    middle = (source+target)/2
                    G += line ([source, middle], rgbcolor=color)
                    G += arrow(middle, source, rgbcolor=color, arrowsize=plot_options._arrowsize)
                    # reset w
                    w = w * s[i]
                else:
                    G += arrow(source, target, rgbcolor=color, arrowsize=plot_options._arrowsize)
                    source=target
            return G

        @cached_method
        def _maximum_root_length(self):
            r"""
            Return the square of the maximum of the root lengths for irreducible finite type root systems.

            EXAMPLES::

                sage: Q = RootSystem(['C',2]).root_lattice()
                sage: Q._maximum_root_length()
                4
                sage: Q = RootSystem(['G',2]).root_lattice()
                sage: Q._maximum_root_length()
                6
                sage: Q = RootSystem(['A',3]).root_lattice()
                sage: Q._maximum_root_length()
                2
            """
            ct = self.cartan_type()
            if not ct.is_irreducible():
                raise NotImplementedError("Implemented only for irreducible finite root systems")
            if not ct.is_finite():
                raise NotImplementedError("Implemented only for irreducible finite root systems")
            L = self.root_system.ambient_space() # uses peculiarities of ambient embedding
            return max([root.scalar(root) for root in L.simple_roots()])

    ##########################################################################

    class ElementMethods:

        @abstract_method
        def scalar(self, lambdacheck):
            """
            Implement the natural pairing with the coroot lattice.

            INPUT:

            - ``self`` -- an element of a root lattice realization
            - ``lambdacheck`` -- an element of the coroot lattice or coroot space

            OUTPUT: the scalar product of ``self`` and ``lambdacheck``

            EXAMPLES::

                sage: L = RootSystem(['A',4]).root_lattice()
                sage: alpha      = L.simple_roots()
                sage: alphacheck = L.simple_coroots()
                sage: alpha[1].scalar(alphacheck[1])
                2
                sage: alpha[1].scalar(alphacheck[2])
                -1
                sage: matrix([ [ alpha[i].scalar(alphacheck[j])
                ...              for i in L.index_set() ]
                ...            for j in L.index_set() ])
                [ 2 -1  0  0]
                [-1  2 -1  0]
                [ 0 -1  2 -1]
                [ 0  0 -1  2]

            TESTS::

                sage: super(sage.combinat.root_system.root_space.RootSpaceElement,alpha[1]).scalar(alphacheck[1])
                Traceback (most recent call last):
                ...
                NotImplementedError: <abstract method scalar at ...>
            """

        def symmetric_form(self, alpha):
            r"""
            Return the symmetric form of ``self`` with ``alpha``.

            Consider the simple roots `\alpha_i` and let `(b_{ij})_{ij}`
            denote the symmetrized Cartan matrix `(a_{ij})_{ij}`, we have

            .. MATH::

                (\alpha_i | \alpha_j) = b_{ij}

            and extended bilinearly. See Chapter 6 in Kac, Infinite
            Dimensional Lie Algebras for more details.

            EXAMPLES::

                sage: Q = RootSystem(['B',2,1]).root_lattice()
                sage: alpha = Q.simple_roots()
                sage: alpha[1].symmetric_form(alpha[0])
                0
                sage: alpha[1].symmetric_form(alpha[1])
                4
                sage: elt = alpha[0] - 3*alpha[1] + alpha[2]
                sage: elt.symmetric_form(alpha[1])
                -14
                sage: elt.symmetric_form(alpha[0]+2*alpha[2])
                14
                sage: Q = RootSystem(CartanType(['A',4,2]).dual()).root_lattice()
                sage: Qc = RootSystem(['A',4,2]).coroot_lattice()
                sage: alpha = Q.simple_roots()
                sage: alphac = Qc.simple_roots()
                sage: elt = alpha[0] + 2*alpha[1] + 2*alpha[2]
                sage: eltc = alphac[0] + 2*alphac[1] + 2*alphac[2]
                sage: elt.symmetric_form(alpha[1])
                0
                sage: eltc.symmetric_form(alphac[1])
                0
            """
            cm = self.parent().dynkin_diagram().cartan_matrix()
            sym = cm.symmetrized_matrix()
            iset = self.parent().index_set()
            return sum(cl*sym[iset.index(ml),iset.index(mr)]*cr
                       for ml,cl in self for mr,cr in alpha)

        def norm_squared(self):
            """
            Return the norm squared of ``self`` with respect to the
            symmetric form.

            EXAMPLES::

                sage: Q = RootSystem(['B',2,1]).root_lattice()
                sage: alpha = Q.simple_roots()
                sage: alpha[1].norm_squared()
                4
                sage: alpha[2].norm_squared()
                2
                sage: elt = alpha[0] - 3*alpha[1] + alpha[2]
                sage: elt.norm_squared()
                50
                sage: elt = alpha[0] + alpha[1] + 2*alpha[2]
                sage: elt.norm_squared()
                0
                sage: Q = RootSystem(CartanType(['A',4,2]).dual()).root_lattice()
                sage: Qc = RootSystem(['A',4,2]).coroot_lattice()
                sage: alpha = Q.simple_roots()
                sage: alphac = Qc.simple_roots()
                sage: elt = alpha[0] + 2*alpha[1] + 2*alpha[2]
                sage: eltc = alphac[0] + 2*alphac[1] + 2*alphac[2]
                sage: elt.norm_squared()
                0
                sage: eltc.norm_squared()
                0
            """
            return self.symmetric_form(self)

        ##########################################################################
        # Action and orbits w.r.t. the Weyl group
        ##########################################################################

        def simple_reflection(self, i):
            """
            Returns the image of ``self`` by the `i`-th simple reflection.

            EXAMPLES::

                sage: alpha = RootSystem(["A", 3]).root_lattice().alpha()
                sage: alpha[1].simple_reflection(2)
                alpha[1] + alpha[2]

                sage: Q = RootSystem(['A', 3, 1]).weight_lattice(extended = True)
                sage: Lambda = Q.fundamental_weights()
                sage: L = Lambda[0] + Q.null_root()
                sage: L.simple_reflection(0)
                -Lambda[0] + Lambda[1] + Lambda[3]
            """
            # Subclasses should optimize whenever possible!
            return self.parent().simple_reflection(i)(self)

        def simple_reflections(self):
            """
            The images of self by all the simple reflections

            EXAMPLES::

                sage: alpha = RootSystem(["A", 3]).root_lattice().alpha()
                sage: alpha[1].simple_reflections()
                [-alpha[1], alpha[1] + alpha[2], alpha[1]]
            """
            return [s(self) for s in self.parent().simple_reflections()]

        def orbit(self):
            r"""
            The orbit of self under the action of the Weyl group

            EXAMPLES:

            `\rho` is a regular element whose orbit is in bijection with the Weyl group.
            In particular, it as 6 elements for the symmetric group `S_3`::

                sage: L = RootSystem(["A", 2]).ambient_lattice()
                sage: sorted(L.rho().orbit())               # the output order is not specified
                [(1, 2, 0), (1, 0, 2), (2, 1, 0), (2, 0, 1), (0, 1, 2), (0, 2, 1)]

                sage: L = RootSystem(["A", 3]).weight_lattice()
                sage: len(L.rho().orbit())
                24
                sage: len(L.fundamental_weights()[1].orbit())
                4
                sage: len(L.fundamental_weights()[2].orbit())
                6
            """
            return [x for x in TransitiveIdealGraded(attrcall('simple_reflections'), [self])]

        ##########################################################################
        #
        ##########################################################################

        @abstract_method(optional=True)
        def associated_coroot(self):
            """
            Returns the coroot associated to this root

            EXAMPLES::

                sage: alpha = RootSystem(["A", 3]).root_space().simple_roots()
                sage: alpha[1].associated_coroot()
                alphacheck[1]
            """

        def reflection(self, root, use_coroot = False):
            r"""
            Reflects ``self`` across the hyperplane orthogonal to ``root``.

            If ``use_coroot`` is True, ``root`` is interpreted as a coroot.

            EXAMPLES::

                sage: R = RootSystem(['C',4])
                sage: weight_lattice = R.weight_lattice()
                sage: mu = weight_lattice.from_vector(vector([0,0,1,2]))
                sage: coroot_lattice = R.coroot_lattice()
                sage: alphavee = coroot_lattice.from_vector(vector([0,0,1,1]))
                sage: mu.reflection(alphavee, use_coroot=True)
                6*Lambda[2] - 5*Lambda[3] + 2*Lambda[4]
                sage: root_lattice = R.root_lattice()
                sage: beta = root_lattice.from_vector(vector([0,1,1,0]))
                sage: mu.reflection(beta)
                Lambda[1] - Lambda[2] + 3*Lambda[4]
            """
            if use_coroot:
                return self - self.scalar(root) * root.associated_coroot()
            else:
                return self - self.scalar(root.associated_coroot()) * root


        ##########################################################################
        # Descents
        ##########################################################################

        def has_descent(self, i, positive=False):
            """
            Test if self has a descent at position `i`, that is if self is
            on the strict negative side of the `i^{th}` simple reflection
            hyperplane.

            If positive if True, tests if it is on the strict positive
            side instead.

            EXAMPLES::

                sage: space=RootSystem(['A',5]).weight_space()
                sage: alpha=RootSystem(['A',5]).weight_space().simple_roots()
                sage: [alpha[i].has_descent(1) for i in space.index_set()]
                [False, True, False, False, False]
                sage: [(-alpha[i]).has_descent(1) for i in space.index_set()]
                [True, False, False, False, False]
                sage: [alpha[i].has_descent(1, True) for i in space.index_set()]
                [True, False, False, False, False]
                sage: [(-alpha[i]).has_descent(1, True) for i in space.index_set()]
                [False, True, False, False, False]
                sage: (alpha[1]+alpha[2]+alpha[4]).has_descent(3)
                True
                sage: (alpha[1]+alpha[2]+alpha[4]).has_descent(1)
                False
                sage: (alpha[1]+alpha[2]+alpha[4]).has_descent(1, True)
                True
            """
            s = self.scalar(self.parent().simple_coroots()[i])
            if positive:
                return s > 0
            else:
                return s < 0

        def first_descent(self, index_set=None, positive=False):
            """
            Returns the first descent of pt

            One can use the index_set option to restrict to the parabolic
            subgroup indexed by index_set.

            EXAMPLES::

                sage: space=RootSystem(['A',5]).weight_space()
                sage: alpha=space.simple_roots()
                sage: (alpha[1]+alpha[2]+alpha[4]).first_descent()
                3
                sage: (alpha[1]+alpha[2]+alpha[4]).first_descent([1,2,5])
                5
                sage: (alpha[1]+alpha[2]+alpha[4]).first_descent([1,2,5,3,4])
                5
            """
            if index_set is None:
                index_set = self.parent().index_set()
            for i in index_set:
                if self.has_descent(i, positive):
                    return i
            return None

        def descents(self, index_set=None, positive=False):
            """
            Returns the descents of pt

            EXAMPLES::

                sage: space=RootSystem(['A',5]).weight_space()
                sage: alpha=space.simple_roots()
                sage: (alpha[1]+alpha[2]+alpha[4]).descents()
                [3, 5]
            """
            if index_set is None:
                index_set=self.parent().index_set()
            return [ i for i in index_set if self.has_descent(i, positive) ]

        def to_dominant_chamber(self, index_set = None, positive = True, reduced_word = False):
            r"""
            Returns the unique dominant element in the Weyl group orbit of the vector ``self``.

            If ``positive`` is False, returns the antidominant orbit element.

            With the ``index_set`` optional parameter, this is done with
            respect to the corresponding parabolic subgroup.

            If ``reduced_word`` is True, returns the 2-tuple (``weight``, ``direction``)
            where ``weight`` is the (anti)dominant orbit element and ``direction`` is a reduced word
            for the Weyl group element sending ``weight`` to ``self``.

            .. warning::

                In infinite type, an orbit may not contain a dominant element.
                In this case the function may go into an infinite loop.

                For affine root systems, errors are generated if
                the orbit does not contain the requested kind of representative.
                If the input vector is of positive (resp. negative)
                level, then there is a dominant (resp. antidominant) element in its orbit
                but not an antidominant (resp. dominant) one. If the vector is of level zero,
                then there are neither dominant nor antidominant orbit representatives, except
                for multiples of the null root, which are themselves both dominant and antidominant
                orbit representatives.

            EXAMPLES::

                sage: space=RootSystem(['A',5]).weight_space()
                sage: alpha=RootSystem(['A',5]).weight_space().simple_roots()
                sage: alpha[1].to_dominant_chamber()
                Lambda[1] + Lambda[5]
                sage: alpha[1].to_dominant_chamber([1,2])
                Lambda[1] + Lambda[2] - Lambda[3]
                sage: wl=RootSystem(['A',2,1]).weight_lattice(extended=True)
                sage: mu=wl.from_vector(vector([1,-3,0]))
                sage: mu.to_dominant_chamber(positive=False, reduced_word = True)
                (-Lambda[1] - Lambda[2] - delta, [0, 2])

                sage: R = RootSystem(['A',1,1])
                sage: rl = R.root_lattice()
                sage: nu = rl.zero()
                sage: nu.to_dominant_chamber()
                0
                sage: nu.to_dominant_chamber(positive=False)
                0
                sage: mu = rl.from_vector(vector([0,1]))
                sage: mu.to_dominant_chamber()
                Traceback (most recent call last):
                ...
                ValueError: alpha[1] is not in the orbit of the fundamental chamber
                sage: mu.to_dominant_chamber(positive=False)
                Traceback (most recent call last):
                ...
                ValueError: alpha[1] is not in the orbit of the negative of the fundamental chamber
            """

            if index_set is None:
                # default index set is the entire Dynkin node set
                index_set = self.parent().index_set()
            cartan_type = self.parent().cartan_type()
            # generate errors for infinite loop cases in affine type
            if cartan_type.is_affine():
                if index_set == self.parent().index_set():
                    # If the full affine Weyl group is being used
                    level = self.level()
                    if level > 0:
                        if not positive:
                            raise ValueError("%s is not in the orbit of the fundamental chamber"%(self))
                    elif level < 0:
                        if positive:
                            raise ValueError("%s is not in the orbit of the negative of the fundamental chamber"%(self))
                    elif not (self == self.parent().zero()):
                        # nonzero level zero weight
                        if positive:
                            raise ValueError("%s is not in the orbit of the fundamental chamber"%(self))
                        else:
                            raise ValueError("%s is not in the orbit of the negative of the fundamental chamber"%(self))
            if reduced_word:
                direction = []
            while True:
                # The first index where it is *not* yet on the positive side
                i = self.first_descent(index_set, positive=(not positive))
                if i is None:
                    if reduced_word:
                        return self, direction
                    else:
                        return self
                else:
                    if reduced_word:
                        direction.append(i)
                    self = self.simple_reflection(i)

        to_positive_chamber = deprecated_function_alias(12667, to_dominant_chamber)

        def reduced_word(self, index_set = None, positive = True):
            r"""
            Returns a reduced word for the inverse of the shortest Weyl group element that sends the vector ``self`` into the dominant chamber.

            With the ``index_set`` optional parameter, this is done with
            respect to the corresponding parabolic subgroup.

            If ``positive`` is False, use the antidominant chamber instead.

            EXAMPLES::

                sage: space=RootSystem(['A',5]).weight_space()
                sage: alpha=RootSystem(['A',5]).weight_space().simple_roots()
                sage: alpha[1].reduced_word()
                [2, 3, 4, 5]
                sage: alpha[1].reduced_word([1,2])
                [2]

            """
            return self.to_dominant_chamber(index_set=index_set,positive=positive,reduced_word = True)[1]


        def is_dominant(self, index_set = None, positive = True):
            r"""
            Returns whether self is dominant.

            This is done with respect to the subrootsystem indicated by the subset of Dynkin nodes
            index_set. If index_set is None then the entire Dynkin node set is used.
            If positive is False then the dominance condition is replaced by antidominance.

            EXAMPLES::

                sage: L = RootSystem(['A',2]).ambient_lattice()
                sage: Lambda = L.fundamental_weights()
                sage: [x.is_dominant() for x in Lambda]
                [True, True]
                sage: [x.is_dominant(positive=False) for x in Lambda]
                [False, False]
                sage: (Lambda[1]-Lambda[2]).is_dominant()
                False
                sage: (-Lambda[1]+Lambda[2]).is_dominant()
                False
                sage: (Lambda[1]-Lambda[2]).is_dominant([1])
                True
                sage: (Lambda[1]-Lambda[2]).is_dominant([2])
                False
                sage: [x.is_dominant() for x in L.roots()]
                [False, True, False, False, False, False]
                sage: [x.is_dominant(positive=False) for x in L.roots()]
                [False, False, False, False, True, False]
            """
            return self.first_descent(index_set, not positive) is None

        def is_dominant_weight(self): # Or is_dominant_integral_weight?
            """
            Tests whether ``self`` is a dominant element of the weight lattice

            EXAMPLES::

                sage: L = RootSystem(['A',2]).ambient_lattice()
                sage: Lambda = L.fundamental_weights()
                sage: [x.is_dominant() for x in Lambda]
                [True, True]
                sage: (3*Lambda[1]+Lambda[2]).is_dominant()
                True
                sage: (Lambda[1]-Lambda[2]).is_dominant()
                False
                sage: (-Lambda[1]+Lambda[2]).is_dominant()
                False

            .. warning::

                The current implementation tests that the scalar products
                with the coroots are all non negative integers, which is not
                sufficient. For example, if `x` is the sum of a dominant
                element of the weight lattice plus some other element
                orthogonal to all coroots, then the current implementation
                erroneously reports `x` to be a dominant weight::

                    sage: x = Lambda[1] + L([-1,-1,-1])
                    sage: x.is_dominant_weight()
                    True
            """
            alphacheck = self.parent().simple_coroots()
            from sage.rings.semirings.non_negative_integer_semiring import NN
            return all(self.inner_product(alphacheck[i]) in NN
                       for i in self.parent().index_set())


        ##########################################################################
        # weak order
        ##########################################################################

        def succ(self, index_set=None):
            r"""
            Return the immediate successors of ``self`` for the weak order.

            INPUT:

            - ``index_set`` - a subset (as a list or iterable) of the
              nodes of the dynkin diagram; (default: ``None`` for all of them)

            If ``index_set`` is specified, the successors for the
            corresponding parabolic subsystem are returned.

            EXAMPLES::

                sage: L = RootSystem(['A',3]).weight_lattice()
                sage: Lambda = L.fundamental_weights()
                sage: Lambda[1].succ()
                [-Lambda[1] + Lambda[2]]
                sage: L.rho().succ()
                [-Lambda[1] + 2*Lambda[2] + Lambda[3], 2*Lambda[1] - Lambda[2] + 2*Lambda[3], Lambda[1] + 2*Lambda[2] - Lambda[3]]
                sage: (-L.rho()).succ()
                []
                sage: L.rho().succ(index_set=[1])
                [-Lambda[1] + 2*Lambda[2] + Lambda[3]]
                sage: L.rho().succ(index_set=[2])
                [2*Lambda[1] - Lambda[2] + 2*Lambda[3]]
            """
            return [ self.simple_reflection(i) for i in self.descents(index_set=index_set, positive=True) ]

        def pred(self, index_set=None):
            r"""
            Return the immediate predecessors of ``self`` for the weak order.

            INPUT:

            - ``index_set`` - a subset (as a list or iterable) of the
              nodes of the dynkin diagram; (default: ``None`` for all of them)

            If ``index_set`` is specified, the successors for the
            corresponding parabolic subsystem are returned.

            EXAMPLES::

                sage: L = RootSystem(['A',3]).weight_lattice()
                sage: Lambda = L.fundamental_weights()
                sage: Lambda[1].pred()
                []
                sage: L.rho().pred()
                []
                sage: (-L.rho()).pred()
                [Lambda[1] - 2*Lambda[2] - Lambda[3], -2*Lambda[1] + Lambda[2] - 2*Lambda[3], -Lambda[1] - 2*Lambda[2] + Lambda[3]]
                sage: (-L.rho()).pred(index_set=[1])
                [Lambda[1] - 2*Lambda[2] - Lambda[3]]
            """
            return [ self.simple_reflection(i) for i in self.descents(index_set) ]

        def greater(self):
            r"""
            Returns the elements in the orbit of self which are
            greater than self in the weak order.

            EXAMPLES::

                sage: L = RootSystem(['A',3]).ambient_lattice()
                sage: e = L.basis()
                sage: e[2].greater()
                [(0, 0, 1, 0), (0, 0, 0, 1)]
                sage: len(L.rho().greater())
                24
                sage: len((-L.rho()).greater())
                1
                sage: sorted([len(x.greater()) for x in L.rho().orbit()])
                [1, 2, 2, 2, 3, 3, 3, 3, 4, 4, 4, 5, 5, 6, 6, 6, 8, 8, 8, 8, 12, 12, 12, 24]
            """
            return [x for x in TransitiveIdeal(attrcall('succ'), [self])]

        def smaller(self):
            r"""
            Returns the elements in the orbit of self which are
            smaller than self in the weak order.

            EXAMPLES::

                sage: L = RootSystem(['A',3]).ambient_lattice()
                sage: e = L.basis()
                sage: e[2].smaller()
                [(0, 0, 1, 0), (0, 1, 0, 0), (1, 0, 0, 0)]
                sage: len(L.rho().smaller())
                1
                sage: len((-L.rho()).smaller())
                24
                sage: sorted([len(x.smaller()) for x in L.rho().orbit()])
                [1, 2, 2, 2, 3, 3, 3, 3, 4, 4, 4, 5, 5, 6, 6, 6, 8, 8, 8, 8, 12, 12, 12, 24]
            """
            return [x for x in TransitiveIdeal(attrcall('pred'), [self])]

        ##########################################################################
        # Level
        ##########################################################################

        def level(self):
            """
            EXAMPLES::

                sage: L = RootSystem(['A',2,1]).weight_lattice()
                sage: L.rho().level()
                3
            """
            if not self.parent().cartan_type().is_affine():
                raise ValueError("%s does not belong to a lattice of affine Cartan type"%self)
            return self.scalar(self.parent().null_coroot())

        @cached_in_parent_method
        def to_simple_root(self, reduced_word=False):
            r"""
            Return (the index of) a simple root in the orbit of the positive root ``self``.

            INPUT:

            - ``self`` -- a positive root
            - ``reduced_word`` -- a boolean (default: ``False``)

            OUTPUT:

            - The index `i` of a simple root `\alpha_i`.
              If ``reduced_word`` is True, this returns instead a pair
              ``(i, word)``, where word is a sequence of reflections
              mapping `\alpha_i` up the root poset to ``self``.

            EXAMPLES::

                sage: L = RootSystem(["A",3]).root_lattice()
                sage: positive_roots = L.positive_roots()
                sage: for alpha in positive_roots:
                ...       print alpha, alpha.to_simple_root()
                alpha[1] 1
                alpha[2] 2
                alpha[3] 3
                alpha[1] + alpha[2] 2
                alpha[2] + alpha[3] 3
                alpha[1] + alpha[2] + alpha[3] 3
                sage: for alpha in positive_roots:
                ...        print alpha, alpha.to_simple_root(reduced_word=True)
                alpha[1] (1, ())
                alpha[2] (2, ())
                alpha[3] (3, ())
                alpha[1] + alpha[2] (2, (1,))
                alpha[2] + alpha[3] (3, (2,))
                alpha[1] + alpha[2] + alpha[3] (3, (1, 2))

            ALGORITHM:

            This method walks from ``self`` down to the antidominant
            chamber by applying successively the simple reflection
            given by the first descent. Since ``self`` is a positive
            root, each step goes down the root poset, and one must
            eventually cross a simple root `\alpha_i`.

            .. SEEALSO::

                - :meth:`first_descent`
                - :meth:`to_dominant_chamber`

            .. WARNING::

                The behavior is not specified if the input is not a
                positive root. For a finite root system, this is
                currently caught (albeit with a not perfect message)::

                    sage: alpha = L.simple_roots()
                    sage: (2*alpha[1]).to_simple_root()
                    Traceback (most recent call last):
                    ...
                    ValueError: -2*alpha[1] - 2*alpha[2] - 2*alpha[3] is not a positive root

                For an infinite root systems, this method may run into
                an infinite reccursion if the input is not a positive
                root.
            """
            F = self.parent().simple_roots().inverse_family()
            try:
                j = F[self]
                if reduced_word:
                    return (j, ())
                else:
                    return j
            except KeyError:
                pass
            j = self.first_descent(positive=True)
            if j is None:
                raise ValueError("%s is not a positive root"%self)
            result = self.simple_reflection(j).to_simple_root(reduced_word=reduced_word)
            if reduced_word:
                return (result[0], (j,) + result[1])
            else:
                return result

        @cached_in_parent_method
        def associated_reflection(self):
            r"""
            Given a positive root ``self``, returns a reduced word for the reflection orthogonal to ``self``.

            Since the answer is cached, it is a tuple instead of a list.

            EXAMPLES::

                sage: RootSystem(['C',3]).root_lattice().simple_root(3).weyl_action([1,2]).associated_reflection()
                (1, 2, 3, 2, 1)
                sage: RootSystem(['C',3]).root_lattice().simple_root(2).associated_reflection()
                (2,)

            """
            i, reduced_word = self.to_simple_root(reduced_word=True)
            return reduced_word + (i,) + tuple(reversed(reduced_word))

        def translation(self, x):
            """
            INPUT:
             - ``self`` - an element `t` at level `0`
             - ``x`` - an element of the same space

            Returns `x` translated by `t`, that is `x+level(x) t`

            EXAMPLES::

                sage: L = RootSystem(['A',2,1]).weight_lattice()
                sage: alpha = L.simple_roots()
                sage: Lambda = L.fundamental_weights()
                sage: t = alpha[2]

            Let us look at the translation of an element of level `1`::

                sage: Lambda[1].level()
                1
                sage: t.translation(Lambda[1])
                -Lambda[0] + 2*Lambda[2]
                sage: Lambda[1] + t
                -Lambda[0] + 2*Lambda[2]

            and of an element of level `0`::

                sage: alpha [1].level()
                0
                sage: t.translation(alpha [1])
                -Lambda[0] + 2*Lambda[1] - Lambda[2]
                sage: alpha[1] + 0*t
                -Lambda[0] + 2*Lambda[1] - Lambda[2]

            The arguments are given in this seemingly unnatural order to
            make it easy to construct the translation function::

                sage: f = t.translation
                sage: f(Lambda[1])
                -Lambda[0] + 2*Lambda[2]
            """
            if not self.level().is_zero():
                raise ValueError("%s is not of level zero"%(self))
            return x + x.level() * self

        def weyl_action(self, element, inverse = False):
            r"""
            Acts on ``self`` by an element of the Coxeter or Weyl group.

            INPUT:

            - ``element`` -- an element of a Coxeter or Weyl group
              of the same Cartan type, or a tuple or a list (such as a
              reduced word) of elements from the index set.

            - ``inverse`` -- a boolean (default: False); whether to act by the inverse element.

            EXAMPLES::

                sage: wl = RootSystem(['A',3]).weight_lattice()
                sage: mu = wl.from_vector(vector([1,0,-2]))
                sage: mu
                Lambda[1] - 2*Lambda[3]
                sage: mudom, rw = mu.to_dominant_chamber(positive=False, reduced_word = True)
                sage: mudom, rw
                (-Lambda[2] - Lambda[3], [1, 2])

            Acting by a (reduced) word::

                sage: mudom.weyl_action(rw)
                Lambda[1] - 2*Lambda[3]
                sage: mu.weyl_action(rw, inverse = True)
                -Lambda[2] - Lambda[3]

            Acting by an element of the Coxeter or Weyl group on a vector in its own
            lattice of definition (implemented by matrix multiplication on a vector)::

                sage: w = wl.weyl_group().from_reduced_word([1, 2])
                sage: mudom.weyl_action(w)
                Lambda[1] - 2*Lambda[3]

            Acting by an element of an isomorphic Coxeter or Weyl group (implemented by the
            action of a corresponding reduced word)::

                sage: W = WeylGroup(['A',3], prefix="s")
                sage: w = W.from_reduced_word([1, 2])
                sage: wl.weyl_group() == W
                False
                sage: mudom.weyl_action(w)
                Lambda[1] - 2*Lambda[3]

            """

            # TODO, some day: accept an iterator
            if isinstance(element, (tuple, list)):
                # Action by a (reduced) word
                the_word = [x for x in element]
                I = self.parent().index_set()
                if not all(i in I for i in the_word):
                    raise ValueError("Not all members of %s are in the index set of the %s"%(element, self.parent()))
            else:
                if not isinstance(element, Element):
                    raise TypeError("%s should be an element of a Coxeter group"%(element))
                W = element.parent()
                if W is self.parent().weyl_group():
                    # Action by an element of the Coxeter or Weyl group of ``self``
                    if inverse is True:
                        element = element.inverse()
                    return element.action(self)
                else:
                    # Action by an element of an isomorphic Coxeter or Weyl group
                    if not (W in CoxeterGroups() and W.cartan_type() == self.parent().cartan_type()):
                        raise TypeError("%s should be an element of a Coxeter group of type %s"%(element, self.parent().cartan_type()))
                    the_word = element.reduced_word()
            if inverse is False:
                the_word.reverse()
            for i in the_word:
                self = self.simple_reflection(i)
            return self

        def weyl_stabilizer(self, index_set=None):
            r"""
            Returns the subset of Dynkin nodes whose reflections fix ``self``.

            If ``index_set`` is not None, only consider nodes in this set.
            Note that if ``self`` is dominant or antidominant, then its stabilizer is the
            parabolic subgroup defined by the returned node set.

            EXAMPLES::

                sage: wl = RootSystem(['A',2,1]).weight_lattice(extended = True)
                sage: al = wl.null_root()
                sage: al.weyl_stabilizer()
                [0, 1, 2]
                sage: wl = RootSystem(['A',4]).weight_lattice()
                sage: mu = wl.from_vector(vector([1,1,0,0]))
                sage: mu.weyl_stabilizer()
                [3, 4]
                sage: mu.weyl_stabilizer(index_set = [1,2,3])
                [3]

            """

            if index_set is None:
                index_set = self.parent().cartan_type().index_set()
            alphavee = self.parent().coroot_lattice().basis()
            return [i for i in index_set if self.scalar(alphavee[i]) == 0]

        def is_parabolic_root(self, index_set):
            r"""
            Supposing that ``self`` is a root, is it in the parabolic subsystem with Dynkin nodes ``index_set``?

            INPUT:

            - ``index_set`` -- the Dynkin node set of the parabolic subsystem.

            .. TODO:: This implementation is only valid in the root or weight lattice

            EXAMPLES::

                sage: alpha = RootSystem(['A',3]).root_lattice().from_vector(vector([1,1,0]))
                sage: alpha.is_parabolic_root([1,3])
                False
                sage: alpha.is_parabolic_root([1,2])
                True
                sage: alpha.is_parabolic_root([2])
                False

            """
            for i in self.support():
                if i not in index_set:
                    return False
            return True

        def is_short_root(self):
            r"""
            Return ``True`` if ``self`` is a short (real) root.

            Returns False unless the parent is an irreducible root system of finite type
            having two root lengths and ``self`` is of the shorter length.
            There is no check of whether ``self`` is actually a root.

            EXAMPLES::

                sage: Q = RootSystem(['C',2]).root_lattice()
                sage: al = Q.simple_root(1).weyl_action([1,2]); al
                alpha[1] + alpha[2]
                sage: al.is_short_root()
                True
                sage: bt = Q.simple_root(2).weyl_action([2,1,2]); bt
                -2*alpha[1] - alpha[2]
                sage: bt.is_short_root()
                False
                sage: RootSystem(['A',2]).root_lattice().simple_root(1).is_short_root()
                False

            An example in affine type::

                sage: Q = RootSystem(['B',2,1]).root_lattice()
                sage: alpha = Q.simple_roots()
                sage: alpha[0].is_short_root()
                False
                sage: alpha[1].is_short_root()
                False
                sage: alpha[2].is_short_root()
                True
            """
            ct = self.parent().cartan_type()
            if not ct.is_irreducible():
                raise ValueError("Cartan type needs to be irreducible!")
            if not ct.is_finite():
                return self.norm_squared() == min(alpha.norm_squared()
                                                  for alpha in self.parent().simple_roots())
            L = self.parent().root_system.ambient_space() # uses peculiarities of ambient embedding
            ls = L(self)
            return ls.scalar(ls) < L._maximum_root_length()
            #Alternative implementation
            #if ct.is_simply_laced():
            #    return False
            #L = self.parent().root_system.ambient_space() # uses peculiarities of ambient embedding
            #ls = L(self)
            #lensq = ls.scalar(ls)
            #if lensq > 2:
            #    return False
            #if lensq == 1:
            #    return True
            ## now only types BCFG remain and the square length is 2
            #if ct.type() == 'C' or ct.type() == 'G':
            #    return True
            #return False

        def is_long_root(self):
            """
            Return ``True`` if ``self`` is a long (real) root.

            EXAMPLES::

                sage: Q = RootSystem(['B',2,1]).root_lattice()
                sage: alpha = Q.simple_roots()
                sage: alpha[0].is_long_root()
                True
                sage: alpha[1].is_long_root()
                True
                sage: alpha[2].is_long_root()
                False
            """
            alpha = self.parent().simple_roots()
            norm_sq = self.norm_squared()
            return max(sroot.norm_squared() for sroot in alpha) == norm_sq \
                   and all(c * alpha[i].norm_squared() / norm_sq in ZZ for i,c in self)

        def is_imaginary_root(self):
            r"""
            Return ``True`` if ``self`` is an imaginary root.

            A root `\alpha` is imaginary if it is not `W` conjugate
            to a simple root where `W` is the corresponding Weyl group.

            EXAMPLES::

                sage: Q = RootSystem(['B',2,1]).root_lattice()
                sage: alpha = Q.simple_roots()
                sage: alpha[0].is_imaginary_root()
                False
                sage: elt = alpha[0] + alpha[1] + 2*alpha[2]
                sage: elt.is_imaginary_root()
                True
            """
            return self.norm_squared() <= 0

        def is_real_root(self):
            r"""
            Return ``True`` if ``self`` is a real root.

            A root `\alpha` is real if it is `W` conjugate to a simple
            root where `W` is the corresponding Weyl group.

            EXAMPLES::

                sage: Q = RootSystem(['B',2,1]).root_lattice()
                sage: alpha = Q.simple_roots()
                sage: alpha[0].is_real_root()
                True
                sage: elt = alpha[0] + alpha[1] + 2*alpha[2]
                sage: elt.is_real_root()
                False
            """
            return self.norm_squared() > 0

<|MERGE_RESOLUTION|>--- conflicted
+++ resolved
@@ -484,7 +484,6 @@
                 return self.simple_roots()
 
         @cached_method
-<<<<<<< HEAD
         def basic_imaginary_roots(self):
             r"""
             Return the basic imaginary roots of ``self``.
@@ -510,51 +509,33 @@
             if self.cartan_type().is_affine():
                 return (self.null_root(),)
             raise ValueError("only implemented for finite and affine types")
-=======
+
+        @cached_method
         def simple_roots_tilde(self):
             r"""
-            Return the family `(\tilde\alpha_i)_{i\in I}` of the simple roots.
-
-            INPUT:
-
-            - ``self`` -- an affine root lattice realization
-
-            The `\tilde \alpha_i` give the embedding of the root
-            lattice of the other affinization of the same classical
-            root lattice into this root lattice (space?).
-
-            This uses the fact that `\alpha_i = \tilde \alpha_i` for
-            `i` not a special node, and that
-
-            .. MATH::
-
-                \delta = \sum a_i \alpha_i = \sum b_i \tilde \alpha_i
-
-            EXAMPLES:
-
-            In simply laced cases, this is boring::
-
-                sage: RootSystem(["A",3, 1]).root_lattice().simple_roots_tilde()
-                Finite family {0: alpha[0], 1: alpha[1], 2: alpha[2], 3: alpha[3]}
-
-            This was checked by hand::
-
-                sage: RootSystem(["C",2,1]).coroot_lattice().simple_roots_tilde()
-                Finite family {0: alphacheck[0] - alphacheck[2], 1: alphacheck[1], 2: alphacheck[2]}
-                sage: RootSystem(["B",2,1]).coroot_lattice().simple_roots_tilde()
-                Finite family {0: alphacheck[0] - alphacheck[1], 1: alphacheck[1], 2: alphacheck[2]}
-
-            What about type BC?
-            """
-            i0 = self.cartan_type().special_node()
-            I0 = self.cartan_type().classical().index_set()
-            other_affinization = self.cartan_type().other_affinization()
-            b = other_affinization.col_annihilator()
-            alpha = self.simple_roots()
-            result = { i: alpha[i] for i in I0 }
-            result[i0] = (self.null_root() - self.linear_combination( (alpha[i], b[i]) for i in I0))/ b[i0]
-            return Family(result)
->>>>>>> a3c4cf39
+            Return the basic imaginary roots of ``self``.
+
+            The basic imaginary roots `\delta` are the set of imaginary roots
+            in `-C^{\vee}` where `C` is the dominant chamger (i.e.,
+            `\langle \beta, \alpha_i^{\vee} \rangle \leq 0` for all `i \in I`).
+            All imaginary roots are `W`-conjugate to a simple imaginary root.
+
+            EXAMPLES::
+
+                sage: RootSystem(['A', 2]).root_lattice().basic_imaginary_roots()
+                ()
+                sage: Q = RootSystem(['A', 2, 1]).root_lattice()
+                sage: Q.basic_imaginary_roots()
+                (alpha[0] + alpha[1] + alpha[2],)
+                sage: delta = Q.basic_imaginary_roots()[0]
+                sage: all(delta.scalar(Q.simple_coroot(i)) <= 0 for i in Q.index_set())
+                True
+            """
+            if self.cartan_type().is_finite():
+                return ()
+            if self.cartan_type().is_affine():
+                return (self.null_root(),)
+            raise ValueError("only implemented for finite and affine types")
 
         ##########################################################################
         # roots
@@ -603,7 +584,6 @@
 
             return list(self.positive_roots()) + list(self.negative_roots())
 
-<<<<<<< HEAD
         def short_roots(self):
             """
             Return a list of the short roots of ``self``.
@@ -642,7 +622,8 @@
                 raise NotImplementedError("only implemented for finite Cartan types")
             return filter(lambda x: x.is_long_root(), self.roots())
 
-        def positive_roots(self, index_set=None):
+        @cached_method
+        def positive_roots(self, index_set = None):
             r"""
             Return the positive roots of ``self``.
 
@@ -651,23 +632,16 @@
 
             Algorithm for finite type: generate them from the simple roots by
             applying successive reflections toward the positive chamber.
-=======
-        @cached_method
-        def positive_roots(self, index_set = None):
-            r"""
-            Return the positive roots of ``self``.
-
-            If ``index_set`` is not None, returns the positive roots of the parabolic subsystem
-            with simple roots in ``index_set``.
->>>>>>> a3c4cf39
 
             EXAMPLES::
 
                 sage: L = RootSystem(['A',3]).root_lattice()
                 sage: sorted(L.positive_roots())
-<<<<<<< HEAD
-                [alpha[1], alpha[1] + alpha[2], alpha[1] + alpha[2] + alpha[3],
-                 alpha[2], alpha[2] + alpha[3], alpha[3]]
+                [alpha[1], alpha[1] + alpha[2], alpha[1] + alpha[2] + alpha[3], alpha[2], alpha[2] + alpha[3], alpha[3]]
+                sage: sorted(L.positive_roots((1,2)))
+                [alpha[1], alpha[1] + alpha[2], alpha[2]]
+                sage: sorted(L.positive_roots(()))
+                []
 
                 sage: L = RootSystem(['A',3,1]).root_lattice()
                 sage: PR = L.positive_roots(); PR
@@ -684,16 +658,6 @@
                  alpha[0] + alpha[1] + 2*alpha[2] + alpha[3],
                  alpha[0] + alpha[1] + alpha[2] + 2*alpha[3],
                  alpha[0] + 2*alpha[1] + 2*alpha[2] + alpha[3]]
-=======
-                [alpha[1], alpha[1] + alpha[2], alpha[1] + alpha[2] + alpha[3], alpha[2], alpha[2] + alpha[3], alpha[3]]
-                sage: sorted(L.positive_roots((1,2)))
-                [alpha[1], alpha[1] + alpha[2], alpha[2]]
-                sage: sorted(L.positive_roots(()))
-                []
-
-            Algorithm: generate them from the simple roots by applying
-            successive reflections toward the positive chamber.
->>>>>>> a3c4cf39
             """
             if self.cartan_type().is_affine():
                 from sage.sets.disjoint_union_enumerated_sets \
