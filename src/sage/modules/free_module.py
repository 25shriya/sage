--- conflicted
+++ resolved
@@ -4621,13 +4621,7 @@
             [ 0  0  1 -1]
         """
         return self.basis_matrix()
-<<<<<<< HEAD
-           
-=======
-
-
-
->>>>>>> a48e875a
+
     def _repr_(self):
         """
         The printing representation of self.
@@ -5628,11 +5622,6 @@
         self.__echelonized_basis_matrix = E
         return E.rows()
 
-<<<<<<< HEAD
-=======
-    
-
->>>>>>> a48e875a
     def _denominator(self, B):
         """
         The LCM of the denominators of the given list B.
