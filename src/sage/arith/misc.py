r"""
Miscellaneous arithmetic functions

AUTHORS:

- Kevin Stueve (2010-01-17): in ``is_prime(n)``, delegated calculation to ``n.is_prime()``
"""

# ****************************************************************************
#       Copyright (C) 2006 William Stein <wstein@gmail.com>
#
# This program is free software: you can redistribute it and/or modify
# it under the terms of the GNU General Public License as published by
# the Free Software Foundation, either version 2 of the License, or
# (at your option) any later version.
#                  https://www.gnu.org/licenses/
# ****************************************************************************

import math
from collections.abc import Iterable

from sage.misc.misc_c import prod

from sage.structure.element import parent
from sage.structure.coerce import py_scalar_to_element
from sage.structure.sequence import Sequence

from sage.rings.integer import Integer, GCD_list
from sage.rings.integer_ring import ZZ
from sage.rings.rational import Rational
from sage.rings.rational_field import QQ
from sage.rings.abc import RealField, ComplexField

from sage.rings.fast_arith import arith_int, arith_llong, prime_range
from sage.arith.functions import LCM_list


##################################################################
# Elementary Arithmetic
##################################################################


def algdep(z, degree, known_bits=None, use_bits=None, known_digits=None,
           use_digits=None, height_bound=None, proof=False):
    """
    Return an irreducible polynomial of degree at most `degree` which
    is approximately satisfied by the number `z`.

    You can specify the number of known bits or digits of `z` with
    ``known_bits=k`` or ``known_digits=k``. PARI is then told to
    compute the result using `0.8k` of these bits/digits. Or, you can
    specify the precision to use directly with ``use_bits=k`` or
    ``use_digits=k``. If none of these are specified, then the precision
    is taken from the input value.

    A height bound may be specified to indicate the maximum coefficient
    size of the returned polynomial; if a sufficiently small polynomial
    is not found, then ``None`` will be returned. If ``proof=True`` then
    the result is returned only if it can be proved correct (i.e. the
    only possible minimal polynomial satisfying the height bound, or no
    such polynomial exists). Otherwise a :exc:`ValueError` is raised
    indicating that higher precision is required.

    ALGORITHM: Uses LLL for real/complex inputs, PARI C-library
    ``algdep`` command otherwise.

    Note that ``algebraic_dependency`` is a synonym for ``algdep``.

    INPUT:

    - ``z`` -- real, complex, or `p`-adic number

    - ``degree`` -- integer

    - ``height_bound`` -- integer (default: ``None``); specifying the maximum
      coefficient size for the returned polynomial

    - ``proof`` -- boolean (default: ``False``); requires height_bound to be set

    EXAMPLES::

        sage: algdep(1.888888888888888, 1)                                              # needs sage.libs.pari
        9*x - 17
        sage: algdep(0.12121212121212, 1)                                               # needs sage.libs.pari
        33*x - 4
        sage: algdep(sqrt(2), 2)                                                        # needs sage.libs.pari sage.symbolic
        x^2 - 2

    This example involves a complex number::

        sage: z = (1/2) * (1 + RDF(sqrt(3)) * CC.0); z                                  # needs sage.symbolic
        0.500000000000000 + 0.866025403784439*I
        sage: algdep(z, 6)                                                              # needs sage.symbolic
        x^2 - x + 1

    This example involves a `p`-adic number::

        sage: K = Qp(3, print_mode='series')                                            # needs sage.rings.padics
        sage: a = K(7/19); a                                                            # needs sage.rings.padics
        1 + 2*3 + 3^2 + 3^3 + 2*3^4 + 2*3^5 + 3^8 + 2*3^9 + 3^11 + 3^12 + 2*3^15 + 2*3^16 + 3^17 + 2*3^19 + O(3^20)
        sage: algdep(a, 1)                                                              # needs sage.rings.padics
        19*x - 7

    These examples show the importance of proper precision control. We
    compute a 200-bit approximation to `sqrt(2)` which is wrong in the
    33'rd bit::

        sage: # needs sage.libs.pari sage.rings.real_mpfr
        sage: z = sqrt(RealField(200)(2)) + (1/2)^33
        sage: p = algdep(z, 4); p
        227004321085*x^4 - 216947902586*x^3 - 99411220986*x^2 + 82234881648*x - 211871195088
        sage: factor(p)
        227004321085*x^4 - 216947902586*x^3 - 99411220986*x^2 + 82234881648*x - 211871195088
        sage: algdep(z, 4, known_bits=32)
        x^2 - 2
        sage: algdep(z, 4, known_digits=10)
        x^2 - 2
        sage: algdep(z, 4, use_bits=25)
        x^2 - 2
        sage: algdep(z, 4, use_digits=8)
        x^2 - 2

    Using the ``height_bound`` and ``proof`` parameters, we can see that
    `pi` is not the root of an integer polynomial of degree at most 5
    and coefficients bounded above by 10::

        sage: algdep(pi.n(), 5, height_bound=10, proof=True) is None                    # needs sage.libs.pari sage.symbolic
        True

    For stronger results, we need more precision::

        sage: # needs sage.libs.pari sage.symbolic
        sage: algdep(pi.n(), 5, height_bound=100, proof=True) is None
        Traceback (most recent call last):
        ...
        ValueError: insufficient precision for non-existence proof
        sage: algdep(pi.n(200), 5, height_bound=100, proof=True) is None
        True
        sage: algdep(pi.n(), 10, height_bound=10, proof=True) is None
        Traceback (most recent call last):
        ...
        ValueError: insufficient precision for non-existence proof
        sage: algdep(pi.n(200), 10, height_bound=10, proof=True) is None
        True

    We can also use ``proof=True`` to get positive results::

        sage: # needs sage.libs.pari sage.symbolic
        sage: a = sqrt(2) + sqrt(3) + sqrt(5)
        sage: algdep(a.n(), 8, height_bound=1000, proof=True)
        Traceback (most recent call last):
        ...
        ValueError: insufficient precision for uniqueness proof
        sage: f = algdep(a.n(1000), 8, height_bound=1000, proof=True); f
        x^8 - 40*x^6 + 352*x^4 - 960*x^2 + 576
        sage: f(a).expand()
        0

    TESTS::

        sage: algdep(complex("1+2j"), 4)                                                # needs sage.libs.pari sage.rings.complex_double
        x^2 - 2*x + 5

    We get an irreducible polynomial even if PARI returns a reducible
    one::

        sage: z = CDF(1, RR(3).sqrt())/2                                                # needs sage.rings.complex_double
        sage: pari(z).algdep(5)                                                         # needs sage.libs.pari sage.rings.complex_double sage.symbolic
        x^5 + x^2
        sage: algdep(z, 5)                                                              # needs sage.libs.pari sage.rings.complex_double sage.symbolic
        x^2 - x + 1

    Check that cases where a constant polynomial might look better
    get handled correctly::

        sage: z = CC(-1)**(1/3)                                                         # needs sage.rings.real_mpfr
        sage: algdep(z, 1)                                                              # needs sage.libs.pari sage.symbolic
        x

    Tests with numpy and gmpy2 numbers::

        sage: from numpy import int8, float64                                           # needs numpy
        sage: algdep(float64(1.888888888888888), int8(1))                               # needs numpy sage.libs.pari
        9*x - 17
        sage: from gmpy2 import mpz, mpfr
        sage: algdep(mpfr(1.888888888888888), mpz(1))                                   # needs sage.libs.pari
        9*x - 17
    """
    if proof and not height_bound:
        raise ValueError("height_bound must be given for proof=True")

    R = ZZ['x']
    x = R.gen()

    z = py_scalar_to_element(z)

    if isinstance(z, Integer):
        if height_bound and abs(z) >= height_bound:
            return None
        return x - z

    degree = ZZ(degree)

    if isinstance(z, Rational):
        if height_bound and max(abs(z.denominator()), abs(z.numerator())) >= height_bound:
            return None
        return z.denominator() * x - z.numerator()

    if isinstance(z.parent(), (RealField, ComplexField)):

        log2_10 = math.log(10, 2)

        prec = z.prec() - 6
        if known_digits is not None:
            known_bits = known_digits * log2_10
        if known_bits is not None:
            use_bits = known_bits * 0.8
        if use_digits is not None:
            use_bits = use_digits * log2_10
        if use_bits is not None:
            prec = int(use_bits)

        is_complex = isinstance(z.parent(), ComplexField)
        n = degree + 1
        from sage.matrix.constructor import matrix
        M = matrix(ZZ, n, n + 1 + int(is_complex))
        r = ZZ.one() << prec
        M[0, 0] = 1
        M[0, -1] = r
        for k in range(1, degree + 1):
            M[k, k] = 1
            r *= z
            if is_complex:
                M[k, -1] = r.real().round()
                M[k, -2] = r.imag().round()
            else:
                M[k, -1] = r.round()
        LLL = M.LLL(delta=.75)
        coeffs = LLL[0][:n]
        # we're supposed to find an irreducible polynomial, so we cannot
        # return a constant one. If the first LLL basis vector gives
        # a constant polynomial, use the next one.
        if all(c == 0 for c in coeffs[1:]):
            coeffs = LLL[1][:n]

        if height_bound:
            def norm(v):
                # norm on an integer vector invokes Integer.sqrt() which tries to factor...
                from sage.rings.real_mpfi import RIF
                return v.change_ring(RIF).norm()
            if max(abs(a) for a in coeffs) > height_bound:
                if proof:
                    # Given an LLL reduced basis $b_1, ..., b_n$, we only
                    # know that $|b_1| <= 2^((n-1)/2) |x|$ for nonzero $x \in L$.
                    if norm(LLL[0]) <= 2**((n - 1) / 2) * n.sqrt() * height_bound:
                        raise ValueError("insufficient precision for non-existence proof")
                return None
            elif proof and norm(LLL[1]) < 2**((n - 1) / 2) * max(norm(LLL[0]), n.sqrt() * height_bound):
                raise ValueError("insufficient precision for uniqueness proof")
        if coeffs[degree] < 0:
            coeffs = -coeffs
        f = list(coeffs)

    elif proof or height_bound:
        raise NotImplementedError("proof and height bound only implemented for real and complex numbers")

    else:
        from sage.libs.pari.all import pari
        y = pari(z)
        f = y.algdep(degree)

    # f might be reducible. Find the best fitting irreducible factor
    factors = [p for p, e in R(f).factor()]
    return min(factors, key=lambda f: abs(f(z)))


algebraic_dependency = algdep


def bernoulli(n, algorithm='default', num_threads=1):
    r"""
    Return the `n`-th Bernoulli number, as a rational number.

    INPUT:

    - ``n`` -- integer
    - ``algorithm``:

      - ``'default'`` -- use 'flint' for n <= 20000, then 'arb' for n <= 300000
        and 'bernmm' for larger values (this is just a heuristic, and not guaranteed
        to be optimal on all hardware)
      - ``'arb'`` -- use the ``bernoulli_fmpq_ui`` function (formerly part of
        Arb) of the FLINT library
      - ``'flint'`` -- use the ``arith_bernoulli_number`` function of the FLINT
        library
      - ``'pari'`` -- use the PARI C library
      - ``'gap'`` -- use GAP
      - ``'gp'`` -- use PARI/GP interpreter
      - ``'magma'`` -- use MAGMA (optional)
      - ``'bernmm'`` -- use bernmm package (a multimodular algorithm)

    - ``num_threads`` -- positive integer, number of
      threads to use (only used for bernmm algorithm)

    EXAMPLES::

        sage: bernoulli(12)                                                             # needs sage.libs.flint
        -691/2730
        sage: bernoulli(50)                                                             # needs sage.libs.flint
        495057205241079648212477525/66

    We demonstrate each of the alternative algorithms::

        sage: bernoulli(12, algorithm='arb')                                            # needs sage.libs.flint
        -691/2730
        sage: bernoulli(12, algorithm='flint')                                          # needs sage.libs.flint
        -691/2730
        sage: bernoulli(12, algorithm='gap')                                            # needs sage.libs.gap
        -691/2730
        sage: bernoulli(12, algorithm='gp')                                             # needs sage.libs.pari
        -691/2730
        sage: bernoulli(12, algorithm='magma')           # optional - magma
        -691/2730
        sage: bernoulli(12, algorithm='pari')                                           # needs sage.libs.pari
        -691/2730
        sage: bernoulli(12, algorithm='bernmm')                                         # needs sage.libs.ntl
        -691/2730
        sage: bernoulli(12, algorithm='bernmm', num_threads=4)                          # needs sage.libs.ntl
        -691/2730

    TESTS::

        sage: algs = []  # The imports below are so that "sage -fixdoctests --probe" does not remove
        sage: import sage.libs.arb; algs += ['arb']                                     # needs sage.libs.flint
        sage: import sage.libs.gap; algs += ['gap']                                     # needs sage.libs.gap
        sage: import sage.libs.pari; algs += ['gp', 'pari']                             # needs sage.libs.pari
        sage: import sage.libs.ntl; algs += ['bernmm']                                  # needs sage.libs.ntl
        sage: import sage.libs.flint; algs += ['flint']                                 # needs sage.libs.flint
        sage: test_list = [ZZ.random_element(2, 2255) for _ in range(500)]
        sage: vals = [[bernoulli(i, algorithm=j) for j in algs] for i in test_list]  # long time (up to 21s on sage.math, 2011)
        sage: all(len(set(x)) == 1 for x in vals)  # long time (depends on previous line)
        True
        sage: algs = []
        sage: import sage.libs.pari; algs += ['gp', 'pari']                             # needs sage.libs.pari
        sage: import sage.libs.ntl; algs += ['bernmm']                                  # needs sage.libs.ntl
        sage: test_list = [ZZ.random_element(2256, 5000) for _ in range(500)]
        sage: vals = [[bernoulli(i, algorithm=j) for j in algs] for i in test_list]  # long time (up to 30s on sage.math, 2011)
        sage: all(len(set(x))==1 for x in vals)  # long time (depends on previous line)
        True
        sage: from numpy import int8                                                    # needs numpy
        sage: bernoulli(int8(12))                                                       # needs numpy sage.libs.flint
        -691/2730
        sage: from gmpy2 import mpz
        sage: bernoulli(mpz(12))                                                        # needs sage.libs.flint
        -691/2730

    AUTHOR:

    - David Joyner and William Stein
    """
    n = ZZ(n)

    if algorithm == 'default':
        if n <= 20000:
            algorithm = 'flint'
        elif n <= 300000:
            algorithm = 'arb'
        else:
            algorithm = 'bernmm'

    if algorithm == 'arb':
        import sage.libs.arb.arith as arb_arith
        return arb_arith.bernoulli(n)
    elif algorithm == 'flint':
        if n >= 100000:
            from warnings import warn
            warn("flint is known to not be accurate for large Bernoulli numbers")
        from sage.libs.flint.arith_sage import bernoulli_number as flint_bernoulli
        return flint_bernoulli(n)
    elif algorithm == 'pari' or algorithm == 'gp':
        from sage.libs.pari.all import pari
        x = pari(n).bernfrac()         # Use the PARI C library
        return Rational(x)
    elif algorithm == 'gap':
        from sage.libs.gap.libgap import libgap
        x = libgap.Bernoulli(n).sage()
        return Rational(x)
    elif algorithm == 'magma':
        import sage.interfaces.magma
        x = sage.interfaces.magma.magma('Bernoulli(%s)' % n)
        return Rational(x)
    elif algorithm == 'bernmm':
        import sage.rings.bernmm
        return sage.rings.bernmm.bernmm_bern_rat(n, num_threads)
    else:
        raise ValueError("invalid choice of algorithm")


def factorial(n, algorithm='gmp'):
    r"""
    Compute the factorial of `n`, which is the product
    `1\cdot 2\cdot 3 \cdots (n-1)\cdot n`.

    INPUT:

    - ``n`` -- integer

    - ``algorithm`` -- string (default: ``'gmp'``):

       - ``'gmp'`` -- use the GMP C-library factorial function

       - ``'pari'`` -- use PARI's factorial function

    OUTPUT: integer

    EXAMPLES::

        sage: from sage.arith.misc import factorial
        sage: factorial(0)
        1
        sage: factorial(4)
        24
        sage: factorial(10)
        3628800
        sage: factorial(1) == factorial(0)
        True
        sage: factorial(6) == 6*5*4*3*2
        True
        sage: factorial(1) == factorial(0)
        True
        sage: factorial(71) == 71* factorial(70)
        True
        sage: factorial(-32)
        Traceback (most recent call last):
        ...
        ValueError: factorial -- must be nonnegative

    Tests with numpy and gmpy2 numbers::

        sage: from numpy import int8                                                    # needs numpy
        sage: factorial(int8(4))                                                        # needs numpy
        24
        sage: from gmpy2 import mpz
        sage: factorial(mpz(4))
        24

    PERFORMANCE: This discussion is valid as of April 2006. All timings
    below are on a Pentium Core Duo 2Ghz MacBook Pro running Linux with
    a 2.6.16.1 kernel.

    -  It takes less than a minute to compute the factorial of
       `10^7` using the GMP algorithm, and the factorial of
       `10^6` takes less than 4 seconds.

    -  The GMP algorithm is faster and more memory efficient than the
       PARI algorithm. E.g., PARI computes `10^7` factorial in 100
       seconds on the core duo 2Ghz.

    -  For comparison, computation in Magma `\leq` 2.12-10 of
       `n!` is best done using ``*[1..n]``. It takes
       113 seconds to compute the factorial of `10^7` and 6
       seconds to compute the factorial of `10^6`. Mathematica
       V5.2 compute the factorial of `10^7` in 136 seconds and the
       factorial of `10^6` in 7 seconds. (Mathematica is notably
       very efficient at memory usage when doing factorial
       calculations.)
    """
    if n < 0:
        raise ValueError("factorial -- must be nonnegative")
    if algorithm == 'gmp':
        return ZZ(n).factorial()
    elif algorithm == 'pari':
        from sage.libs.pari.all import pari
        return pari.factorial(n)
    else:
        raise ValueError('unknown algorithm')


def is_prime(n) -> bool:
    r"""
    Determine whether `n` is a prime element of its parent ring.

    INPUT:

    - ``n`` -- the object for which to determine primality

    Exceptional special cases:

    - For integers, determine whether `n` is a *positive* prime.
    - For number fields except `\QQ`, determine whether `n`
      is a prime element *of the maximal order*.

    ALGORITHM:

    For integers, this function uses a provable primality test
    or a strong pseudo-primality test depending on the global
    :mod:`arithmetic proof flag <sage.structure.proof.proof>`.

    .. SEEALSO::

        - :meth:`is_pseudoprime`
        - :meth:`sage.rings.integer.Integer.is_prime`

    EXAMPLES::

        sage: is_prime(389)
        True
        sage: is_prime(2000)
        False
        sage: is_prime(2)
        True
        sage: is_prime(-1)
        False
        sage: is_prime(1)
        False
        sage: is_prime(-2)
        False

    ::

        sage: a = 2**2048 + 981
        sage: is_prime(a)    # not tested - takes ~ 1min
        sage: proof.arithmetic(False)
        sage: is_prime(a)    # instantaneous!                                           # needs sage.libs.pari
        True
        sage: proof.arithmetic(True)

    TESTS:

    Make sure the warning from :issue:`25046` works as intended::

        sage: is_prime(7/1)
        doctest:warning
        ...
        UserWarning: Testing primality in Rational Field, which is a field,
        hence the result will always be False. To test whether n is a prime
        integer, use is_prime(ZZ(n)) or ZZ(n).is_prime(). Using n.is_prime()
        instead will silence this warning.
        False
        sage: ZZ(7/1).is_prime()
        True
        sage: QQ(7/1).is_prime()
        False

    However, number fields redefine ``.is_prime()`` in an incompatible fashion
    (cf. :issue:`32340`) and we should not warn::

        sage: x = polygen(ZZ, 'x')
        sage: K.<i> = NumberField(x^2 + 1)                                              # needs sage.rings.number_field
        sage: is_prime(1 + i)                                                           # needs sage.rings.number_field
        True
    """
    try:
        ret = n.is_prime()
    except (AttributeError, NotImplementedError):
        return ZZ(n).is_prime()

    R = n.parent()
    if R.is_field():
        # number fields redefine .is_prime(), see #32340
        from sage.rings.number_field.number_field_base import NumberField
        if R is QQ or not isinstance(R, NumberField):
            import warnings
            s = f'Testing primality in {R}, which is a field, ' \
                'hence the result will always be False. '
            if R is QQ:
                s += 'To test whether n is a prime integer, use ' \
                     'is_prime(ZZ(n)) or ZZ(n).is_prime(). '
            s += 'Using n.is_prime() instead will silence this warning.'
            warnings.warn(s)

    return ret


def is_pseudoprime(n):
    r"""
    Test whether ``n`` is a pseudo-prime.

    The result is *NOT* proven correct - *this is a pseudo-primality test!*.

    INPUT:

    - ``n`` -- integer

    .. NOTE::

       We do not consider negatives of prime numbers as prime.

    EXAMPLES::

        sage: # needs sage.libs.pari
        sage: is_pseudoprime(389)
        True
        sage: is_pseudoprime(2000)
        False
        sage: is_pseudoprime(2)
        True
        sage: is_pseudoprime(-1)
        False
        sage: factor(-6)
        -1 * 2 * 3
        sage: is_pseudoprime(1)
        False
        sage: is_pseudoprime(-2)
        False
    """
    return ZZ(n).is_pseudoprime()


def is_prime_power(n, get_data=False):
    r"""
    Test whether ``n`` is a positive power of a prime number.

    This function simply calls the method :meth:`Integer.is_prime_power()
    <sage.rings.integer.Integer.is_prime_power>` of Integers.

    INPUT:

    - ``n`` -- integer

    - ``get_data`` -- if set to ``True``, return a pair ``(p,k)`` such that
      this integer equals ``p^k`` instead of ``True`` or ``(self,0)`` instead of
      ``False``

    EXAMPLES::

        sage: # needs sage.libs.pari
        sage: is_prime_power(389)
        True
        sage: is_prime_power(2000)
        False
        sage: is_prime_power(2)
        True
        sage: is_prime_power(1024)
        True
        sage: is_prime_power(1024, get_data=True)
        (2, 10)

    The same results can be obtained with::

        sage: # needs sage.libs.pari
        sage: 389.is_prime_power()
        True
        sage: 2000.is_prime_power()
        False
        sage: 2.is_prime_power()
        True
        sage: 1024.is_prime_power()
        True
        sage: 1024.is_prime_power(get_data=True)
        (2, 10)

    TESTS::

        sage: # needs sage.libs.pari
        sage: is_prime_power(-1)
        False
        sage: is_prime_power(1)
        False
        sage: is_prime_power(QQ(997^100))
        True
        sage: is_prime_power(1/2197)
        Traceback (most recent call last):
        ...
        TypeError: no conversion of this rational to integer
        sage: is_prime_power("foo")
        Traceback (most recent call last):
        ...
        TypeError: unable to convert 'foo' to an integer
        sage: from gmpy2 import mpz
        sage: is_prime_power(mpz(389))
        True
        sage: from numpy import int16                                                   # needs numpy
        sage: is_prime_power(int16(389))                                                # needs numpy
        True
    """
    return ZZ(n).is_prime_power(get_data=get_data)


def is_pseudoprime_power(n, get_data=False):
    r"""
    Test if ``n`` is a power of a pseudoprime.

    The result is *NOT* proven correct - *this IS a pseudo-primality test!*.
    Note that a prime power is a positive power of a prime number so that 1 is
    not a prime power.

    INPUT:

    - ``n`` -- integer

    - ``get_data`` -- boolean (default: ``False``); instead of a boolean return
      a pair `(p,k)` so that ``n`` equals `p^k` and `p` is a pseudoprime or
      `(n,0)` otherwise

    EXAMPLES::

        sage: # needs sage.libs.pari
        sage: is_pseudoprime_power(389)
        True
        sage: is_pseudoprime_power(2000)
        False
        sage: is_pseudoprime_power(2)
        True
        sage: is_pseudoprime_power(1024)
        True
        sage: is_pseudoprime_power(-1)
        False
        sage: is_pseudoprime_power(1)
        False
        sage: is_pseudoprime_power(997^100)
        True

    Use of the get_data keyword::

        sage: # needs sage.libs.pari
        sage: is_pseudoprime_power(3^1024, get_data=True)
        (3, 1024)
        sage: is_pseudoprime_power(2^256, get_data=True)
        (2, 256)
        sage: is_pseudoprime_power(31, get_data=True)
        (31, 1)
        sage: is_pseudoprime_power(15, get_data=True)
        (15, 0)

    Tests with numpy and gmpy2 numbers::

        sage: from numpy import int16                                                   # needs numpy
        sage: is_pseudoprime_power(int16(1024))                                         # needs numpy sage.libs.pari
        True
        sage: from gmpy2 import mpz
        sage: is_pseudoprime_power(mpz(1024))
        True
    """
    return ZZ(n).is_prime_power(proof=False, get_data=get_data)


def valuation(m, *args, **kwds):
    """
    Return the valuation of ``m``.

    This function simply calls the m.valuation() method.
    See the documentation of m.valuation() for a more precise description.

    Note that the use of this functions is discouraged as it is better to use
    m.valuation() directly.

    .. NOTE::

        This is not always a valuation in the mathematical sense.
        For more information see:
        sage.rings.finite_rings.integer_mod.IntegerMod_int.valuation

    EXAMPLES::

        sage: valuation(512,2)
        9
        sage: valuation(1,2)
        0
        sage: valuation(5/9, 3)
        -2

    Valuation of 0 is defined, but valuation with respect to 0 is not::

        sage: valuation(0,7)
        +Infinity
        sage: valuation(3,0)
        Traceback (most recent call last):
        ...
        ValueError: You can only compute the valuation with respect to a integer larger than 1.

    Here are some other examples::

        sage: valuation(100,10)
        2
        sage: valuation(200,10)
        2
        sage: valuation(243,3)
        5
        sage: valuation(243*10007,3)
        5
        sage: valuation(243*10007,10007)
        1
        sage: y = QQ['y'].gen()
        sage: valuation(y^3, y)
        3
        sage: x = QQ[['x']].gen()
        sage: valuation((x^3-x^2)/(x-4))
        2
        sage: valuation(4r,2r)
        2
        sage: valuation(1r,1r)
        Traceback (most recent call last):
        ...
        ValueError: You can only compute the valuation with respect to a integer larger than 1.
        sage: from numpy import int16                                                   # needs numpy
        sage: valuation(int16(512), int16(2))                                           # needs numpy
        9
        sage: from gmpy2 import mpz
        sage: valuation(mpz(512), mpz(2))
        9
    """
    try:
        return m.valuation(*args, **kwds)
    except AttributeError:
        return ZZ(m).valuation(*args, **kwds)


def prime_powers(start, stop=None):
    r"""
    List of all positive primes powers between ``start`` and
    ``stop``-1, inclusive. If the second argument is omitted, returns
    the prime powers up to the first argument.

    INPUT:

    - ``start`` -- integer; if two inputs are given, a lower bound
      for the returned set of prime powers. If this is the only input,
      then it is an upper bound.

    - ``stop`` -- integer (default: ``None``); an upper bound for the
      returned set of prime powers

    OUTPUT:

    The set of all prime powers between ``start`` and ``stop`` or, if
    only one argument is passed, the set of all prime powers between 1
    and ``start``. The number `n` is a prime power if `n=p^k`, where
    `p` is a prime number and `k` is a positive integer. Thus, `1` is
    not a prime power.

    EXAMPLES::

        sage: prime_powers(20)                                                          # needs sage.libs.pari
        [2, 3, 4, 5, 7, 8, 9, 11, 13, 16, 17, 19]
        sage: len(prime_powers(1000))                                                   # needs sage.libs.pari
        193
        sage: len(prime_range(1000))                                                    # needs sage.libs.pari
        168

        sage: # needs sage.libs.pari
        sage: a = [z for z in range(95, 1234) if is_prime_power(z)]
        sage: b = prime_powers(95, 1234)
        sage: len(b)
        194
        sage: len(a)
        194
        sage: a[:10]
        [97, 101, 103, 107, 109, 113, 121, 125, 127, 128]
        sage: b[:10]
        [97, 101, 103, 107, 109, 113, 121, 125, 127, 128]
        sage: a == b
        True

        sage: prime_powers(100) == [i for i in range(100) if is_prime_power(i)]         # needs sage.libs.pari
        True

        sage: prime_powers(10, 7)
        []
        sage: prime_powers(-5)
        []
        sage: prime_powers(-1, 3)                                                       # needs sage.libs.pari
        [2]

    TESTS:

    Check that output are always Sage integers (:issue:`922`)::

        sage: v = prime_powers(10)                                                      # needs sage.libs.pari
        sage: type(v[0])                                                                # needs sage.libs.pari
        <class 'sage.rings.integer.Integer'>

        sage: prime_powers(0, 1)
        []
        sage: prime_powers(2)
        []
        sage: prime_powers(3)                                                           # needs sage.libs.pari
        [2]

        sage: prime_powers("foo")
        Traceback (most recent call last):
        ...
        TypeError: unable to convert 'foo' to an integer

        sage: prime_powers(6, "bar")
        Traceback (most recent call last):
        ...
        TypeError: unable to convert 'bar' to an integer

    Check that long input are accepted (:issue:`17852`)::

        sage: prime_powers(6l)                                                          # needs sage.libs.pari
        [2, 3, 4, 5]
        sage: prime_powers(6l, 10l)                                                     # needs sage.libs.pari
        [7, 8, 9]

    Check numpy and gmpy2 support::

        sage: from numpy import int8                                                    # needs numpy
        sage: prime_powers(int8(20))                                                    # needs numpy sage.libs.pari
        [2, 3, 4, 5, 7, 8, 9, 11, 13, 16, 17, 19]
        sage: from gmpy2 import mpz
        sage: prime_powers(mpz(20))                                                     # needs sage.libs.pari
        [2, 3, 4, 5, 7, 8, 9, 11, 13, 16, 17, 19]
    """
    start = ZZ(start)

    ZZ_2 = Integer(2)
    if stop is None:
        stop = start
        start = ZZ_2
    else:
        stop = ZZ(stop)

    if stop <= ZZ_2 or start >= stop:
        return []

    output = []
    for p in prime_range(stop):
        q = p
        while q < start:
            q *= p
        while q < stop:
            output.append(q)
            q *= p

    output.sort()
    return output


def primes_first_n(n, leave_pari=False):
    r"""
    Return the first `n` primes.

    INPUT:

    - ``n`` -- nonnegative integer

    OUTPUT: list of the first `n` prime numbers

    EXAMPLES::

        sage: primes_first_n(10)                                                        # needs sage.libs.pari
        [2, 3, 5, 7, 11, 13, 17, 19, 23, 29]
        sage: len(primes_first_n(1000))                                                 # needs sage.libs.pari
        1000
        sage: primes_first_n(0)
        []
    """
    if n < 0:
        raise ValueError("n must be nonnegative")
    if n < 1:
        return []
    return prime_range(nth_prime(n) + 1)


# This is from
#    https://github.com/ActiveState/code
#    https://github.com/ActiveState/code/tree/master/recipes/Python/366178_fast_prime_number_list
# It's impressively fast given that it's in Pure Python.


def eratosthenes(n):
    r"""
    Return a list of the primes `\leq n`.

    This is extremely slow and is for educational purposes only.

    INPUT:

    - ``n`` -- positive integer

    OUTPUT: list of primes less than or equal to `n`

    EXAMPLES::

        sage: eratosthenes(3)
        [2, 3]
        sage: eratosthenes(50)
        [2, 3, 5, 7, 11, 13, 17, 19, 23, 29, 31, 37, 41, 43, 47]
        sage: len(eratosthenes(100))
        25
        sage: eratosthenes(213) == prime_range(213)                                     # needs sage.libs.pari
        True

    TESTS::

        sage: from numpy import int8                                                    # needs numpy
        sage: eratosthenes(int8(3))                                                     # needs numpy
        [2, 3]
        sage: from gmpy2 import mpz
        sage: eratosthenes(mpz(3))
        [2, 3]
    """
    n = int(n)

    if n < 2:
        return []
    elif n == 2:
        return [ZZ(2)]

    s = list(range(3, n + 3, 2))
    mroot = int(n ** 0.5)
    half = (n + 1) // 2
    i = 0
    m = 3
    while m <= mroot:
        if s[i]:
            j = (m * m - 3) // 2
            s[j] = 0
            while j < half:
                s[j] = 0
                j += m
        i = i + 1
        m = 2 * i + 3

    return [ZZ(2)] + [ZZ(x) for x in s if x and x <= n]


def primes(start=2, stop=None, proof=None):
    r"""
    Return an iterator over all primes between ``start`` and ``stop-1``,
    inclusive. This is much slower than :func:`prime_range`, but
    potentially uses less memory.  As with :func:`next_prime`, the optional
    argument ``proof`` controls whether the numbers returned are
    guaranteed to be prime or not.

    This command is like the Python 3 :func:`range` command, except it only
    iterates over primes. In some cases it is better to use :func:`primes` than
    :func:`prime_range`, because :func:`primes` does not build a list of all
    primes in the range in memory all at once. However, it is potentially much
    slower since it simply calls the :func:`next_prime` function repeatedly, and
    :func:`next_prime` is slow.

    INPUT:

    - ``start`` -- integer (default: 2); lower bound for the primes

    - ``stop`` -- integer (or infinity); upper (open) bound for the
      primes

    - ``proof`` -- boolean or ``None`` (default: ``None``); if ``True``, the
      function yields only proven primes.  If ``False``, the function uses a
      pseudo-primality test, which is much faster for really big numbers but
      does not provide a proof of primality. If ``None``, uses the global
      default (see :mod:`sage.structure.proof.proof`)

    OUTPUT: an iterator over primes from ``start`` to ``stop-1``, inclusive

    EXAMPLES::

        sage: # needs sage.libs.pari
        sage: for p in primes(5, 10):
        ....:     print(p)
        5
        7
        sage: list(primes(13))
        [2, 3, 5, 7, 11]
        sage: list(primes(10000000000, 10000000100))
        [10000000019, 10000000033, 10000000061, 10000000069, 10000000097]
        sage: max(primes(10^100, 10^100+10^4, proof=False))
        10000000000000000000000000000000000000000000000000000000000000000000000000000000000000000000000009631
        sage: next(p for p in primes(10^20, infinity) if is_prime(2*p+1))
        100000000000000001243


    TESTS::

        sage: # needs sage.libs.pari
        sage: for a in range(-10, 50):
        ....:     for b in range(-10, 50):
        ....:         assert list(primes(a,b)) == list(filter(is_prime, range(a,b)))
        sage: sum(primes(-10, 9973, proof=False)) == sum(filter(is_prime, range(-10, 9973)))
        True
        sage: for p in primes(10, infinity):
        ....:     if p > 20: break
        ....:     print(p)
        11
        13
        17
        19
        sage: next(p for p in primes(10,oo)) # checks alternate infinity notation
        11
        sage: from numpy import int8                                                    # needs numpy
        sage: list(primes(int8(13)))                                                    # needs numpy
        [2, 3, 5, 7, 11]
        sage: from gmpy2 import mpz
        sage: list(primes(mpz(13)))
        [2, 3, 5, 7, 11]
    """
    from sage.rings.infinity import infinity

    start = ZZ(start)
    if stop is None:
        stop = start
        start = ZZ(2)
    elif stop != infinity:
        stop = ZZ(stop)
    n = start - 1
    while True:
        n = n.next_prime(proof)
        if n < stop:
            yield n
        else:
            return


def next_prime_power(n):
    """
    Return the smallest prime power greater than ``n``.

    Note that if ``n`` is a prime power, then this function does not return
    ``n``, but the next prime power after ``n``.

    This function just calls the method
    :meth:`Integer.next_prime_power() <sage.rings.integer.Integer.next_prime_power>`
    of Integers.

    .. SEEALSO::

        - :func:`is_prime_power` (and
          :meth:`Integer.is_prime_power() <sage.rings.integer.Integer.is_prime_power()>`)
        - :func:`previous_prime_power` (and
          :meth:`Integer.previous_prime_power() <sage.rings.integer.Integer.next_prime_power>`)

    EXAMPLES::

        sage: # needs sage.libs.pari
        sage: next_prime_power(1)
        2
        sage: next_prime_power(2)
        3
        sage: next_prime_power(10)
        11
        sage: next_prime_power(7)
        8
        sage: next_prime_power(99)
        101

    The same results can be obtained with::

        sage: 1.next_prime_power()
        2
        sage: 2.next_prime_power()
        3
        sage: 10.next_prime_power()
        11

    Note that `2` is the smallest prime power::

        sage: next_prime_power(-10)
        2
        sage: next_prime_power(0)
        2

    TESTS::

        sage: from numpy import int8                                                    # needs numpy
        sage: next_prime_power(int8(10))                                                # needs numpy sage.libs.pari
        11
        sage: from gmpy2 import mpz
        sage: next_prime_power(mpz(10))
        11
    """
    return ZZ(n).next_prime_power()


def next_probable_prime(n):
    """
    Return the next probable prime after self, as determined by PARI.

    INPUT:

    - ``n`` -- integer

    EXAMPLES::

        sage: # needs sage.libs.pari
        sage: next_probable_prime(-100)
        2
        sage: next_probable_prime(19)
        23
        sage: next_probable_prime(int(999999999))
        1000000007
        sage: next_probable_prime(2^768)
        1552518092300708935148979488462502555256886017116696611139052038026050952686376886330878408828646477950487730697131073206171580044114814391444287275041181139204454976020849905550265285631598444825262999193716468750892846853816058039

    TESTS::

        sage: from numpy import int8                                                    # needs numpy
        sage: next_probable_prime(int8(19))                                             # needs numpy sage.libs.pari
        23
        sage: from gmpy2 import mpz
        sage: next_probable_prime(mpz(19))                                              # needs sage.libs.pari
        23
    """
    return ZZ(n).next_probable_prime()


def next_prime(n, proof=None):
    """
    The next prime greater than the integer `n`. If `n` is prime, then this
    function does not return `n`, but the next prime after `n`. If the
    optional argument proof is ``False``, this function only returns a
    pseudo-prime, as defined by the PARI nextprime function. If it is
    ``None``, uses the global default (see :mod:`sage.structure.proof.proof`)

    INPUT:

    - ``n`` -- integer

    - ``proof`` -- boolean or ``None`` (default: ``None``)

    EXAMPLES::

        sage: # needs sage.libs.pari
        sage: next_prime(-100)
        2
        sage: next_prime(1)
        2
        sage: next_prime(2)
        3
        sage: next_prime(3)
        5
        sage: next_prime(4)
        5

    Notice that the next_prime(5) is not 5 but 7.

    ::

        sage: next_prime(5)                                                             # needs sage.libs.pari
        7
        sage: next_prime(2004)                                                          # needs sage.libs.pari
        2011

    TESTS::

        sage: from numpy import int8                                                    # needs numpy
        sage: next_prime(int8(3))                                                       # needs numpy sage.libs.pari
        5
        sage: from gmpy2 import mpz
        sage: next_probable_prime(mpz(3))                                               # needs sage.libs.pari
        5
    """
    return ZZ(n).next_prime(proof)


def previous_prime(n):
    """
    The largest prime < n. The result is provably correct. If n <= 1,
    this function raises a :exc:`ValueError`.

    EXAMPLES::

        sage: # needs sage.libs.pari
        sage: previous_prime(10)
        7
        sage: previous_prime(7)
        5
        sage: previous_prime(8)
        7
        sage: previous_prime(7)
        5
        sage: previous_prime(5)
        3
        sage: previous_prime(3)
        2
        sage: previous_prime(2)
        Traceback (most recent call last):
        ...
        ValueError: no previous prime
        sage: previous_prime(1)
        Traceback (most recent call last):
        ...
        ValueError: no previous prime
        sage: previous_prime(-20)
        Traceback (most recent call last):
        ...
        ValueError: no previous prime

    TESTS::

        sage: from numpy import int8                                                    # needs numpy
        sage: previous_prime(int8(7))                                                   # needs numpy sage.libs.pari
        5
        sage: from gmpy2 import mpz
        sage: previous_prime(mpz(7))
        5
    """
    n = ZZ(n) - 1
    if n <= 1:
        raise ValueError("no previous prime")
    if n <= 3:
        return ZZ(n)
    if n % 2 == 0:
        n -= 1
    while not is_prime(n):
        n -= 2
    return ZZ(n)


def previous_prime_power(n):
    r"""
    Return the largest prime power smaller than ``n``.

    The result is provably correct. If ``n`` is smaller or equal than ``2`` this
    function raises an error.

    This function simply call the method
    :meth:`Integer.previous_prime_power() <sage.rings.integer.Integer.previous_prime_power>`
    of Integers.

    .. SEEALSO::

        - :func:`is_prime_power` (and :meth:`Integer.is_prime_power()
          <sage.rings.integer.Integer.is_prime_power>`)
        - :func:`next_prime_power` (and :meth:`Integer.next_prime_power()
          <sage.rings.integer.Integer.next_prime_power>`)

    EXAMPLES::

        sage: # needs sage.libs.pari
        sage: previous_prime_power(3)
        2
        sage: previous_prime_power(10)
        9
        sage: previous_prime_power(7)
        5
        sage: previous_prime_power(127)
        125

    The same results can be obtained with::

        sage: # needs sage.libs.pari
        sage: 3.previous_prime_power()
        2
        sage: 10.previous_prime_power()
        9
        sage: 7.previous_prime_power()
        5
        sage: 127.previous_prime_power()
        125

    Input less than or equal to `2` raises errors::

        sage: previous_prime_power(2)
        Traceback (most recent call last):
        ...
        ValueError: no prime power less than 2
        sage: previous_prime_power(-10)
        Traceback (most recent call last):
        ...
        ValueError: no prime power less than 2

    ::

        sage: n = previous_prime_power(2^16 - 1)                                        # needs sage.libs.pari
        sage: while is_prime(n):                                                        # needs sage.libs.pari
        ....:     n = previous_prime_power(n)
        sage: factor(n)                                                                 # needs sage.libs.pari
        251^2

    TESTS::

        sage: from numpy import int8                                                    # needs numpy
        sage: previous_prime_power(int8(10))                                            # needs numpy sage.libs.pari
        9
        sage: from gmpy2 import mpz
        sage: previous_prime_power(mpz(10))                                             # needs sage.libs.pari
        9
    """
    return ZZ(n).previous_prime_power()


def random_prime(n, proof=None, lbound=2):
    r"""
    Return a random prime `p` between ``lbound`` and `n`.

    The returned prime `p` satisfies ``lbound`` `\leq p \leq n`.

    The returned prime `p` is chosen uniformly at random from the set
    of prime numbers less than or equal to `n`.

    INPUT:

    - ``n`` -- integer `\geq 2`

    - ``proof`` -- boolean or ``None`` (default: ``None``); if ``False``, the function uses a
      pseudo-primality test, which is much faster for really big numbers but
      does not provide a proof of primality. If ``None``, uses the global default
      (see :mod:`sage.structure.proof.proof`)

    - ``lbound`` -- integer; `\geq 2`, lower bound for the chosen primes

    EXAMPLES::

        sage: # needs sage.libs.pari
        sage: p = random_prime(100000)
        sage: p.is_prime()
        True
        sage: p <= 100000
        True
        sage: random_prime(2)
        2

    Here we generate a random prime between 100 and 200::

        sage: p = random_prime(200, lbound=100)
        sage: p.is_prime()
        True
        sage: 100 <= p <= 200
        True

    If all we care about is finding a pseudo prime, then we can pass
    in ``proof=False`` ::

        sage: p = random_prime(200, proof=False, lbound=100)                            # needs sage.libs.pari
        sage: p.is_pseudoprime()                                                        # needs sage.libs.pari
        True
        sage: 100 <= p <= 200
        True

    TESTS::

        sage: # needs sage.libs.pari
        sage: type(random_prime(2))
        <class 'sage.rings.integer.Integer'>
        sage: type(random_prime(100))
        <class 'sage.rings.integer.Integer'>
        sage: random_prime(1, lbound=-2)   # caused Sage hang #10112
        Traceback (most recent call last):
        ...
        ValueError: n must be greater than or equal to 2
        sage: random_prime(126, lbound=114)
        Traceback (most recent call last):
        ...
        ValueError: there are no primes between 114 and 126 (inclusive)

    AUTHORS:

    - Jon Hanke (2006-08-08): with standard Stein cleanup

    - Jonathan Bober (2007-03-17)
    """
    # since we do not want current_randstate to get
    # pulled when you say "from sage.arith.misc import *".
    from sage.structure.proof.proof import get_flag
    proof = get_flag(proof, "arithmetic")
    n = ZZ(n)
    if n < 2:
        raise ValueError("n must be greater than or equal to 2")
    if n < lbound:
        raise ValueError("n must be at least lbound: %s" % (lbound))
    elif n == 2:
        return n
    lbound = max(2, lbound)
    if lbound > 2:
        if lbound == 3 or n <= 2*lbound - 2:
        # check for Betrand's postulate (proved by Chebyshev)
            if lbound < 25 or n <= 6*lbound/5:
            # see J. Nagura, Proc. Japan Acad. 28, (1952). 177-181.
                if lbound < 2010760 or n <= 16598*lbound/16597:
                # see L. Schoenfeld, Math. Comp. 30 (1976), no. 134, 337-360.
                    if proof:
                        smallest_prime = ZZ(lbound-1).next_prime()
                    else:
                        smallest_prime = ZZ(lbound-1).next_probable_prime()
                    if smallest_prime > n:
                        raise ValueError("there are no primes between %s and %s (inclusive)" % (lbound, n))

    if proof:
        prime_test = is_prime
    else:
        prime_test = is_pseudoprime
    randint = ZZ.random_element
    while True:
        # In order to ensure that the returned prime is chosen
        # uniformly from the set of primes it is necessary to
        # choose a random number and then test for primality.
        # The method of choosing a random number and then returning
        # the closest prime smaller than it would typically not,
        # for example, return the first of a pair of twin primes.
        p = randint(lbound, n)
        if prime_test(p):
            return p


def divisors(n):
    """
    Return the list of all divisors (up to units) of this element
    of a unique factorization domain.

    For an integer, the list of all positive integer divisors
    of this integer, sorted in increasing order, is returned.

    INPUT:

    - ``n`` -- the element

    EXAMPLES:

    Divisors of integers::

        sage: divisors(-3)
        [1, 3]
        sage: divisors(6)
        [1, 2, 3, 6]
        sage: divisors(28)
        [1, 2, 4, 7, 14, 28]
        sage: divisors(2^5)
        [1, 2, 4, 8, 16, 32]
        sage: divisors(100)
        [1, 2, 4, 5, 10, 20, 25, 50, 100]
        sage: divisors(1)
        [1]
        sage: divisors(0)
        Traceback (most recent call last):
        ...
        ValueError: n must be nonzero
        sage: divisors(2^3 * 3^2 * 17)
        [1, 2, 3, 4, 6, 8, 9, 12, 17, 18, 24, 34, 36, 51, 68, 72,
        102, 136, 153, 204, 306, 408, 612, 1224]

    This function works whenever one has unique factorization::

        sage: # needs sage.rings.number_field
        sage: K.<a> = QuadraticField(7)
        sage: divisors(K.ideal(7))
        [Fractional ideal (1), Fractional ideal (a), Fractional ideal (7)]
        sage: divisors(K.ideal(3))
        [Fractional ideal (1), Fractional ideal (3),
         Fractional ideal (a - 2), Fractional ideal (a + 2)]
        sage: divisors(K.ideal(35))
        [Fractional ideal (1), Fractional ideal (5), Fractional ideal (a),
         Fractional ideal (7), Fractional ideal (5*a), Fractional ideal (35)]

    TESTS::

        sage: divisors(int(300))
        [1, 2, 3, 4, 5, 6, 10, 12, 15, 20, 25, 30, 50, 60, 75, 100, 150, 300]
        sage: import numpy                                                              # needs numpy
        sage: divisors(numpy.int8(100))                                                 # needs numpy
        [1, 2, 4, 5, 10, 20, 25, 50, 100]
        sage: import gmpy2
        sage: divisors(gmpy2.mpz(100))
        [1, 2, 4, 5, 10, 20, 25, 50, 100]
        sage: divisors([])
        Traceback (most recent call last):
        ...
        TypeError: unable to factor []
    """
    try:
        m = n.divisors
    except AttributeError:
        # Maybe n is not a Sage Element, try to convert it
        e = py_scalar_to_element(n)

        if e is n:
            f = factor(n)
            one = parent(n)(1)
            output = [one]
            for p, e in f:
                prev = output[:]
                pn = one
                for i in range(e):
                    pn *= p
                    output.extend(a * pn for a in prev)
            output.sort()
            return output
        n = e
        m = n.divisors

    if not n:
        raise ValueError("n must be nonzero")

    return m()


class Sigma:
    """
    Return the sum of the `k`-th powers of the divisors of `n`.

    INPUT:

    - ``n`` -- integer

    - ``k`` -- integer (default: 1)

    OUTPUT: integer

    EXAMPLES::

        sage: sigma(5)
        6
        sage: sigma(5,2)
        26

    The sigma function also has a special plotting method.

    ::

        sage: P = plot(sigma, 1, 100)                                                   # needs sage.plot

    This method also works with `k`-th powers.

    ::

        sage: P = plot(sigma, 1, 100, k=2)                                              # needs sage.plot

    AUTHORS:

    - William Stein: original implementation

    - Craig Citro (2007-06-01): rewrote for huge speedup

    TESTS::

        sage: sigma(100,4)
        106811523

        sage: # needs sage.libs.pari
        sage: sigma(factorial(100), 3).mod(144169)
        3672
        sage: sigma(factorial(150), 12).mod(691)
        176
        sage: RR(sigma(factorial(133),20))                                              # needs sage.rings.real_mpfr
        2.80414775675747e4523
        sage: sigma(factorial(100),0)
        39001250856960000
        sage: sigma(factorial(41),1)
        229199532273029988767733858700732906511758707916800
        sage: from numpy import int8                                                    # needs numpy
        sage: sigma(int8(100), int8(4))                                                 # needs numpy
        106811523

        sage: from gmpy2 import mpz
        sage: sigma(mpz(100), mpz(4))
        106811523
    """
    def __repr__(self):
        """
        A description of this class, which computes the sum of the
        `k`-th powers of the divisors of `n`.

        EXAMPLES::

            sage: from sage.arith.misc import Sigma
            sage: Sigma().__repr__()
            'Function that adds up (k-th powers of) the divisors of n'
        """
        return "Function that adds up (k-th powers of) the divisors of n"

    def __call__(self, n, k=1):
        """
        Compute the sum of (the `k`-th powers of) the divisors of `n`.

        EXAMPLES::

            sage: from sage.arith.misc import Sigma
            sage: q = Sigma()
            sage: q(10)
            18
            sage: q(10,2)
            130
        """
        n = ZZ(n)
        k = ZZ(k)
        one = ZZ(1)

        if (k == ZZ(0)):
            return prod(expt+one for p, expt in factor(n))
        elif (k == one):
            return prod((p**(expt+one) - one).divide_knowing_divisible_by(p - one)
                          for p, expt in factor(n))
        else:
            return prod((p**((expt+one)*k)-one).divide_knowing_divisible_by(p**k-one)
                          for p,expt in factor(n))

    def plot(self, xmin=1, xmax=50, k=1, pointsize=30, rgbcolor=(0,0,1), join=True,
             **kwds):
        """
        Plot the sigma (sum of `k`-th powers of divisors) function.

        INPUT:

        - ``xmin`` -- (default: 1)

        - ``xmax`` -- (default: 50)

        - ``k`` -- (default: 1)

        - ``pointsize`` -- (default: 30)

        - ``rgbcolor`` -- (default: (0,0,1))

        - ``join`` -- (default: ``True``) whether to join the points

        - ``**kwds`` -- passed on

        EXAMPLES::

            sage: from sage.arith.misc import Sigma
            sage: p = Sigma().plot()                                                    # needs sage.libs.pari sage.plot
            sage: p.ymax()                                                              # needs sage.libs.pari sage.plot
            124.0
        """
        v = [(n, sigma(n, k)) for n in range(xmin, xmax + 1)]
        from sage.plot.all import list_plot
        P = list_plot(v, pointsize=pointsize, rgbcolor=rgbcolor, **kwds)
        if join:
            P += list_plot(v, plotjoined=True, rgbcolor=(0.7,0.7,0.7), **kwds)
        return P


sigma = Sigma()


def gcd(a, b=None, **kwargs):
    r"""
    Return the greatest common divisor of ``a`` and ``b``.

    If ``a`` is a list and ``b`` is omitted, return instead the
    greatest common divisor of all elements of ``a``.

    INPUT:

    - ``a``, ``b`` -- two elements of a ring with gcd or

    - ``a`` -- list or tuple of elements of a ring with gcd

    Additional keyword arguments are passed to the respectively called
    methods.

    OUTPUT:

    The given elements are first coerced into a common parent. Then,
    their greatest common divisor *in that common parent* is returned.

    EXAMPLES::

        sage: GCD(97,100)
        1
        sage: GCD(97*10^15, 19^20*97^2)
        97
        sage: GCD(2/3, 4/5)
        2/15
        sage: GCD([2,4,6,8])
        2
        sage: GCD(srange(0,10000,10))  # fast  !!
        10

    Note that to take the gcd of `n` elements for `n \not= 2` you must
    put the elements into a list by enclosing them in ``[..]``.  Before
    :issue:`4988` the following wrongly returned 3 since the third parameter
    was just ignored::

        sage: gcd(3, 6, 2)
        Traceback (most recent call last):
        ...
        TypeError: ...gcd() takes ...
        sage: gcd([3, 6, 2])
        1

    Similarly, giving just one element (which is not a list) gives an error::

        sage: gcd(3)
        Traceback (most recent call last):
        ...
        TypeError: 'sage.rings.integer.Integer' object is not iterable

    By convention, the gcd of the empty list is (the integer) 0::

        sage: gcd([])
        0
        sage: type(gcd([]))
        <class 'sage.rings.integer.Integer'>

    TESTS:

    The following shows that indeed coercion takes place before computing
    the gcd. This behaviour was introduced in :issue:`10771`::

        sage: R.<x> = QQ[]
        sage: S.<x> = ZZ[]
        sage: p = S.random_element(degree=(0,10))
        sage: q = R.random_element(degree=(0,10))
        sage: parent(gcd(1/p, q))
        Fraction Field of Univariate Polynomial Ring in x over Rational Field
        sage: parent(gcd([1/p, q]))
        Fraction Field of Univariate Polynomial Ring in x over Rational Field

    Make sure we try QQ and not merely ZZ (:issue:`13014`)::

        sage: bool(gcd(2/5, 3/7) == gcd(SR(2/5), SR(3/7)))                              # needs sage.symbolic
        True

    Make sure that the gcd of Expressions stays symbolic::

        sage: parent(gcd(2, 4))
        Integer Ring
        sage: parent(gcd(SR(2), 4))                                                     # needs sage.symbolic
        Symbolic Ring
        sage: parent(gcd(2, SR(4)))                                                     # needs sage.symbolic
        Symbolic Ring
        sage: parent(gcd(SR(2), SR(4)))                                                 # needs sage.symbolic
        Symbolic Ring

    Verify that objects without gcd methods but which cannot be
    coerced to ZZ or QQ raise an error::

        sage: F.<a,b> = FreeMonoid(2)                                                   # needs sage.groups
        sage: gcd(a, b)                                                                 # needs sage.groups
        Traceback (most recent call last):
        ...
        TypeError: unable to call gcd with a

    Tests with numpy and gmpy2 numbers::

        sage: from numpy import int8                                                    # needs numpy
        sage: GCD(int8(97), int8(100))                                                  # needs numpy
        1
        sage: from gmpy2 import mpq, mpz
        sage: GCD(mpq(2/3), mpq(4/5))
        2/15
        sage: GCD((mpz(2), mpz(4)))
        2
    """
    # Most common use case first:
    if b is not None:
        try:
            m = a.gcd
        except (AttributeError, TypeError):
            e = py_scalar_to_element(a)
            if e is a:
                raise TypeError("unable to call gcd with {!r}".format(a))
            m = e.gcd

        try:
            return m(b, **kwargs)
        except TypeError:
            return m(py_scalar_to_element(b), **kwargs)

    from sage.structure.sequence import Sequence
    seq = Sequence(py_scalar_to_element(el) for el in a)
    if seq.universe() is ZZ:
        return GCD_list(seq)
    else:
        return __GCD_sequence(seq, **kwargs)


GCD = gcd


def __GCD_sequence(v, **kwargs):
    """
    Internal function returning the gcd of the elements of a sequence.

    INPUT:

    - ``v`` -- a sequence (possibly empty)

    OUTPUT: the gcd of the elements of the sequence as an element of
    the sequence's universe, or the integer 0 if the sequence is
    empty.

    EXAMPLES::

        sage: from sage.arith.misc import __GCD_sequence
        sage: from sage.structure.sequence import Sequence
        sage: l = ()
        sage: __GCD_sequence(l)
        0
        sage: __GCD_sequence(Sequence(srange(10)))
        1
        sage: X=polygen(QQ)
        sage: __GCD_sequence(Sequence((2*X+4,2*X^2,2)))
        1
        sage: X=polygen(ZZ)
        sage: __GCD_sequence(Sequence((2*X+4,2*X^2,2)))
        2
        sage: __GCD_sequence(Sequence((1/1,1/2)))
        1/2

    TESTS::

        sage: __GCD_sequence(Sequence((1,1/2,1/5)))
        1/10
    """
    if len(v) == 0:
        return ZZ(0)
    if hasattr(v,'universe'):
        g = v.universe()(0)
    else:
        g = ZZ(0)
    for vi in v:
        g = vi.gcd(g, **kwargs)
    return g


def xlcm(m, n):
    r"""
    Extended lcm function: given two positive integers `m,n`, returns
    a triple `(l,m_1,n_1)` such that `l=\mathop{\mathrm{lcm}}(m,n)=m_1
    \cdot n_1` where `m_1|m`, `n_1|n` and `\gcd(m_1,n_1)=1`, all with no
    factorization.

    Used to construct an element of order `l` from elements of orders `m,n`
    in any group: see sage/groups/generic.py for examples.

    EXAMPLES::

        sage: xlcm(120,36)
        (360, 40, 9)

    TESTS::

        sage: from numpy import int16                                                   # needs numpy
        sage: xlcm(int16(120), int16(36))                                               # needs numpy
        (360, 40, 9)
        sage: from gmpy2 import mpz
        sage: xlcm(mpz(120), mpz(36))
        (360, 40, 9)
    """
    m = py_scalar_to_element(m)
    n = py_scalar_to_element(n)

    g = gcd(m, n)
    l = m * n // g       # = lcm(m, n)
    g = gcd(m, n // g)
    # divisible by those primes which divide n to a higher power than m

    while g != 1:
        m //= g
        g = gcd(m, g)

    n = l // m
    return (l, m, n)


def xgcd(a, b=None):
    r"""
    Return the greatest common divisor and the Bézout coefficients of the input arguments.

    When both ``a`` and ``b`` are given, then return a triple ``(g,s,t)``
    such that `g = s\cdot a+t\cdot b = \gcd(a,b)`.
    When only ``a`` is given, then return a tuple ``r`` of length ``len(a) + 1``
    such that `r_0 = \sum_{i = 0}^{len(a) - 1} r_{i + 1}a_i = gcd(a_0, \dots, a_{len(a) - 1})`

    .. NOTE::

       One exception is if the elements are not in a principal ideal domain (see
       :wikipedia:`Principal_ideal_domain`), e.g., they are both polynomials
       over the integers. Then this function can't in general return ``(g,s,t)``
       or ``r`` as above, since they need not exist. Instead, over the integers,
       when ``a`` and ``b`` are given, we first multiply `g` by a divisor of the
       resultant of `a/g` and `b/g`, up to sign.

    INPUT:

<<<<<<< HEAD
    One of the following:

    -  ``a, b`` -- integers or more generally, element of a ring for which the
       xgcd make sense (e.g. a field or univariate polynomials).

    -  ``a`` -- a list or tuple of at least two integers or more generally, elements
       of a ring which the xgcd make sense.

    OUTPUT:

    One of the following:

    -  ``g, s, t`` -- when two inputs ``a, b`` are given. They satisfy `g = s\cdot a + t\cdot b`.

    -  ``r`` -- a tuple, when only ``a`` is given (and ``b = None``). Its first entry ``r[0]`` is the gcd of the inputs,
       and has length one longer than the length of ``a``.
       Its entries satisfy `r_0 = \sum_{i = 0}^{len(a) - 1} r_{i + 1}a_i`.
=======
    - ``a``, ``b`` -- integers or more generally, element of a ring for which
      the xgcd make sense (e.g. a field or univariate polynomials)

    OUTPUT: ``g``, ``s``, ``t`` -- such that `g = s\cdot a + t\cdot b`
>>>>>>> 0f347739

    .. NOTE::

       There is no guarantee that the returned cofactors (s and t) are
       minimal.

    EXAMPLES::

        sage: xgcd(56, 44)
        (4, 4, -5)
        sage: 4*56 + (-5)*44
        4
        sage: xgcd([56, 44])
        (4, 4, -5)
        sage: r = xgcd([30, 105, 70, 42]); r
        (1, -255, 85, -17, -2)
        sage: (-255)*30 + 85*105 + (-17)*70 + (-2)*42
        1
        sage: xgcd([])
        (0,)
        sage: xgcd([42])
        (42, 1)

        sage: g, a, b = xgcd(5/1, 7/1); g, a, b
        (1, 3, -2)
        sage: a*(5/1) + b*(7/1) == g
        True

        sage: x = polygen(QQ)
        sage: xgcd(x^3 - 1, x^2 - 1)
        (x - 1, 1, -x)
        sage: g, a, b, c = xgcd([x^4 - x, x^6 - 1, x^4 - 1]); g, a, b, c
        (x - 1, x^3, -x, 1)
        sage: a*(x^4 - x) + b*(x^6 - 1) + c*(x^4 - 1) == g
        True

        sage: K.<g> = NumberField(x^2 - 3)                                              # needs sage.rings.number_field
        sage: g.xgcd(g + 2)                                                             # needs sage.rings.number_field
        (1, 1/3*g, 0)

        sage: # needs sage.rings.number_field
        sage: R.<a,b> = K[]
        sage: S.<y> = R.fraction_field()[]
        sage: xgcd(y^2, a*y + b)
        (1, a^2/b^2, ((-a)/b^2)*y + 1/b)
        sage: xgcd((b+g)*y^2, (a+g)*y + b)
        (1, (a^2 + (2*g)*a + 3)/(b^3 + g*b^2), ((-a + (-g))/b^2)*y + 1/b)

    Here is an example of a xgcd for two polynomials over the integers, where the linear
    combination is not the gcd but the gcd multiplied by the resultant::

        sage: R.<x> = ZZ[]
        sage: gcd(2*x*(x-1), x^2)
        x
        sage: xgcd(2*x*(x-1), x^2)
        (2*x, -1, 2)
        sage: (2*(x-1)).resultant(x)                                                    # needs sage.libs.pari
        2

    Tests with numpy and gmpy2 types::

        sage: from numpy import int8                                                    # needs numpy
        sage: xgcd(4, int8(8))                                                          # needs numpy
        (4, 1, 0)
        sage: xgcd(int8(4), int8(8))                                                    # needs numpy
        (4, 1, 0)
        sage: xgcd([int8(4), int8(8), int(10)])                                         # needs numpy
        (2, -2, 0, 1)
        sage: from gmpy2 import mpz
        sage: xgcd(mpz(4), mpz(8))
        (4, 1, 0)
        sage: xgcd(4, mpz(8))
        (4, 1, 0)
        sage: xgcd([4, mpz(8), mpz(10)])
        (2, -2, 0, 1)

    TESTS:

    We check that :issue:`3330` has been fixed::

        sage: # needs sage.rings.number_field
        sage: R.<a,b> = NumberField(x^2 - 3, 'g').extension(x^2 - 7, 'h')[]
        sage: h = R.base_ring().gen()
        sage: S.<y> = R.fraction_field()[]
        sage: xgcd(y^2, a*h*y + b)
        (1, 7*a^2/b^2, (((-h)*a)/b^2)*y + 1/b)

    Tests with randomly generated integers::

        sage: import numpy as np
        sage: N, M = 1000, 10000
        sage: a = np.random.randint(M, size=N) * np.random.randint(M)
        sage: r = xgcd(a)
        sage: len(r) == len(a) + 1
        True
        sage: r[0] == gcd(a)
        True
        sage: sum(c * x for c, x in zip(r[1:], a)) == gcd(a)
        True
    """
    if b is not None:
        # xgcd of two elements
        try:
            return a.xgcd(b)
        except AttributeError:
            a = py_scalar_to_element(a)
            b = py_scalar_to_element(b)
        except TypeError:
            b = py_scalar_to_element(b)
        return a.xgcd(b)

    # xgcd for several elements (possibly more than one)
    if len(a) == 0:
        return (ZZ(0),)
    a = Sequence(a, use_sage_types=True)
    res = [a.universe().zero()]
    for b in a:
        g, s, t = xgcd(res[0], b)
        res[0] = g
        for i in range(1, len(res)):
            res[i] *= s
        res.append(t)
    return tuple(res)


XGCD = xgcd


# def XGCD_python(a, b):
#     """
#     Return triple (g,p,q) such that g = p*a+b*q = GCD(a,b).
#     This function should behave exactly the same as XGCD,
#     but is implemented in pure python.
#     """
#     if a == 0 and b == 0:
#         return (0,0,1)
#     if a == 0:
#         return (abs(b), 0, b/abs(b))
#     if b == 0:
#         return (abs(a), a/abs(a), 0)
#     psign = 1
#     qsign = 1
#     if a < 0:
#         a = -a
#         psign = -1
#     if b < 0:
#         b = -b
#         qsign = -1
#     p = 1; q = 0; r = 0; s = 1
#     while b != 0:
#         c = a % b
#         quot = a/b
#         a = b; b = c
#         new_r = p - quot*r
#         new_s = q - quot*s
#         p = r; q = s
#         r = new_r; s = new_s
#     return (a, p*psign, q*qsign)


def xkcd(n=""):
    r"""
    This function is similar to the xgcd function, but behaves
    in a completely different way.

    See https://xkcd.com/json.html for more details.

    INPUT:

    - ``n`` -- integer (optional)

    OUTPUT: a fragment of HTML

    EXAMPLES::

        sage: xkcd(353)  # optional - internet
        <h1>Python</h1><img src="https://imgs.xkcd.com/comics/python.png" title="I wrote 20 short programs in Python yesterday.  It was wonderful.  Perl, I'm leaving you."><div>Source: <a href="http://xkcd.com/353" target="_blank">http://xkcd.com/353</a></div>
    """
    import contextlib
    import json
    from sage.misc.html import html
    from ssl import create_default_context as default_context

    from urllib.request import urlopen
    from urllib.error import HTTPError, URLError

    data = None
    if not n:
        # default to last comic
        url = "https://xkcd.com/info.0.json"
    else:
        url = "https://xkcd.com/{}/info.0.json".format(n)

    try:
        with contextlib.closing(urlopen(url, context=default_context())) as f:
            data = f.read()
    except HTTPError as error:
        if error.getcode() == 400:  # this error occurs when asking for a non valid comic number
            raise RuntimeError("could not obtain comic data from {}".format(url))
    except URLError:
        pass

    if n == 1024:
        data = None

    if data:
        data = json.loads(data)
        img = data['img']
        alt = data['alt']
        title = data['safe_title']
        link = "http://xkcd.com/{}".format(data['num'])
        return html('<h1>{}</h1><img src="{}" title="{}">'.format(title, img, alt)
            + '<div>Source: <a href="{0}" target="_blank">{0}</a></div>'.format(link))

    # TODO: raise this error in such a way that it's not clear that
    # it is produced by sage, see http://xkcd.com/1024/
    return html('<script> alert("Error: -41"); </script>')


def inverse_mod(a, m):
    """
    The inverse of the ring element a modulo m.

    If no special inverse_mod is defined for the elements, it tries to
    coerce them into integers and perform the inversion there

    ::

        sage: inverse_mod(7, 1)
        0
        sage: inverse_mod(5, 14)
        3
        sage: inverse_mod(3, -5)
        2

    Tests with numpy and mpz numbers::

        sage: from numpy import int8                                                    # needs numpy
        sage: inverse_mod(int8(5), int8(14))                                            # needs numpy
        3
        sage: from gmpy2 import mpz
        sage: inverse_mod(mpz(5), mpz(14))
        3
    """
    try:
        return a.inverse_mod(m)
    except AttributeError:
        return Integer(a).inverse_mod(m)

#######################################################
# Functions to find the fastest available commands
# for gcd and inverse_mod
#######################################################


def get_gcd(order):
    """
    Return the fastest gcd function for integers of size no larger than
    order.

    EXAMPLES::

        sage: sage.arith.misc.get_gcd(4000)
        <built-in method gcd_int of sage.rings.fast_arith.arith_int object at ...>
        sage: sage.arith.misc.get_gcd(400000)
        <built-in method gcd_longlong of sage.rings.fast_arith.arith_llong object at ...>
        sage: sage.arith.misc.get_gcd(4000000000)
        <function gcd at ...>
    """
    if order <= 46340:   # todo: don't hard code
        return arith_int().gcd_int
    elif order <= 2147483647:   # todo: don't hard code
        return arith_llong().gcd_longlong
    else:
        return gcd


def get_inverse_mod(order):
    """
    Return the fastest inverse_mod function for integers of size no
    larger than order.

    EXAMPLES::

        sage: sage.arith.misc.get_inverse_mod(6000)
        <built-in method inverse_mod_int of sage.rings.fast_arith.arith_int object at ...>
        sage: sage.arith.misc.get_inverse_mod(600000)
        <built-in method inverse_mod_longlong of sage.rings.fast_arith.arith_llong object at ...>
        sage: sage.arith.misc.get_inverse_mod(6000000000)
        <function inverse_mod at ...>
    """
    if order <= 46340:   # todo: don't hard code
        return arith_int().inverse_mod_int
    elif order <= 2147483647:   # todo: don't hard code
        return arith_llong().inverse_mod_longlong
    else:
        return inverse_mod

# def sqrt_mod(a, m):
#     """A square root of a modulo m."""

# def xxx_inverse_mod(a, m):
#     """The inverse of a modulo m."""
#     g,s,t = XGCD(a,m)
#     if g != 1:
#         raise "inverse_mod(a=%s,m=%s), error since GCD=%s"%(a,m,g)
#     return s


def power_mod(a, n, m):
    """
    Return the `n`-th power of `a` modulo `m`, where `a` and `m`
    are elements of a ring that implements the modulo operator ``%``.

    ALGORITHM: square-and-multiply

    EXAMPLES::

        sage: power_mod(2, 388, 389)
        1
        sage: power_mod(2, 390, 391)
        285
        sage: power_mod(2, -1, 7)
        4
        sage: power_mod(11, 1, 7)
        4

    This function works for fairly general rings::

        sage: R.<x> = ZZ[]
        sage: power_mod(3*x, 10, 7)
        4*x^10
        sage: power_mod(-3*x^2 + 4, 7, 2*x^3 - 5)
        x^14 + x^8 + x^6 + x^3 + 962509*x^2 - 791910*x - 698281

    TESTS::

        sage: power_mod(0,0,5)
        1
        sage: power_mod(11,1,0)
        Traceback (most recent call last):
        ...
        ZeroDivisionError: modulus must be nonzero

    Tests with numpy and gmpy2 numbers::

        sage: from numpy import int32                                                   # needs numpy
        sage: power_mod(int32(2), int32(390), int32(391))                               # needs numpy
        ...285...
        sage: from gmpy2 import mpz
        sage: power_mod(mpz(2), mpz(390), mpz(391))
        mpz(285)
    """
    if not m:
        raise ZeroDivisionError("modulus must be nonzero")

    a = a % m  # this should coerce into a ring containing both a and m

    if m == 1:
        return a.parent().zero()

    n = Integer(n)
    if not n:
        return a.parent().one()
    if n < 0:
        a = inverse_mod(a, m)
        n = -n

    apow = a
    while not n & 1:
        apow = apow * apow % m
        n >>= 1

    power = apow
    n >>= 1
    while n:
        apow = apow * apow % m
        if n & 1:
            power = power * apow % m
        n >>= 1

    return power


def rational_reconstruction(a, m, algorithm='fast'):
    r"""
    This function tries to compute `x/y`, where `x/y` is a rational number in
    lowest terms such that the reduction of `x/y` modulo `m` is equal to `a` and
    the absolute values of `x` and `y` are both `\le \sqrt{m/2}`. If such `x/y`
    exists, that pair is unique and this function returns it. If no
    such pair exists, this function raises :exc:`ZeroDivisionError`.

    An efficient algorithm for computing rational reconstruction is
    very similar to the extended Euclidean algorithm. For more details,
    see Knuth, Vol 2, 3rd ed, pages 656-657.

    INPUT:

    - ``a`` -- integer

    - ``m`` -- a modulus

    - ``algorithm`` -- string (default: ``'fast'``)

    - ``'fast'`` -- a fast implementation using direct GMP library calls
        in Cython

    OUTPUT:

    Numerator and denominator `n`, `d` of the unique rational number
    `r=n/d`, if it exists, with `n` and `|d| \le \sqrt{N/2}`. Return
    `(0,0)` if no such number exists.

    The algorithm for rational reconstruction is described (with a
    complete nontrivial proof) on pages 656-657 of Knuth, Vol 2, 3rd
    ed. as the solution to exercise 51 on page 379. See in particular
    the conclusion paragraph right in the middle of page 657, which
    describes the algorithm thus:

        This discussion proves that the problem can be solved
        efficiently by applying Algorithm 4.5.2X with `u=m` and `v=a`,
        but with the following replacement for step X2: If
        `v3 \le \sqrt{m/2}`, the algorithm terminates. The pair
        `(x,y)=(|v2|,v3*\mathrm{sign}(v2))` is then the unique
        solution, provided that `x` and `y` are coprime and
        `x \le \sqrt{m/2}`; otherwise there is no solution. (Alg 4.5.2X is
        the extended Euclidean algorithm.)

    Knuth remarks that this algorithm is due to Wang, Kornerup, and
    Gregory from around 1983.

    EXAMPLES::

        sage: m = 100000
        sage: (119*inverse_mod(53,m))%m
        11323
        sage: rational_reconstruction(11323,m)
        119/53

    ::

        sage: rational_reconstruction(400,1000)
        Traceback (most recent call last):
        ...
        ArithmeticError: rational reconstruction of 400 (mod 1000) does not exist

    ::

        sage: rational_reconstruction(3, 292393)
        3
        sage: a = Integers(292393)(45/97); a
        204977
        sage: rational_reconstruction(a, 292393, algorithm='fast')
        45/97
        sage: rational_reconstruction(293048, 292393)
        Traceback (most recent call last):
        ...
        ArithmeticError: rational reconstruction of 655 (mod 292393) does not exist
        sage: rational_reconstruction(0, 0)
        Traceback (most recent call last):
        ...
        ZeroDivisionError: rational reconstruction with zero modulus
        sage: rational_reconstruction(0, 1, algorithm='foobar')
        Traceback (most recent call last):
        ...
        ValueError: unknown algorithm 'foobar'

    Tests with numpy and gmpy2 numbers::

        sage: from numpy import int32                                                   # needs numpy
        sage: rational_reconstruction(int32(3), int32(292393))                          # needs numpy
        3
        sage: from gmpy2 import mpz
        sage: rational_reconstruction(mpz(3), mpz(292393))
        3
    """
    if algorithm == 'fast':
        return ZZ(a).rational_reconstruction(ZZ(m))
    else:
        raise ValueError("unknown algorithm %r" % algorithm)


def mqrr_rational_reconstruction(u, m, T):
    r"""
    Maximal Quotient Rational Reconstruction.

    For research purposes only - this is pure Python, so slow.

    INPUT:

    - ``u``, ``m``, ``T`` -- integers such that `m > u \ge 0`, `T > 0`

    OUTPUT:

    Either integers `n,d` such that `d>0`, `\mathop{\mathrm{gcd}}(n,d)=1`, `n/d=u \bmod m`, and
    `T \cdot d \cdot |n| < m`, or ``None``.

    Reference: Monagan, Maximal Quotient Rational Reconstruction: An
    Almost Optimal Algorithm for Rational Reconstruction (page 11)

    This algorithm is probabilistic.

    EXAMPLES::

        sage: mqrr_rational_reconstruction(21, 3100, 13)
        (21, 1)

    Tests with numpy and gmpy2 numbers::

        sage: from numpy import int16                                                   # needs numpy
        sage: mqrr_rational_reconstruction(int16(21), int16(3100), int16(13))           # needs numpy
        (21, 1)
        sage: from gmpy2 import mpz
        sage: mqrr_rational_reconstruction(mpz(21), mpz(3100), mpz(13))
        (21, 1)
    """
    u = py_scalar_to_element(u)
    m = py_scalar_to_element(m)
    T = py_scalar_to_element(T)

    if u == 0:
        if m > T:
            return (0,1)
        else:
            return None
    n, d = 0, 0
    t0, r0 = 0, m
    t1, r1 = 1, u
    while r1 != 0 and r0 > T:
        q = r0/r1   # C division implicit floor
        if q > T:
            n, d, T = r1, t1, q
        r0, r1 = r1, r0 - q*r1
        t0, t1 = t1, t0 - q*t1
    if d != 0 and GCD(n,d) == 1:
        return (n,d)
    return None


######################


def trial_division(n, bound=None):
    r"""
    Return the smallest prime divisor less than or equal to ``bound`` of the
    positive integer `n`, or `n` if there is no such prime. If the optional
    argument bound is omitted, then bound `\leq n`.

    INPUT:

    - ``n`` -- positive integer

    - ``bound`` -- (optional) positive integer

    OUTPUT: a prime ``p=bound`` that divides `n`, or `n` if
    there is no such prime

    EXAMPLES::

        sage: trial_division(15)
        3
        sage: trial_division(91)
        7
        sage: trial_division(11)
        11
        sage: trial_division(387833, 300)
        387833
        sage: # 300 is not big enough to split off a
        sage: # factor, but 400 is.
        sage: trial_division(387833, 400)
        389

    Tests with numpy and gmpy2 numbers::

        sage: from numpy import int8                                                    # needs numpy
        sage: trial_division(int8(91))                                                  # needs numpy
        7
        sage: from gmpy2 import mpz
        sage: trial_division(mpz(91))
        7
    """
    if bound is None:
        return ZZ(n).trial_division()
    else:
        return ZZ(n).trial_division(bound)


def factor(n, proof=None, int_=False, algorithm='pari', verbose=0, **kwds):
    """
    Return the factorization of ``n``.  The result depends on the
    type of ``n``.

    If ``n`` is an integer, returns the factorization as an object
    of type :class:`Factorization`.

    If ``n`` is not an integer, ``n.factor(proof=proof, **kwds)`` gets called.
    See ``n.factor??`` for more documentation in this case.

    .. warning::

       This means that applying :func:`factor` to an integer result of
       a symbolic computation will not factor the integer, because it is
       considered as an element of a larger symbolic ring.

       EXAMPLES::

           sage: f(n) = n^2                                                             # needs sage.symbolic
           sage: is_prime(f(3))                                                         # needs sage.symbolic
           False
           sage: factor(f(3))                                                           # needs sage.symbolic
           9

    INPUT:

    - ``n`` -- nonzero integer

    - ``proof`` -- boolean or ``None`` (default: ``None``)

    - ``int_`` -- boolean (default: ``False``); whether to return
      answers as Python integers

    - ``algorithm`` -- string

       - ``'pari'`` -- (default) use the PARI C library

       - ``'kash'`` -- use KASH computer algebra system (requires that
         kash be installed)

       - ``'magma'`` -- use Magma (requires magma be installed)

    - ``verbose`` -- integer (default: 0); PARI's debug
      variable is set to this. E.g., set to 4 or 8 to see lots of output
      during factorization.

    OUTPUT: factorization of `n`

    The qsieve and ecm commands give access to highly optimized
    implementations of algorithms for doing certain integer
    factorization problems. These implementations are not used by the
    generic :func:`factor` command, which currently just calls PARI (note that
    PARI also implements sieve and ecm algorithms, but they are not as
    optimized). Thus you might consider using them instead for certain
    numbers.

    The factorization returned is an element of the class
    :class:`~sage.structure.factorization.Factorization`; use ``Factorization??``
    to see more details, and examples below for usage. A :class:`~sage.structure.factorization.Factorization` contains
    both the unit factor (`+1` or `-1`) and a sorted list of ``(prime, exponent)``
    pairs.

    The factorization displays in pretty-print format but it is easy to
    obtain access to the ``(prime, exponent)`` pairs and the unit, to
    recover the number from its factorization, and even to multiply two
    factorizations. See examples below.

    EXAMPLES::

        sage: factor(500)
        2^2 * 5^3
        sage: factor(-20)
        -1 * 2^2 * 5
        sage: f=factor(-20)
        sage: list(f)
        [(2, 2), (5, 1)]
        sage: f.unit()
        -1
        sage: f.value()
        -20
        sage: factor(-next_prime(10^2) * next_prime(10^7))                              # needs sage.libs.pari
        -1 * 101 * 10000019

    ::

        sage: factor(293292629867846432923017396246429, algorithm='flint')              # needs sage.libs.flint
        3 * 4852301647696687 * 20148007492971089

    ::

        sage: factor(-500, algorithm='kash')
        -1 * 2^2 * 5^3

    ::

        sage: factor(-500, algorithm='magma')     # optional - magma
        -1 * 2^2 * 5^3

    ::

        sage: factor(0)
        Traceback (most recent call last):
        ...
        ArithmeticError: factorization of 0 is not defined
        sage: factor(1)
        1
        sage: factor(-1)
        -1
        sage: factor(2^(2^7) + 1)                                                       # needs sage.libs.pari
        59649589127497217 * 5704689200685129054721

    Sage calls PARI's :pari:`factor`, which has ``proof=False`` by default.
    Sage has a global proof flag, set to ``True`` by default (see
    :mod:`sage.structure.proof.proof`, or use ``proof.[tab]``). To override
    the default, call this function with ``proof=False``.

    ::

        sage: factor(3^89 - 1, proof=False)                                             # needs sage.libs.pari
        2 * 179 * 1611479891519807 * 5042939439565996049162197

    ::

        sage: factor(2^197 + 1)                 # long time (2s)                        # needs sage.libs.pari
        3 * 197002597249 * 1348959352853811313 * 251951573867253012259144010843

    Any object which has a factor method can be factored like this::

        sage: K.<i> = QuadraticField(-1)                                                # needs sage.rings.number_field
        sage: factor(122 - 454*i)                                                       # needs sage.rings.number_field
        (-i) * (-i - 2)^3 * (i + 1)^3 * (-2*i + 3) * (i + 4)

    To access the data in a factorization::

        sage: # needs sage.libs.pari
        sage: f = factor(420); f
        2^2 * 3 * 5 * 7
        sage: [x for x in f]
        [(2, 2), (3, 1), (5, 1), (7, 1)]
        sage: [p for p,e in f]
        [2, 3, 5, 7]
        sage: [e for p,e in f]
        [2, 1, 1, 1]
        sage: [p^e for p,e in f]
        [4, 3, 5, 7]

    We can factor Python, numpy and gmpy2 numbers::

        sage: factor(math.pi)
        3.141592653589793
        sage: import numpy                                                              # needs numpy
        sage: factor(numpy.int8(30))                                                    # needs numpy sage.libs.pari
        2 * 3 * 5
        sage: import gmpy2
        sage: factor(gmpy2.mpz(30))
        2 * 3 * 5

    TESTS::

        sage: factor(Mod(4, 100))
        Traceback (most recent call last):
        ...
        TypeError: unable to factor 4
        sage: factor("xyz")
        Traceback (most recent call last):
        ...
        TypeError: unable to factor 'xyz'

    Test that :issue:`35219` is fixed::

        sage: len(factor(2^2203-1,proof=false))
        1
    """
    try:
        m = n.factor
    except AttributeError:
        # Maybe n is not a Sage Element, try to convert it
        e = py_scalar_to_element(n)
        if e is n:
            # Either n was a Sage Element without a factor() method
            # or we cannot it convert it to Sage
            raise TypeError("unable to factor {!r}".format(n))
        n = e
        m = n.factor

    if isinstance(n, Integer):
        return m(proof=proof, algorithm=algorithm, int_=int_,
                 verbose=verbose, **kwds)

    # Polynomial or other factorable object
    try:
        return m(proof=proof, **kwds)
    except TypeError:
        # Maybe the factor() method does not have a proof option
        return m(**kwds)


def radical(n, *args, **kwds):
    """
    Return the product of the prime divisors of n.

    This calls ``n.radical(*args, **kwds)``.

    EXAMPLES::

        sage: radical(2 * 3^2 * 5^5)
        30
        sage: radical(0)
        Traceback (most recent call last):
        ...
        ArithmeticError: radical of 0 is not defined
        sage: K.<i> = QuadraticField(-1)                                                # needs sage.rings.number_field
        sage: radical(K(2))                                                             # needs sage.rings.number_field
        i + 1

    Tests with numpy and gmpy2 numbers::

        sage: from numpy import int8                                                    # needs numpy
        sage: radical(int8(50))                                                         # needs numpy
        10
        sage: from gmpy2 import mpz
        sage: radical(mpz(50))
        10
    """
    try:
        m = n.radical
    except AttributeError:
        # Maybe n is not a Sage Element, try to convert it
        e = py_scalar_to_element(n)
        if e is n:
            m = factor(n, *args, **kwds).radical_value
        else:
            m = e.radical

    return m(*args, **kwds)


def prime_divisors(n):
    """
    Return the list of prime divisors (up to units) of this element
    of a unique factorization domain.

    INPUT:

    - ``n`` -- any object which can be decomposed into prime factors

    OUTPUT:

    A list of prime factors of ``n``. For integers, this list is sorted
    in increasing order.

    EXAMPLES:

    Prime divisors of positive integers::

        sage: prime_divisors(1)
        []
        sage: prime_divisors(100)
        [2, 5]
        sage: prime_divisors(2004)
        [2, 3, 167]

    If ``n`` is negative, we do *not* include -1 among the prime
    divisors, since -1 is not a prime number::

        sage: prime_divisors(-100)
        [2, 5]

    For polynomials we get all irreducible factors::

        sage: R.<x> = PolynomialRing(QQ)
        sage: prime_divisors(x^12 - 1)                                                  # needs sage.libs.pari
        [x - 1, x + 1, x^2 - x + 1, x^2 + 1, x^2 + x + 1, x^4 - x^2 + 1]

    Tests with numpy and gmpy2 numbers::

        sage: from numpy import int8                                                    # needs numpy
        sage: prime_divisors(int8(-100))                                                # needs numpy
        [2, 5]
        sage: from gmpy2 import mpz
        sage: prime_divisors(mpz(-100))
        [2, 5]
    """
    try:
        return n.prime_divisors()
    except AttributeError:
        pass
    return [p for p, _ in factor(n)]


prime_factors = prime_divisors


def odd_part(n):
    r"""
    The odd part of the integer `n`. This is `n / 2^v`,
    where `v = \mathrm{valuation}(n,2)`.

    EXAMPLES::

        sage: odd_part(5)
        5
        sage: odd_part(4)
        1
        sage: odd_part(factorial(31))
        122529844256906551386796875

    Tests with numpy and gmpy2 numbers::

        sage: from numpy import int8                                                    # needs numpy
        sage: odd_part(int8(5))                                                         # needs numpy
        5
        sage: from gmpy2 import mpz
        sage: odd_part(mpz(5))
        5
    """
    if not isinstance(n, Integer):
        n = ZZ(n)
    return n.odd_part()


def prime_to_m_part(n, m):
    """
    Return the prime-to-`m` part of `n`.

    This is the largest divisor of `n` that is coprime to `m`.

    INPUT:

    - ``n`` -- integer (nonzero)

    - ``m`` -- integer

    OUTPUT: integer

    EXAMPLES::

        sage: prime_to_m_part(240,2)
        15
        sage: prime_to_m_part(240,3)
        80
        sage: prime_to_m_part(240,5)
        48
        sage: prime_to_m_part(43434,20)
        21717

    Note that integers also have a method with the same name::

        sage: 240.prime_to_m_part(2)
        15

    Tests with numpy and gmpy2 numbers::

        sage: from numpy import int16                                                   # needs numpy
        sage: prime_to_m_part(int16(240), int16(2))                                     # needs numpy
        15
        sage: from gmpy2 import mpz
        sage: prime_to_m_part(mpz(240), mpz(2))
        15
    """
    return ZZ(n).prime_to_m_part(m)


def is_square(n, root=False):
    """
    Return whether or not `n` is square.

    If `n` is a square also return the square root.
    If `n` is not square, also return ``None``.

    INPUT:

    - ``n`` -- integer

    - ``root`` -- whether or not to also return a square
      root (default: ``False``)

    OUTPUT:

    - ``bool`` -- whether or not a square

    - ``object`` -- (optional) an actual square if found,
      and ``None`` otherwise

    EXAMPLES::

        sage: is_square(2)
        False
        sage: is_square(4)
        True
        sage: is_square(2.2)
        True
        sage: is_square(-2.2)
        False
        sage: is_square(CDF(-2.2))                                                      # needs sage.rings.complex_double
        True
        sage: is_square((x-1)^2)                                                        # needs sage.symbolic
        Traceback (most recent call last):
        ...
        NotImplementedError: is_square() not implemented for
        non-constant or relational elements of Symbolic Ring

    ::

        sage: is_square(4, True)
        (True, 2)

    Tests with numpy and gmpy2 numbers::

        sage: from numpy import int8                                                    # needs numpy
        sage: is_square(int8(4))                                                        # needs numpy
        True
        sage: from gmpy2 import mpz
        sage: is_square(mpz(4))
        True

    Tests with Polynomial::

        sage: R.<v> = LaurentPolynomialRing(QQ, 'v')
        sage: H = IwahoriHeckeAlgebra('A3', v**2)                                       # needs sage.combinat sage.modules
        sage: R.<a,b,c,d> = QQ[]
        sage: p = a*b + c*d*a*d*a + 5
        sage: is_square(p**2)
        True
    """
    try:
        m = n.is_square
    except (AttributeError, NotImplementedError):
        n = py_scalar_to_element(n)
        m = n.is_square

    if root:
        try:
            return m(root)
        except TypeError:
            if m():
                return True, n.sqrt()
            else:
                return False, None
    return m()


def is_squarefree(n):
    """
    Test whether ``n`` is square free.

    EXAMPLES::

        sage: is_squarefree(100)                                                        # needs sage.libs.pari
        False
        sage: is_squarefree(101)                                                        # needs sage.libs.pari
        True

        sage: R = ZZ['x']
        sage: x = R.gen()
        sage: is_squarefree((x^2+x+1) * (x-2))                                          # needs sage.libs.pari
        True
        sage: is_squarefree((x-1)**2 * (x-3))                                           # needs sage.libs.pari
        False

        sage: # needs sage.rings.number_field sage.symbolic
        sage: O = ZZ[sqrt(-1)]
        sage: I = O.gen(1)
        sage: is_squarefree(I + 1)
        True
        sage: is_squarefree(O(2))
        False
        sage: O(2).factor()
        (-I) * (I + 1)^2

    This method fails on domains which are not Unique Factorization Domains::

        sage: O = ZZ[sqrt(-5)]                                                          # needs sage.rings.number_field sage.symbolic
        sage: a = O.gen(1)                                                              # needs sage.rings.number_field sage.symbolic
        sage: is_squarefree(a - 3)                                                      # needs sage.rings.number_field sage.symbolic
        Traceback (most recent call last):
        ...
        ArithmeticError: non-principal ideal in factorization

    Tests with numpy and gmpy2 numbers::

        sage: # needs sage.libs.pari
        sage: from numpy import int8                                                    # needs numpy
        sage: is_squarefree(int8(100))                                                  # needs numpy
        False
        sage: is_squarefree(int8(101))                                                  # needs numpy
        True
        sage: from gmpy2 import mpz
        sage: is_squarefree(mpz(100))
        False
        sage: is_squarefree(mpz(101))
        True
    """
    e = py_scalar_to_element(n)

    try:
        return e.is_squarefree()
    except AttributeError:
        pass

    if e == 0:
        return False
    return all(r[1] == 1 for r in factor(e))


#################################################################
# Euler phi function
#################################################################
class Euler_Phi:
    r"""
    Return the value of the Euler phi function on the integer `n`. We
    defined this to be the number of positive integers <= n that are
    relatively prime to `n`. Thus if `n \leq 0` then
    ``euler_phi(n)`` is defined and equals 0.

    INPUT:

    - ``n`` -- integer

    EXAMPLES::

        sage: euler_phi(1)
        1
        sage: euler_phi(2)
        1
        sage: euler_phi(3)                                                              # needs sage.libs.pari
        2
        sage: euler_phi(12)                                                             # needs sage.libs.pari
        4
        sage: euler_phi(37)                                                             # needs sage.libs.pari
        36

    Notice that ``euler_phi`` is defined to be 0 on negative numbers and 0::

        sage: euler_phi(-1)
        0
        sage: euler_phi(0)
        0
        sage: type(euler_phi(0))
        <class 'sage.rings.integer.Integer'>

    We verify directly that the phi function is correct for 21::

        sage: euler_phi(21)                                                             # needs sage.libs.pari
        12
        sage: [i for i in range(21) if gcd(21,i) == 1]
        [1, 2, 4, 5, 8, 10, 11, 13, 16, 17, 19, 20]

    The length of the list of integers 'i' in ``range(n)`` such that the
    ``gcd(i,n) == 1`` equals ``euler_phi(n)``::

        sage: len([i for i in range(21) if gcd(21,i) == 1]) == euler_phi(21)            # needs sage.libs.pari
        True

    The phi function also has a special plotting method::

        sage: P = plot(euler_phi, -3, 71)                                               # needs sage.libs.pari sage.plot

    Tests with numpy and gmpy2 numbers::

        sage: from numpy import int8                                                    # needs numpy
        sage: euler_phi(int8(37))                                                       # needs numpy sage.libs.pari
        36
        sage: from gmpy2 import mpz
        sage: euler_phi(mpz(37))                                                        # needs sage.libs.pari
        36

    AUTHORS:

    - William Stein

    - Alex Clemesha (2006-01-10): some examples
    """
    def __repr__(self):
        """
        Return a string describing this class.

        EXAMPLES::

            sage: from sage.arith.misc import Euler_Phi
            sage: Euler_Phi().__repr__()
            'Number of positive integers <=n but relatively prime to n'
        """
        return "Number of positive integers <=n but relatively prime to n"

    def __call__(self, n):
        """
        Call the ``euler_phi`` function.

        EXAMPLES::

            sage: from sage.arith.misc import Euler_Phi
            sage: Euler_Phi()(10)                                                       # needs sage.libs.pari
            4
            sage: Euler_Phi()(720)                                                      # needs sage.libs.pari
            192
        """
        if n <= 0:
            return ZZ.zero()
        if n <= 2:
            return ZZ.one()
        from sage.libs.pari.all import pari
        return ZZ(pari(n).eulerphi())

    def plot(self, xmin=1, xmax=50, pointsize=30, rgbcolor=(0, 0, 1),
             join=True, **kwds):
        """
        Plot the Euler phi function.

        INPUT:

        - ``xmin`` -- (default: 1)

        - ``xmax`` -- (default: 50)

        - ``pointsize`` -- (default: 30)

        - ``rgbcolor`` -- (default: (0,0,1))

        - ``join`` -- boolean (default: ``True``); whether to join the points

        - ``**kwds`` -- passed on

        EXAMPLES::

            sage: from sage.arith.misc import Euler_Phi
            sage: p = Euler_Phi().plot()                                                # needs sage.libs.pari sage.plot
            sage: p.ymax()                                                              # needs sage.libs.pari sage.plot
            46.0
        """
        v = [(n, euler_phi(n)) for n in range(xmin, xmax + 1)]
        from sage.plot.all import list_plot
        P = list_plot(v, pointsize=pointsize, rgbcolor=rgbcolor, **kwds)
        if join:
            P += list_plot(v, plotjoined=True, rgbcolor=(0.7,0.7,0.7), **kwds)
        return P


euler_phi = Euler_Phi()


def carmichael_lambda(n):
    r"""
    Return the Carmichael function of a positive integer ``n``.

    The Carmichael function of `n`, denoted `\lambda(n)`, is the smallest
    positive integer `k` such that `a^k \equiv 1 \pmod{n}` for all
    `a \in \ZZ/n\ZZ` satisfying `\gcd(a, n) = 1`. Thus, `\lambda(n) = k`
    is the exponent of the multiplicative group `(\ZZ/n\ZZ)^{\ast}`.

    INPUT:

    - ``n`` -- positive integer

    OUTPUT: the Carmichael function of ``n``

    ALGORITHM:

    If `n = 2, 4` then `\lambda(n) = \varphi(n)`. Let `p \geq 3` be an odd
    prime and let `k` be a positive integer. Then
    `\lambda(p^k) = p^{k - 1}(p - 1) = \varphi(p^k)`. If `k \geq 3`, then
    `\lambda(2^k) = 2^{k - 2}`. Now consider the case where `n > 3` is
    composite and let `n = p_1^{k_1} p_2^{k_2} \cdots p_t^{k_t}` be the
    prime factorization of `n`. Then

    .. MATH::

        \lambda(n)
        = \lambda(p_1^{k_1} p_2^{k_2} \cdots p_t^{k_t})
        = \text{lcm}(\lambda(p_1^{k_1}), \lambda(p_2^{k_2}), \dots, \lambda(p_t^{k_t}))

    EXAMPLES:

    The Carmichael function of all positive integers up to and including 10::

        sage: from sage.arith.misc import carmichael_lambda
        sage: list(map(carmichael_lambda, [1..10]))
        [1, 1, 2, 2, 4, 2, 6, 2, 6, 4]

    The Carmichael function of the first ten primes::

        sage: list(map(carmichael_lambda, primes_first_n(10)))                          # needs sage.libs.pari
        [1, 2, 4, 6, 10, 12, 16, 18, 22, 28]

    Cases where the Carmichael function is equivalent to the Euler phi
    function::

        sage: carmichael_lambda(2) == euler_phi(2)
        True
        sage: carmichael_lambda(4) == euler_phi(4)                                      # needs sage.libs.pari
        True
        sage: p = random_prime(1000, lbound=3, proof=True)                              # needs sage.libs.pari
        sage: k = randint(1, 1000)
        sage: carmichael_lambda(p^k) == euler_phi(p^k)                                  # needs sage.libs.pari
        True

    A case where `\lambda(n) \neq \varphi(n)`::

        sage: k = randint(3, 1000)
        sage: carmichael_lambda(2^k) == 2^(k - 2)                                       # needs sage.libs.pari
        True
        sage: carmichael_lambda(2^k) == 2^(k - 2) == euler_phi(2^k)                     # needs sage.libs.pari
        False

    Verifying the current implementation of the Carmichael function using
    another implementation. The other implementation that we use for
    verification is an exhaustive search for the exponent of the
    multiplicative group `(\ZZ/n\ZZ)^{\ast}`. ::

        sage: from sage.arith.misc import carmichael_lambda
        sage: n = randint(1, 500)
        sage: c = carmichael_lambda(n)
        sage: def coprime(n):
        ....:     return [i for i in range(n) if gcd(i, n) == 1]
        sage: def znpower(n, k):
        ....:     L = coprime(n)
        ....:     return list(map(power_mod, L, [k]*len(L), [n]*len(L)))
        sage: def my_carmichael(n):
        ....:     if n == 1:
        ....:         return 1
        ....:     for k in range(1, n):
        ....:         L = znpower(n, k)
        ....:         ones = [1] * len(L)
        ....:         T = [L[i] == ones[i] for i in range(len(L))]
        ....:         if all(T):
        ....:             return k
        sage: c == my_carmichael(n)
        True

    Carmichael's theorem states that `a^{\lambda(n)} \equiv 1 \pmod{n}`
    for all elements `a` of the multiplicative group `(\ZZ/n\ZZ)^{\ast}`.
    Here, we verify Carmichael's theorem. ::

        sage: from sage.arith.misc import carmichael_lambda
        sage: n = randint(2, 1000)
        sage: c = carmichael_lambda(n)
        sage: ZnZ = IntegerModRing(n)
        sage: M = ZnZ.list_of_elements_of_multiplicative_group()
        sage: ones = [1] * len(M)
        sage: P = [power_mod(a, c, n) for a in M]
        sage: P == ones
        True

    TESTS:

    The input ``n`` must be a positive integer::

        sage: from sage.arith.misc import carmichael_lambda
        sage: carmichael_lambda(0)
        Traceback (most recent call last):
        ...
        ValueError: Input n must be a positive integer.
        sage: carmichael_lambda(randint(-10, 0))
        Traceback (most recent call last):
        ...
        ValueError: Input n must be a positive integer.

    Bug reported in :issue:`8283`::

        sage: from sage.arith.misc import carmichael_lambda
        sage: type(carmichael_lambda(16))
        <class 'sage.rings.integer.Integer'>

    REFERENCES:

    - :wikipedia:`Carmichael_function`
    """
    n = Integer(n)
    # sanity check
    if n < 1:
        raise ValueError("Input n must be a positive integer.")

    L = list(n.factor())
    t = []

    # first get rid of the prime factor 2
    if n & 1 == 0:
        two,e = L.pop(0)
        assert two == 2
        k = e - 2 if e >= 3 else e - 1
        t.append(1 << k)

    # then other prime factors
    t += [p**(k - 1) * (p - 1) for p, k in L]

    # finish the job
    return LCM_list(t)


def crt(a, b, m=None, n=None):
    r"""
    Return a solution to a Chinese Remainder Theorem problem.

    INPUT:

    - ``a``, ``b`` -- two residues (elements of some ring for which
      extended gcd is available), or two lists, one of residues and
      one of moduli

    - ``m``, ``n`` -- (default: ``None``) two moduli, or ``None``

    OUTPUT:

    If ``m``, ``n`` are not ``None``, returns a solution `x` to the
    simultaneous congruences `x\equiv a \bmod m` and `x\equiv b \bmod
    n`, if one exists. By the Chinese Remainder Theorem, a solution to the
    simultaneous congruences exists if and only if
    `a\equiv b\pmod{\gcd(m,n)}`. The solution `x` is only well-defined modulo
    `\text{lcm}(m,n)`.

    If ``a`` and ``b`` are lists, returns a simultaneous solution to
    the congruences `x\equiv a_i\pmod{b_i}`, if one exists.

    .. SEEALSO::

        - :func:`CRT_list`

    EXAMPLES:

    Using ``crt`` by giving it pairs of residues and moduli::

        sage: crt(2, 1, 3, 5)
        11
        sage: crt(13, 20, 100, 301)
        28013
        sage: crt([2, 1], [3, 5])
        11
        sage: crt([13, 20], [100, 301])
        28013

    You can also use upper case::

        sage: c = CRT(2,3, 3, 5); c
        8
        sage: c % 3 == 2
        True
        sage: c % 5 == 3
        True

    Note that this also works for polynomial rings::

        sage: # needs sage.rings.number_field
        sage: x = polygen(ZZ, 'x')
        sage: K.<a> = NumberField(x^3 - 7)
        sage: R.<y> = K[]
        sage: f = y^2 + 3
        sage: g = y^3 - 5
        sage: CRT(1, 3, f, g)
        -3/26*y^4 + 5/26*y^3 + 15/26*y + 53/26
        sage: CRT(1, a, f, g)
        (-3/52*a + 3/52)*y^4 + (5/52*a - 5/52)*y^3 + (15/52*a - 15/52)*y + 27/52*a + 25/52

    You can also do this for any number of moduli::

        sage: # needs sage.rings.number_field
        sage: K.<a> = NumberField(x^3 - 7)
        sage: R.<x> = K[]
        sage: CRT([], [])
        0
        sage: CRT([a], [x])
        a
        sage: f = x^2 + 3
        sage: g = x^3 - 5
        sage: h = x^5 + x^2 - 9
        sage: k = CRT([1, a, 3], [f, g, h]); k
        (127/26988*a - 5807/386828)*x^9 + (45/8996*a - 33677/1160484)*x^8
         + (2/173*a - 6/173)*x^7 + (133/6747*a - 5373/96707)*x^6
         + (-6/2249*a + 18584/290121)*x^5 + (-277/8996*a + 38847/386828)*x^4
         + (-135/4498*a + 42673/193414)*x^3 + (-1005/8996*a + 470245/1160484)*x^2
         + (-1215/8996*a + 141165/386828)*x + 621/8996*a + 836445/386828
        sage: k.mod(f)
        1
        sage: k.mod(g)
        a
        sage: k.mod(h)
        3

    If the moduli are not coprime, a solution may not exist::

        sage: crt(4, 8, 8, 12)
        20
        sage: crt(4, 6, 8, 12)
        Traceback (most recent call last):
        ...
        ValueError: no solution to crt problem since gcd(8,12) does not divide 4-6

        sage: x = polygen(QQ)
        sage: crt(2, 3, x - 1, x + 1)
        -1/2*x + 5/2
        sage: crt(2, x, x^2 - 1, x^2 + 1)
        -1/2*x^3 + x^2 + 1/2*x + 1
        sage: crt(2, x, x^2 - 1, x^3 - 1)
        Traceback (most recent call last):
        ...
        ValueError: no solution to crt problem since gcd(x^2 - 1,x^3 - 1) does not divide 2-x

        sage: crt(int(2), int(3), int(7), int(11))
        58

    crt also work with numpy and gmpy2 numbers::

        sage: import numpy                                                              # needs numpy
        sage: crt(numpy.int8(2), numpy.int8(3), numpy.int8(7), numpy.int8(11))          # needs numpy
        58
        sage: from gmpy2 import mpz
        sage: crt(mpz(2), mpz(3), mpz(7), mpz(11))
        58
        sage: crt(mpz(2), 3, mpz(7), numpy.int8(11))                                    # needs numpy
        58
    """
    if isinstance(a, list):
        return CRT_list(a, b)

    try:
        f = (b-a).quo_rem
    except (TypeError, AttributeError):
        # Maybe there is no coercion between a and b.
        # Maybe (b-a) does not have a quo_rem attribute
        a = py_scalar_to_element(a)
        b = py_scalar_to_element(b)
        f = (b-a).quo_rem

    g, alpha, beta = XGCD(m, n)
    q, r = f(g)
    if r != 0:
        raise ValueError("no solution to crt problem since gcd(%s,%s) does not divide %s-%s" % (m, n, a, b))
    from sage.arith.functions import lcm

    x = a + q*alpha*py_scalar_to_element(m)
    return x % lcm(m, n)


CRT = crt


def CRT_list(values, moduli):
    r""" Given a list ``values`` of elements and a list of corresponding
    ``moduli``, find a single element that reduces to each element of
    ``values`` modulo the corresponding moduli.

    .. SEEALSO::

        - :func:`crt`

    EXAMPLES::

        sage: CRT_list([2,3,2], [3,5,7])
        23
        sage: x = polygen(QQ)
        sage: c = CRT_list([3], [x]); c
        3
        sage: c.parent()
        Univariate Polynomial Ring in x over Rational Field

    It also works if the moduli are not coprime::

        sage: CRT_list([32,2,2],[60,90,150])
        452

    But with non coprime moduli there is not always a solution::

        sage: CRT_list([32,2,1],[60,90,150])
        Traceback (most recent call last):
        ...
        ValueError: no solution to crt problem since gcd(180,150) does not divide 92-1

    The arguments must be lists::

        sage: CRT_list([1,2,3],"not a list")
        Traceback (most recent call last):
        ...
        ValueError: arguments to CRT_list should be lists
        sage: CRT_list("not a list",[2,3])
        Traceback (most recent call last):
        ...
        ValueError: arguments to CRT_list should be lists

    The list of moduli must have the same length as the list of elements::

        sage: CRT_list([1,2,3],[2,3,5])
        23
        sage: CRT_list([1,2,3],[2,3])
        Traceback (most recent call last):
        ...
        ValueError: arguments to CRT_list should be lists of the same length
        sage: CRT_list([1,2,3],[2,3,5,7])
        Traceback (most recent call last):
        ...
        ValueError: arguments to CRT_list should be lists of the same length

    TESTS::

        sage: CRT([32r,2r,2r],[60r,90r,150r])
        452
        sage: from numpy import int8                                                    # needs numpy
        sage: CRT_list([int8(2), int8(3), int8(2)], [int8(3), int8(5), int8(7)])        # needs numpy
        23
        sage: from gmpy2 import mpz
        sage: CRT_list([mpz(2),mpz(3),mpz(2)], [mpz(3),mpz(5),mpz(7)])
        23

    Make sure we are not mutating the input lists::

        sage: xs = [1,2,3]
        sage: ms = [5,7,9]
        sage: CRT_list(xs, ms)
        156
        sage: xs
        [1, 2, 3]
        sage: ms
        [5, 7, 9]
    """
    if not isinstance(values, list) or not isinstance(moduli, list):
        raise ValueError("arguments to CRT_list should be lists")
    if len(values) != len(moduli):
        raise ValueError("arguments to CRT_list should be lists of the same length")
    if not values:
        return ZZ.zero()
    if len(values) == 1:
        return moduli[0].parent()(values[0])

    # The result is computed using a binary tree. In typical cases,
    # this scales much better than folding the list from one side.
    from sage.arith.functions import lcm
    while len(values) > 1:
        vs, ms = values[::2], moduli[::2]
        for i, (v, m) in enumerate(zip(values[1::2], moduli[1::2])):
            vs[i] = CRT(vs[i], v, ms[i], m)
            ms[i] = lcm(ms[i], m)
        values, moduli = vs, ms
    return values[0] % moduli[0]


def CRT_basis(moduli):
    r"""
    Return a CRT basis for the given moduli.

    INPUT:

    - ``moduli`` -- list of pairwise coprime moduli `m` which admit an
      extended Euclidean algorithm

    OUTPUT:

    - a list of elements `a_i` of the same length as `m` such that
      `a_i` is congruent to 1 modulo `m_i` and to 0 modulo `m_j` for
      `j\not=i`.

    EXAMPLES::

        sage: a1 = ZZ(mod(42,5))
        sage: a2 = ZZ(mod(42,13))
        sage: c1,c2 = CRT_basis([5,13])
        sage: mod(a1*c1+a2*c2,5*13)
        42

    A polynomial example::

        sage: x=polygen(QQ)
        sage: mods = [x,x^2+1,2*x-3]
        sage: b = CRT_basis(mods)
        sage: b
        [-2/3*x^3 + x^2 - 2/3*x + 1, 6/13*x^3 - x^2 + 6/13*x, 8/39*x^3 + 8/39*x]
        sage: [[bi % mj for mj in mods] for bi in b]
        [[1, 0, 0], [0, 1, 0], [0, 0, 1]]
    """
    n = len(moduli)
    if n == 0:
        return []
    M = prod(moduli)
    cs = []
    for m in moduli:
        Mm = M // m
        d, _, v = xgcd(m, Mm)
        if not d.is_one():
            raise ValueError('moduli must be coprime')
        cs.append((v * Mm) % M)
    return cs


def CRT_vectors(X, moduli):
    r"""
    Vector form of the Chinese Remainder Theorem: given a list of integer
    vectors `v_i` and a list of coprime moduli `m_i`, find a vector `w` such
    that `w = v_i \pmod m_i` for all `i`. This is more efficient than applying
    :func:`CRT` to each entry.

    INPUT:

    - ``X`` -- list or tuple, consisting of lists/tuples/vectors/etc of
      integers of the same length
    - ``moduli`` -- list of len(X) moduli

    OUTPUT: list; application of CRT componentwise

    EXAMPLES::

        sage: CRT_vectors([[3,5,7],[3,5,11]], [2,3])
        [3, 5, 5]

        sage: CRT_vectors([vector(ZZ, [2,3,1]), Sequence([1,7,8], ZZ)], [8,9])          # needs sage.modules
        [10, 43, 17]
    """
    # First find the CRT basis:
    if len(X) == 0 or len(X[0]) == 0:
        return []
    n = len(X)
    if n != len(moduli):
        raise ValueError("number of moduli must equal length of X")
    a = CRT_basis(moduli)
    modulus = prod(moduli)
    return [sum(a[i]*X[i][j] for i in range(n)) % modulus for j in range(len(X[0]))]


def binomial(x, m, **kwds):
    r"""
    Return the binomial coefficient.

    .. MATH::

        \binom{x}{m} = x (x-1) \cdots (x-m+1) / m!

    which is defined for `m \in \ZZ` and any
    `x`. We extend this definition to include cases when
    `x-m` is an integer but `m` is not by

    .. MATH::

        \binom{x}{m} = \binom{x}{x-m}

    If `m < 0`, return `0`.

    INPUT:

    - ``x``, ``m`` -- numbers or symbolic expressions; either ``m``
      or ``x-m`` must be an integer

    OUTPUT: number or symbolic expression (if input is symbolic)

    EXAMPLES::

        sage: from sage.arith.misc import binomial
        sage: binomial(5, 2)
        10
        sage: binomial(2, 0)
        1
        sage: binomial(1/2, 0)                                                          # needs sage.libs.pari
        1
        sage: binomial(3, -1)
        0
        sage: binomial(20, 10)
        184756
        sage: binomial(-2, 5)
        -6
        sage: binomial(-5, -2)
        0
        sage: binomial(RealField()('2.5'), 2)                                           # needs sage.rings.real_mpfr
        1.87500000000000
        sage: binomial(Zp(5)(99),50)
        3 + 4*5^3 + 2*5^4 + 4*5^5 + 4*5^6 + 4*5^7 + 4*5^8 + 5^9 + 2*5^10 + 3*5^11 +
        4*5^12 + 4*5^13 + 2*5^14 + 3*5^15 + 3*5^16 + 4*5^17 + 4*5^18 + 2*5^19 + O(5^20)
        sage: binomial(Qp(3)(2/3),2)
        2*3^-2 + 2*3^-1 + 2 + 2*3 + 2*3^2 + 2*3^3 + 2*3^4 + 2*3^5 + 2*3^6 + 2*3^7 +
        2*3^8 + 2*3^9 + 2*3^10 + 2*3^11 + 2*3^12 + 2*3^13 + 2*3^14 + 2*3^15 + 2*3^16 + 2*3^17 + O(3^18)
        sage: n = var('n'); binomial(n, 2)                                              # needs sage.symbolic
        1/2*(n - 1)*n
        sage: n = var('n'); binomial(n, n)                                              # needs sage.symbolic
        1
        sage: n = var('n'); binomial(n, n - 1)                                          # needs sage.symbolic
        n
        sage: binomial(2^100, 2^100)
        1

        sage: x = polygen(ZZ)
        sage: binomial(x, 3)
        1/6*x^3 - 1/2*x^2 + 1/3*x
        sage: binomial(x, x - 3)
        1/6*x^3 - 1/2*x^2 + 1/3*x

    If `x \in \ZZ`, there is an optional 'algorithm' parameter, which
    can be 'gmp' (faster for small values; alias: 'mpir') or
    'pari' (faster for large values)::

        sage: a = binomial(100, 45, algorithm='gmp')
        sage: b = binomial(100, 45, algorithm='pari')                                   # needs sage.libs.pari
        sage: a == b                                                                    # needs sage.libs.pari
        True

    TESTS:

    We test that certain binomials are very fast (this should be
    instant) -- see :issue:`3309`::

        sage: a = binomial(RR(1140000.78), 23310000)

    We test conversion of arguments to Integers -- see :issue:`6870`::

        sage: binomial(1/2, 1/1)                                                        # needs sage.libs.pari
        1/2
        sage: binomial(10^20 + 1/1, 10^20)
        100000000000000000001
        sage: binomial(SR(10**7), 10**7)                                                # needs sage.symbolic
        1
        sage: binomial(3/2, SR(1/1))                                                    # needs sage.symbolic
        3/2

    Some floating point cases -- see :issue:`7562`, :issue:`9633`, and
    :issue:`12448`::

        sage: binomial(1., 3)                                                           # needs sage.rings.real_mpfr
        0.000000000000000
        sage: binomial(-2., 3)                                                          # needs sage.rings.real_mpfr
        -4.00000000000000
        sage: binomial(0.5r, 5)
        0.02734375
        sage: a = binomial(float(1001), float(1)); a
        1001.0
        sage: type(a)
        <class 'float'>
        sage: binomial(float(1000), 1001)
        0.0

    Test more output types::

        sage: type(binomial(5r, 2))
        <class 'int'>
        sage: type(binomial(5, 2r))
        <class 'sage.rings.integer.Integer'>

        sage: type(binomial(5.0r, 2))
        <class 'float'>

        sage: type(binomial(5/1, 2))
        <class 'sage.rings.rational.Rational'>

        sage: R = Integers(11)
        sage: b = binomial(R(7), R(3))
        sage: b
        2
        sage: b.parent()
        Ring of integers modulo 11

    Test symbolic and uni/multivariate polynomials::

        sage: x = polygen(ZZ)
        sage: binomial(x, 3)
        1/6*x^3 - 1/2*x^2 + 1/3*x
        sage: binomial(x, 3).parent()
        Univariate Polynomial Ring in x over Rational Field

        sage: K.<x,y> = Integers(7)[]
        sage: binomial(y,3)
        6*y^3 + 3*y^2 + 5*y
        sage: binomial(y,3).parent()
        Multivariate Polynomial Ring in x, y over Ring of integers modulo 7

        sage: n = var('n')                                                              # needs sage.symbolic
        sage: binomial(n,2)                                                             # needs sage.symbolic
        1/2*(n - 1)*n

    Test `p`-adic numbers::

        sage: binomial(Qp(3)(-1/2),4) # p-adic number with valuation >= 0
        1 + 3 + 2*3^2 + 3^3 + 2*3^4 + 3^6 + 3^7 + 3^8 + 3^11 + 2*3^14 + 2*3^16 + 2*3^17 + 2*3^19 + O(3^20)

    Check that :issue:`35811` is fixed::

        sage: binomial(Qp(3)(1/3),4) # p-adic number with negative valuation
        2*3^-5 + 2*3^-4 + 3^-3 + 2*3^-2 + 2*3^-1 + 2 + 2*3 + 2*3^2 + 2*3^3 + 2*3^4 + 2*3^5 +
        2*3^6 + 2*3^7 + 2*3^8 + 2*3^9 + 2*3^10 + 2*3^11 + 2*3^12 + 2*3^13 + 2*3^14 + O(3^15)

        sage: binomial(Qp(3)(1/3),10).parent()
        3-adic Field with capped relative precision 20

        sage: F.<w>=Qq(9); binomial(w,4) # p-adic extension field
        (w + 2)*3^-1 + (w + 1) + (2*w + 1)*3 + 2*w*3^2 + (2*w + 2)*3^3 + 2*w*3^4 + (2*w + 2)*3^5 +
        2*w*3^6 + (2*w + 2)*3^7 + 2*w*3^8 + (2*w + 2)*3^9 + 2*w*3^10 + (2*w + 2)*3^11 + 2*w*3^12 +
        (2*w + 2)*3^13 + 2*w*3^14 + (2*w + 2)*3^15 + 2*w*3^16 + (2*w + 2)*3^17 + 2*w*3^18 + O(3^19)
        sage: F.<w>=Qq(9); binomial(w,10).parent()
        3-adic Unramified Extension Field in w defined by x^2 + 2*x + 2

    Invalid inputs::

        sage: x = polygen(ZZ)
        sage: binomial(x, x^2)
        Traceback (most recent call last):
        ...
        TypeError: either m or x-m must be an integer

        sage: k, i = var('k,i')                                                         # needs sage.symbolic
        sage: binomial(k,i)                                                             # needs sage.symbolic
        Traceback (most recent call last):
        ...
        TypeError: either m or x-m must be an integer

        sage: R6 = Zmod(6)
        sage: binomial(R6(5), 2)
        Traceback (most recent call last):
        ...
        ZeroDivisionError: factorial(2) not invertible in Ring of integers modulo 6

        sage: R7 = Zmod(7)
        sage: binomial(R7(10), 7)
        Traceback (most recent call last):
        ...
        ZeroDivisionError: factorial(7) not invertible in Ring of integers modulo 7

    The last two examples failed to execute since `2!` and `7!` are respectively
    not invertible in `\ZZ/6\ZZ` and `\ZZ/7\ZZ`. One can check that there
    is no well defined value for that binomial coefficient in the quotient::

        sage: R6(binomial(5,2))
        4
        sage: R6(binomial(5+6,2))
        1

        sage: R7(binomial(3, 7))
        0
        sage: R7(binomial(10, 7))
        1
        sage: R7(binomial(17, 7))
        2

    For symbolic manipulation, you should use the function
    :func:`~sage.functions.other.binomial` from the module
    :mod:`sage.functions.other`::

        sage: from sage.functions.other import binomial
        sage: binomial(k, i)                                                            # needs sage.symbolic
        binomial(k, i)

    binomial support numpy and gmpy2 parameters::

        sage: from sage.arith.misc import binomial
        sage: import numpy                                                              # needs numpy
        sage: binomial(numpy.int32(20), numpy.int32(10))                                # needs numpy
        184756
        sage: import gmpy2
        sage: binomial(gmpy2.mpz(20), gmpy2.mpz(10))
        mpz(184756)
    """
    try:
        m = ZZ(m)
    except TypeError:
        try:
            m = ZZ(x-m)
        except TypeError:
            raise TypeError("either m or x-m must be an integer")

    P = parent(x)
    x = py_scalar_to_element(x)

    # case 1: native binomial implemented on x
    try:
        return P(x.binomial(m, **kwds))
    except (AttributeError,TypeError):
        pass

    # case 2: conversion to integers
    try:
        x = ZZ(x)
    except (TypeError, ValueError):
        pass
    else:
        # Check invertibility of factorial(m) in P
        try:
            c = P.characteristic()
        except AttributeError:
            # Assume that P has characteristic zero (can be int, float, ...)
            pass
        else:
            if c > 0 and any(c.gcd(k) > 1 for k in range(2, m+1)):
                raise ZeroDivisionError("factorial({}) not invertible in {}".format(m, P))
        return P(x.binomial(m, **kwds))

    # case 3: rational, real numbers, complex numbers -> use pari
    if isinstance(x, Rational) or isinstance(P, (RealField, ComplexField)):
        return P(x.__pari__().binomial(m))

    # case 4: naive method
    if m < ZZ.zero():
        return P(0)
    return P(prod(x - i for i in range(m))) / m.factorial()


def multinomial(*ks):
    r"""
    Return the multinomial coefficient.

    INPUT:

    - either an arbitrary number of integer arguments `k_1,\dots,k_n`
    - or an iterable (e.g. a list) of integers `[k_1,\dots,k_n]`

    OUTPUT: the integer:

    .. MATH::

           \binom{k_1 + \cdots + k_n}{k_1, \cdots, k_n}
           =\frac{\left(\sum_{i=1}^n k_i\right)!}{\prod_{i=1}^n k_i!}
           = \prod_{i=1}^n \binom{\sum_{j=1}^i k_j}{k_i}

    EXAMPLES::

        sage: multinomial(0, 0, 2, 1, 0, 0)
        3
        sage: multinomial([0, 0, 2, 1, 0, 0])
        3
        sage: multinomial(3, 2)
        10
        sage: multinomial(2^30, 2, 1)
        618970023101454657175683075
        sage: multinomial([2^30, 2, 1])
        618970023101454657175683075
        sage: multinomial(Composition([1, 3]))
        4
        sage: multinomial(Partition([4, 2]))                                            # needs sage.combinat
        15

    TESTS:

    Tests with numpy and gmpy2 numbers::

        sage: from numpy import int8                                                    # needs numpy
        sage: multinomial(int8(3), int8(2))                                             # needs numpy
        10
        sage: from gmpy2 import mpz
        sage: multinomial(mpz(3), mpz(2))
        mpz(10)

        sage: multinomial(range(1), range(2))
        Traceback (most recent call last):
        ...
        ValueError: multinomial takes only one iterable argument

    AUTHORS:

    - Gabriel Ebner
    """
    if isinstance(ks[0], Iterable):
        if len(ks) > 1:
            raise ValueError("multinomial takes only one iterable argument")
        keys = ks[0]
    else:
        keys = ks

    s, c = 0, 1
    for k in keys:
        s += k
        c *= binomial(s, k)
    return c


def binomial_coefficients(n):
    r"""
    Return a dictionary containing pairs
    `\{(k_1,k_2) : C_{k,n}\}` where `C_{k_n}` are
    binomial coefficients and `n = k_1 + k_2`.

    INPUT:

    - ``n`` -- integer

    OUTPUT: dictionary

    EXAMPLES::

        sage: sorted(binomial_coefficients(3).items())
        [((0, 3), 1), ((1, 2), 3), ((2, 1), 3), ((3, 0), 1)]

    Notice the coefficients above are the same as below::

        sage: R.<x,y> = QQ[]
        sage: (x+y)^3
        x^3 + 3*x^2*y + 3*x*y^2 + y^3

    Tests with numpy and gmpy2 numbers::

        sage: from numpy import int8                                                    # needs numpy
        sage: sorted(binomial_coefficients(int8(3)).items())                            # needs numpy
        [((0, 3), 1), ((1, 2), 3), ((2, 1), 3), ((3, 0), 1)]
        sage: from gmpy2 import mpz
        sage: sorted(binomial_coefficients(mpz(3)).items())
        [((0, 3), 1), ((1, 2), 3), ((2, 1), 3), ((3, 0), 1)]

    AUTHORS:

    - Fredrik Johansson
    """
    n = py_scalar_to_element(n)
    d = {(0, n): 1, (n, 0): 1}
    a = 1
    for k in range(1, n // 2 + 1):
        a = (a * (n - k + 1)) // k
        d[k, n - k] = d[n - k, k] = a
    return d


def multinomial_coefficients(m, n):
    r"""
    Return a dictionary containing pairs
    `\{(k_1, k_2, ..., k_m) : C_{k, n}\}` where
    `C_{k, n}` are multinomial coefficients such that
    `n = k_1 + k_2 + ...+ k_m`.

    INPUT:

    - ``m`` -- integer
    - ``n`` -- integer

    OUTPUT: dictionary

    EXAMPLES::

        sage: sorted(multinomial_coefficients(2, 5).items())
        [((0, 5), 1), ((1, 4), 5), ((2, 3), 10), ((3, 2), 10), ((4, 1), 5), ((5, 0), 1)]

    Notice that these are the coefficients of `(x+y)^5`::

        sage: R.<x,y> = QQ[]
        sage: (x+y)^5
        x^5 + 5*x^4*y + 10*x^3*y^2 + 10*x^2*y^3 + 5*x*y^4 + y^5

    ::

        sage: sorted(multinomial_coefficients(3, 2).items())
        [((0, 0, 2), 1), ((0, 1, 1), 2), ((0, 2, 0), 1), ((1, 0, 1), 2), ((1, 1, 0), 2), ((2, 0, 0), 1)]

    ALGORITHM: The algorithm we implement for computing the multinomial
    coefficients is based on the following result:

    .. MATH::

        \binom{n}{k_1, \cdots, k_m} =
        \frac{k_1+1}{n-k_1}\sum_{i=2}^m \binom{n}{k_1+1, \cdots, k_i-1, \cdots}

    e.g.::

        sage: k = (2, 4, 1, 0, 2, 6, 0, 0, 3, 5, 7, 1) # random value
        sage: n = sum(k)
        sage: s = 0
        sage: for i in range(1, len(k)):
        ....:     ki = list(k)
        ....:     ki[0] += 1
        ....:     ki[i] -= 1
        ....:     s += multinomial(n, *ki)
        sage: multinomial(n, *k) == (k[0] + 1) / (n - k[0]) * s
        True

    TESTS::

        sage: multinomial_coefficients(0, 0)
        {(): 1}
        sage: multinomial_coefficients(0, 3)
        {}
        sage: from numpy import int8                                                    # needs numpy
        sage: sorted(multinomial_coefficients(int8(2), int8(5)).items())                # needs numpy
        [((0, 5), 1), ((1, 4), 5), ((2, 3), 10), ((3, 2), 10), ((4, 1), 5), ((5, 0), 1)]
        sage: from gmpy2 import mpz
        sage: sorted(multinomial_coefficients(mpz(2), mpz(5)).items())
        [((0, 5), 1), ((1, 4), 5), ((2, 3), 10), ((3, 2), 10), ((4, 1), 5), ((5, 0), 1)]
    """
    if not m:
        if n:
            return {}
        else:
            return {(): 1}

    m = py_scalar_to_element(m)
    n = py_scalar_to_element(n)

    if m == 2:
        return binomial_coefficients(n)
    t = [n] + [0] * (m - 1)
    r = {tuple(t): 1}
    if n:
        j = 0  # j will be the leftmost nonzero position
    else:
        j = m
    # enumerate tuples in co-lex order
    while j < m - 1:
        # compute next tuple
        tj = t[j]
        if j:
            t[j] = 0
            t[0] = tj
        if tj > 1:
            t[j + 1] += 1
            j = 0
            start = 1
            v = 0
        else:
            j += 1
            start = j + 1
            v = r[tuple(t)]
            t[j] += 1
        # compute the value
        # NB: the initialization of v was done above
        for k in range(start, m):
            if t[k]:
                t[k] -= 1
                v += r[tuple(t)]
                t[k] += 1
        t[0] -= 1
        r[tuple(t)] = (v * tj) // (n - t[0])
    return r


def kronecker_symbol(x,y):
    """
    The Kronecker symbol `(x|y)`.

    INPUT:

    - ``x`` -- integer

    - ``y`` -- integer

    OUTPUT: integer

    EXAMPLES::

        sage: kronecker_symbol(13,21)
        -1
        sage: kronecker_symbol(101,4)
        1

    This is also available as :func:`kronecker`::

        sage: kronecker(3,5)
        -1
        sage: kronecker(3,15)
        0
        sage: kronecker(2,15)
        1
        sage: kronecker(-2,15)
        -1
        sage: kronecker(2/3,5)
        1

    Tests with numpy and gmpy2 numbers::

        sage: from numpy import int8                                                    # needs numpy
        sage: kronecker_symbol(int8(13),int8(21))                                       # needs numpy
        -1
        sage: from gmpy2 import mpz
        sage: kronecker_symbol(mpz(13),mpz(21))
        -1
    """
    x = QQ(x).numerator() * QQ(x).denominator()
    return ZZ(x.kronecker(y))


kronecker = kronecker_symbol


def legendre_symbol(x, p):
    r"""
    The Legendre symbol `(x|p)`, for `p` prime.

    .. NOTE::

       The :func:`kronecker_symbol` command extends the Legendre
       symbol to composite moduli and `p=2`.

    INPUT:

    - ``x`` -- integer

    - ``p`` -- odd prime number

    EXAMPLES::

        sage: legendre_symbol(2,3)
        -1
        sage: legendre_symbol(1,3)
        1
        sage: legendre_symbol(1,2)
        Traceback (most recent call last):
        ...
        ValueError: p must be odd
        sage: legendre_symbol(2,15)
        Traceback (most recent call last):
        ...
        ValueError: p must be a prime
        sage: kronecker_symbol(2,15)
        1
        sage: legendre_symbol(2/3,7)
        -1

    Tests with numpy and gmpy2 numbers::

        sage: from numpy import int8                                                    # needs numpy
        sage: legendre_symbol(int8(2), int8(3))                                         # needs numpy
        -1
        sage: from gmpy2 import mpz
        sage: legendre_symbol(mpz(2),mpz(3))
        -1
    """
    x = QQ(x).numerator() * QQ(x).denominator()
    p = ZZ(p)
    if not p.is_prime():
        raise ValueError("p must be a prime")
    if p == 2:
        raise ValueError("p must be odd")
    return x.kronecker(p)


def jacobi_symbol(a, b):
    r"""
    The Jacobi symbol of integers `a` and `b`, where `b` is odd.

    .. NOTE::

       The :func:`kronecker_symbol` command extends the Jacobi
       symbol to all integers `b`.

    If

    `b = p_1^{e_1} * ... * p_r^{e_r}`

    then

    `(a|b) = (a|p_1)^{e_1} ... (a|p_r)^{e_r}`

    where `(a|p_j)` are Legendre Symbols.

    INPUT:

    - ``a`` -- integer

    - ``b`` -- odd integer

    EXAMPLES::

        sage: jacobi_symbol(10,777)
        -1
        sage: jacobi_symbol(10,5)
        0
        sage: jacobi_symbol(10,2)
        Traceback (most recent call last):
        ...
        ValueError: second input must be odd, 2 is not odd

    Tests with numpy and gmpy2 numbers::

        sage: from numpy import int16                                                   # needs numpy
        sage: jacobi_symbol(int16(10), int16(777))                                      # needs numpy
        -1
        sage: from gmpy2 import mpz
        sage: jacobi_symbol(mpz(10),mpz(777))
        -1
    """
    if b % 2 == 0:
        raise ValueError("second input must be odd, %s is not odd" % b)

    return kronecker_symbol(a, b)


def primitive_root(n, check=True):
    """
    Return a positive integer that generates the multiplicative group
    of integers modulo `n`, if one exists; otherwise, raise a
    :exc:`ValueError`.

    A primitive root exists if `n=4` or `n=p^k` or `n=2p^k`, where `p`
    is an odd prime and `k` is a nonnegative number.

    INPUT:

    - ``n`` -- nonzero integer
    - ``check`` -- boolean (default: ``True``); if ``False``, then `n` is assumed
      to be a positive integer possessing a primitive root, and behavior
      is undefined otherwise.

    OUTPUT:

    A primitive root of `n`. If `n` is prime, this is the smallest
    primitive root.

    EXAMPLES::

        sage: # needs sage.libs.pari
        sage: primitive_root(23)
        5
        sage: primitive_root(-46)
        5
        sage: primitive_root(25)
        2
        sage: print([primitive_root(p) for p in primes(100)])
        [1, 2, 2, 3, 2, 2, 3, 2, 5, 2, 3, 2, 6, 3, 5, 2, 2, 2, 2, 7, 5, 3, 2, 3, 5]
        sage: primitive_root(8)
        Traceback (most recent call last):
        ...
        ValueError: no primitive root

    .. NOTE::

        It takes extra work to check if `n` has a primitive root; to
        avoid this, use ``check=False``, which may slightly speed things
        up (but could also result in undefined behavior).  For example,
        the second call below is an order of magnitude faster than the
        first:

    ::

        sage: n = 10^50 + 151   # a prime
        sage: primitive_root(n)                                                         # needs sage.libs.pari
        11
        sage: primitive_root(n, check=False)                                            # needs sage.libs.pari
        11

    TESTS:

    Various special cases::

        sage: # needs sage.libs.pari
        sage: primitive_root(-1)
        0
        sage: primitive_root(0)
        Traceback (most recent call last):
        ...
        ValueError: no primitive root
        sage: primitive_root(1)
        0
        sage: primitive_root(2)
        1
        sage: primitive_root(3)
        2
        sage: primitive_root(4)
        3

    We test that various numbers without primitive roots give
    an error - see :issue:`10836`::

        sage: # needs sage.libs.pari
        sage: primitive_root(15)
        Traceback (most recent call last):
        ...
        ValueError: no primitive root
        sage: primitive_root(16)
        Traceback (most recent call last):
        ...
        ValueError: no primitive root
        sage: primitive_root(1729)
        Traceback (most recent call last):
        ...
        ValueError: no primitive root
        sage: primitive_root(4*7^8)
        Traceback (most recent call last):
        ...
        ValueError: no primitive root

    Tests with numpy and gmpy2 numbers::

        sage: from numpy import int8                                                    # needs numpy
        sage: primitive_root(int8(-46))                                                 # needs numpy sage.libs.pari
        5
        sage: from gmpy2 import mpz
        sage: primitive_root(mpz(-46))                                                  # needs sage.libs.pari
        5
    """
    from sage.libs.pari.all import pari
    if not check:
        return ZZ(pari(n).znprimroot())
    n = ZZ(n).abs()
    if n <= 4:
        if n:
            # n-1 is a primitive root for n in {1,2,3,4}
            return n-1
    elif n % 2:  # n odd
        if n.is_prime_power():
            return ZZ(pari(n).znprimroot())
    else:   # n even
        m = n // 2
        if m % 2 and m.is_prime_power():
            return ZZ(pari(n).znprimroot())
    raise ValueError("no primitive root")


def nth_prime(n):
    """
    Return the `n`-th prime number (1-indexed, so that 2 is the 1st prime).

    INPUT:

    - ``n`` -- positive integer

    OUTPUT: the `n`-th prime number

    EXAMPLES::

        sage: nth_prime(3)                                                              # needs sage.libs.pari
        5
        sage: nth_prime(10)                                                             # needs sage.libs.pari
        29
        sage: nth_prime(10^7)                                                           # needs sage.libs.pari
        179424673

    ::

        sage: nth_prime(0)
        Traceback (most recent call last):
        ...
        ValueError: nth prime meaningless for nonpositive n (=0)

    TESTS::

        sage: all(prime_pi(nth_prime(j)) == j for j in range(1, 1000, 10))              # needs sage.libs.pari sage.symbolic
        True
        sage: from numpy import int8                                                    # needs numpy
        sage: nth_prime(int8(10))                                                       # needs numpy sage.libs.pari
        29
        sage: from gmpy2 import mpz
        sage: nth_prime(mpz(10))                                                        # needs sage.libs.pari
        29
    """
    if n <= 0:
        raise ValueError("nth prime meaningless for nonpositive n (=%s)" % n)
    from sage.libs.pari.all import pari
    return ZZ(pari.prime(n))


def quadratic_residues(n):
    r"""
    Return a sorted list of all squares modulo the integer `n`
    in the range `0\leq x < |n|`.

    EXAMPLES::

        sage: quadratic_residues(11)
        [0, 1, 3, 4, 5, 9]
        sage: quadratic_residues(1)
        [0]
        sage: quadratic_residues(2)
        [0, 1]
        sage: quadratic_residues(8)
        [0, 1, 4]
        sage: quadratic_residues(-10)
        [0, 1, 4, 5, 6, 9]
        sage: v = quadratic_residues(1000); len(v)
        159

    Tests with numpy and gmpy2 numbers::

        sage: from numpy import int8                                                    # needs numpy
        sage: quadratic_residues(int8(11))                                              # needs numpy
        [0, 1, 3, 4, 5, 9]
        sage: from gmpy2 import mpz
        sage: quadratic_residues(mpz(11))
        [0, 1, 3, 4, 5, 9]
    """
    n = abs(int(n))
    return sorted(set(ZZ((a*a) % n) for a in range(n // 2 + 1)))


class Moebius:
    r"""
    Return the value of the Möbius function of abs(n), where n is an
    integer.

    DEFINITION: `\mu(n)` is 0 if `n` is not square
    free, and otherwise equals `(-1)^r`, where `n` has
    `r` distinct prime factors.

    For simplicity, if `n=0` we define `\mu(n) = 0`.

    IMPLEMENTATION: Factors or - for integers - uses the PARI C
    library.

    INPUT:

    - ``n`` -- anything that can be factored

    OUTPUT: 0, 1, or -1

    EXAMPLES::

        sage: # needs sage.libs.pari
        sage: moebius(-5)
        -1
        sage: moebius(9)
        0
        sage: moebius(12)
        0
        sage: moebius(-35)
        1
        sage: moebius(-1)
        1
        sage: moebius(7)
        -1

    ::

        sage: moebius(0)   # potentially nonstandard!
        0

    The moebius function even makes sense for non-integer inputs.

    ::

        sage: x = GF(7)['x'].0
        sage: moebius(x + 2)                                                            # needs sage.libs.pari
        -1

    Tests with numpy and gmpy2 numbers::

        sage: from numpy import int8                                                    # needs numpy
        sage: moebius(int8(-5))                                                         # needs numpy sage.libs.pari
        -1
        sage: from gmpy2 import mpz
        sage: moebius(mpz(-5))                                                          # needs sage.libs.pari
        -1
    """
    def __call__(self, n):
        """
        EXAMPLES::

            sage: from sage.arith.misc import Moebius
            sage: Moebius().__call__(7)                                                 # needs sage.libs.pari
            -1
        """
        n = py_scalar_to_element(n)

        if not isinstance(n, Integer):
            # Use a generic algorithm.
            if n < 0:
                n = -n
            F = factor(n)
            for _, e in F:
                if e >= 2:
                    return 0
            return (-1)**len(F)

        # Use fast PARI algorithm
        if n == 0:
            return ZZ.zero()
        from sage.libs.pari.all import pari
        return ZZ(pari(n).moebius())

    def __repr__(self):
        """
        Return a description of this function.

        EXAMPLES::

            sage: from sage.arith.misc import Moebius
            sage: q = Moebius()
            sage: q.__repr__()
            'The Moebius function'
        """
        return "The Moebius function"

    def plot(self, xmin=0, xmax=50, pointsize=30, rgbcolor=(0,0,1), join=True,
             **kwds):
        """
        Plot the Möbius function.

        INPUT:

        - ``xmin`` -- (default: 0)

        - ``xmax`` -- (default: 50)

        - ``pointsize`` -- (default: 30)

        - ``rgbcolor`` -- (default: (0,0,1))

        - ``join`` -- (default: ``True``) whether to join the points
           (very helpful in seeing their order)

        - ``**kwds`` -- passed on

        EXAMPLES::

            sage: from sage.arith.misc import Moebius
            sage: p = Moebius().plot()                                                  # needs sage.libs.pari sage.plot
            sage: p.ymax()                                                              # needs sage.libs.pari sage.plot
            1.0
        """
        values = self.range(xmin, xmax + 1)
        v = [(n,values[n-xmin]) for n in range(xmin,xmax + 1)]
        from sage.plot.all import list_plot
        P = list_plot(v, pointsize=pointsize, rgbcolor=rgbcolor, **kwds)
        if join:
            P += list_plot(v, plotjoined=True, rgbcolor=(0.7,0.7,0.7), **kwds)
        return P

    def range(self, start, stop=None, step=None):
        """
        Return the Möbius function evaluated at the given range of values,
        i.e., the image of the list range(start, stop, step) under the
        Möbius function.

        This is much faster than directly computing all these values with a
        list comprehension.

        EXAMPLES::

            sage: # needs sage.libs.pari
            sage: v = moebius.range(-10, 10); v
            [1, 0, 0, -1, 1, -1, 0, -1, -1, 1, 0, 1, -1, -1, 0, -1, 1, -1, 0, 0]
            sage: v == [moebius(n) for n in range(-10, 10)]
            True
            sage: v = moebius.range(-1000, 2000, 4)
            sage: v == [moebius(n) for n in range(-1000, 2000, 4)]
            True
        """
        if stop is None:
            start, stop = 1, int(start)
        else:
            start = int(start)
            stop = int(stop)
        if step is None:
            step = 1
        else:
            step = int(step)

        if start <= 0 < stop and start % step == 0:
            return self.range(start, 0, step) + [ZZ.zero()] +\
                   self.range(step, stop, step)

        from sage.libs.pari.all import pari

        if step == 1:
            v = pari('vector(%s, i, moebius(i-1+%s))' % (stop - start, start))
        else:
            n = len(range(start, stop, step))  # stupid
            v = pari('vector(%s, i, moebius(%s*(i-1) + %s))' % (
                n, step, start))
        return [Integer(x) for x in v]


moebius = Moebius()


# Note: farey, convergent, continued_fraction_list and convergents
# have been moved to sage.rings.continued_fraction

def continuant(v, n=None):
    r"""
    Function returns the continuant of the sequence `v` (list
    or tuple).

    Definition: see Graham, Knuth and Patashnik, *Concrete Mathematics*,
    section 6.7: Continuants. The continuant is defined by

    - `K_0() = 1`
    - `K_1(x_1) = x_1`
    - `K_n(x_1, \cdots, x_n) = K_{n-1}(x_n, \cdots x_{n-1})x_n + K_{n-2}(x_1,  \cdots, x_{n-2})`

    If ``n = None`` or ``n > len(v)`` the default
    ``n = len(v)`` is used.

    INPUT:

    - ``v`` -- list or tuple of elements of a ring
    - ``n`` -- (optional) integer

    OUTPUT: element of ring (integer, polynomial, etcetera).

    EXAMPLES::

        sage: continuant([1,2,3])
        10
        sage: p = continuant([2, 1, 2, 1, 1, 4, 1, 1, 6, 1, 1, 8, 1, 1, 10])
        sage: q = continuant([1, 2, 1, 1, 4, 1, 1, 6, 1, 1, 8, 1, 1, 10])
        sage: p/q
        517656/190435
        sage: F = continued_fraction([2, 1, 2, 1, 1, 4, 1, 1, 6, 1, 1, 8, 1, 1, 10])
        sage: F.convergent(14)
        517656/190435
        sage: x = PolynomialRing(RationalField(), 'x', 5).gens()
        sage: continuant(x)
        x0*x1*x2*x3*x4 + x0*x1*x2 + x0*x1*x4 + x0*x3*x4 + x2*x3*x4 + x0 + x2 + x4
        sage: continuant(x, 3)
        x0*x1*x2 + x0 + x2
        sage: continuant(x, 2)
        x0*x1 + 1

    We verify the identity

    .. MATH::

        K_n(z,z,\cdots,z) = \sum_{k=0}^n \binom{n-k}{k} z^{n-2k}

    for `n = 6` using polynomial arithmetic::

        sage: z = QQ['z'].0
        sage: continuant((z,z,z,z,z,z,z,z,z,z,z,z,z,z,z), 6)
        z^6 + 5*z^4 + 6*z^2 + 1

        sage: continuant(9)
        Traceback (most recent call last):
        ...
        TypeError: object of type 'sage.rings.integer.Integer' has no len()

    Tests with numpy and gmpy2 numbers::

        sage: from numpy import int8                                                    # needs numpy
        sage: continuant([int8(1), int8(2), int8(3)])                                   # needs numpy
        10
        sage: from gmpy2 import mpz
        sage: continuant([mpz(1), mpz(2), mpz(3)])
        mpz(10)

    AUTHORS:

    - Jaap Spies (2007-02-06)
    """
    m = len(v)
    if n is None or m < n:
        n = m
    if n == 0:
        return 1
    if n == 1:
        return v[0]
    a, b = 1, v[0]
    for k in range(1,n):
        a, b = b, a + b*v[k]
    return b


def number_of_divisors(n):
    r"""
    Return the number of divisors of the integer `n`.

    INPUT:

    - ``n`` -- nonzero integer

    OUTPUT: integer; the number of divisors of `n`

    EXAMPLES::

        sage: number_of_divisors(100)                                                   # needs sage.libs.pari
        9
        sage: number_of_divisors(-720)                                                  # needs sage.libs.pari
        30

    Tests with numpy and gmpy2 numbers::

        sage: from numpy import int8                                                    # needs numpy
        sage: number_of_divisors(int8(100))                                             # needs numpy sage.libs.pari
        9
        sage: from gmpy2 import mpz
        sage: number_of_divisors(mpz(100))                                              # needs sage.libs.pari
        9
    """
    m = ZZ(n)
    if m.is_zero():
        raise ValueError("input must be nonzero")
    from sage.libs.pari.all import pari
    return ZZ(pari(m).numdiv())


def hilbert_symbol(a, b, p, algorithm='pari'):
    """
    Return 1 if `ax^2 + by^2` `p`-adically represents
    a nonzero square, otherwise returns `-1`. If either a or b
    is 0, returns 0.

    INPUT:

    - ``a``, ``b`` -- integers

    - ``p`` -- integer; either prime or -1 (which
      represents the archimedean place)

    - ``algorithm`` -- string

       - ``'pari'`` -- (default) use the PARI C library

       - ``'direct'`` -- use a Python implementation

       - ``'all'`` -- use both PARI and direct and check that
          the results agree, then return the common answer

    OUTPUT: integer (0, -1, or 1)

    EXAMPLES::

        sage: # needs sage.libs.pari
        sage: hilbert_symbol(-1, -1, -1, algorithm='all')
        -1
        sage: hilbert_symbol(2, 3, 5, algorithm='all')
        1
        sage: hilbert_symbol(4, 3, 5, algorithm='all')
        1
        sage: hilbert_symbol(0, 3, 5, algorithm='all')
        0
        sage: hilbert_symbol(-1, -1, 2, algorithm='all')
        -1
        sage: hilbert_symbol(1, -1, 2, algorithm='all')
        1
        sage: hilbert_symbol(3, -1, 2, algorithm='all')
        -1

        sage: hilbert_symbol(QQ(-1)/QQ(4), -1, 2) == -1                                 # needs sage.libs.pari
        True
        sage: hilbert_symbol(QQ(-1)/QQ(4), -1, 3) == 1                                  # needs sage.libs.pari
        True

    Tests with numpy and gmpy2 numbers::

        sage: from numpy import int8                                                    # needs numpy
        sage: hilbert_symbol(int8(2), int8(3), int8(5), algorithm='all')                # needs numpy sage.libs.pari
        1
        sage: from gmpy2 import mpz
        sage: hilbert_symbol(mpz(2), mpz(3), mpz(5), algorithm='all')                   # needs sage.libs.pari
        1

    AUTHORS:

    - William Stein and David Kohel (2006-01-05)
    """
    p = ZZ(p)
    if p != -1 and not p.is_prime():
        raise ValueError("p must be prime or -1")
    a = QQ(a).numerator() * QQ(a).denominator()
    b = QQ(b).numerator() * QQ(b).denominator()

    if algorithm == "pari":
        if p == -1:
            p = 0
        from sage.libs.pari.all import pari
        return ZZ(pari(a).hilbert(b, p))

    elif algorithm == 'direct':
        if a == 0 or b == 0:
            return ZZ(0)

        p = ZZ(p)
        one = ZZ(1)

        if p != -1:
            p_sqr = p**2
            while a % p_sqr == 0:
                a //= p_sqr
            while b % p_sqr == 0:
                b //= p_sqr

        if p != 2 and True in (kronecker(x, p) == 1 for x in (a, b, a + b)):
            return one
        if a % p == 0:
            if b % p == 0:
                return hilbert_symbol(p,-(b//p),p)*hilbert_symbol(a//p,b,p)
            elif p == 2 and (b % 4) == 3:
                if kronecker(a+b,p) == -1:
                    return -one
            elif kronecker(b,p) == -1:
                return -one
        elif b % p == 0:
            if p == 2 and (a % 4) == 3:
                if kronecker(a+b,p) == -1:
                    return -one
            elif kronecker(a,p) == -1:
                return -one
        elif p == 2 and (a % 4) == 3 and (b % 4) == 3:
            return -one
        return one
    elif algorithm == 'all':
        ans_pari = hilbert_symbol(a,b,p,algorithm='pari')
        ans_direct = hilbert_symbol(a,b,p,algorithm='direct')
        if ans_pari != ans_direct:
            raise RuntimeError("there is a bug in hilbert_symbol; two ways of computing the Hilbert symbol (%s,%s)_%s disagree" % (a,b,p))
        return ans_pari
    else:
        raise ValueError(f"algorithm {algorithm} not defined")


def hilbert_conductor(a, b):
    r"""
    Return the product of all (finite) primes where the Hilbert symbol is -1.

    This is the (reduced) discriminant of the quaternion algebra `(a,b)`
    over `\QQ`.

    INPUT:

    - ``a``, ``b`` -- integers

    OUTPUT: squarefree positive integer

    EXAMPLES::

        sage: # needs sage.libs.pari
        sage: hilbert_conductor(-1, -1)
        2
        sage: hilbert_conductor(-1, -11)
        11
        sage: hilbert_conductor(-2, -5)
        5
        sage: hilbert_conductor(-3, -17)
        17

    Tests with numpy and gmpy2 numbers::

        sage: from numpy import int8                                                    # needs numpy
        sage: hilbert_conductor(int8(-3), int8(-17))                                    # needs numpy sage.libs.pari
        17
        sage: from gmpy2 import mpz
        sage: hilbert_conductor(mpz(-3), mpz(-17))                                      # needs sage.libs.pari
        17

    AUTHOR:

    - Gonzalo Tornaria (2009-03-02)
    """
    a, b = ZZ(a), ZZ(b)
    return ZZ.prod(p for p in set([2]).union(prime_divisors(a),
                                             prime_divisors(b))
                   if hilbert_symbol(a, b, p) == -1)


def hilbert_conductor_inverse(d):
    r"""
    Finds a pair of integers `(a,b)` such that ``hilbert_conductor(a,b) == d``.

    The quaternion algebra `(a,b)` over `\QQ` will then have (reduced)
    discriminant `d`.

    INPUT:

    - ``d`` -- square-free positive integer

    OUTPUT: pair of integers

    EXAMPLES::

        sage: # needs sage.libs.pari
        sage: hilbert_conductor_inverse(2)
        (-1, -1)
        sage: hilbert_conductor_inverse(3)
        (-1, -3)
        sage: hilbert_conductor_inverse(6)
        (-1, 3)
        sage: hilbert_conductor_inverse(30)
        (-3, -10)
        sage: hilbert_conductor_inverse(4)
        Traceback (most recent call last):
        ...
        ValueError: d needs to be squarefree
        sage: hilbert_conductor_inverse(-1)
        Traceback (most recent call last):
        ...
        ValueError: d needs to be positive

    AUTHOR:

    - Gonzalo Tornaria (2009-03-02)

    TESTS::

        sage: for i in range(100):                                                      # needs sage.libs.pari
        ....:     d = ZZ.random_element(2**32).squarefree_part()
        ....:     if hilbert_conductor(*hilbert_conductor_inverse(d)) != d:
        ....:         print("hilbert_conductor_inverse failed for d = {}".format(d))

    Tests with numpy and gmpy2 numbers::

        sage: from numpy import int8                                                    # needs numpy
        sage: hilbert_conductor_inverse(int8(30))                                       # needs numpy sage.libs.pari
        (-3, -10)
        sage: from gmpy2 import mpz
        sage: hilbert_conductor_inverse(mpz(30))                                        # needs sage.libs.pari
        (-3, -10)
    """
    Z = ZZ
    d = Z(d)
    if d <= 0:
        raise ValueError("d needs to be positive")
    if d == 1:
        return (Z(-1), Z(1))
    if d == 2:
        return (Z(-1), Z(-1))
    if d.is_prime():
        if d % 4 == 3:
            return (Z(-1), -d)
        if d % 8 == 5:
            return (Z(-2), -d)
        q = 3
        while q % 4 != 3 or kronecker_symbol(d,q) != -1:
            q = next_prime(q)
        return (Z(-q), -d)
    else:
        mo = moebius(d)
        if mo == 0:
            raise ValueError("d needs to be squarefree")
        if d % 2 == 0 and mo*d % 16 != 2:
            dd = mo * d / 2
        else:
            dd = mo * d
        q = 1
        while hilbert_conductor(-q, dd) != d:
            q += 1
        if dd % q == 0:
            dd /= q
        return (Z(-q), Z(dd))


##############################################################################
#  falling and rising factorials
#  By Jaap Spies
#
#       Copyright (C) 2006 Jaap Spies <j.spies@hccnet.nl>
#      Copyright (C) 2006 William Stein <wstein@gmail.com>
#
# Distributed under the terms of the GNU General Public License (GPL)
#                  https://www.gnu.org/licenses/
##############################################################################


def falling_factorial(x, a):
    r"""
    Return the falling factorial `(x)_a`.

    The notation in the literature is a mess: often `(x)_a`,
    but there are many other notations: GKP: Concrete Mathematics uses
    `x^{\underline{a}}`.

    Definition: for integer `a \ge 0` we have
    `x(x-1) \cdots (x-a+1)`. In all other cases we use the
    GAMMA-function: `\frac {\Gamma(x+1)} {\Gamma(x-a+1)}`.

    INPUT:

    - ``x`` -- element of a ring

    - ``a`` -- nonnegative integer or

    - ``x``, ``a`` -- any numbers

    OUTPUT: the falling factorial

    .. SEEALSO:: :func:`rising_factorial`

    EXAMPLES::

        sage: falling_factorial(10, 3)
        720
        sage: falling_factorial(10, 10)
        3628800
        sage: factorial(10)
        3628800

        sage: # needs sage.symbolic
        sage: falling_factorial(10, RR('3.0'))
        720.000000000000
        sage: falling_factorial(10, RR('3.3'))
        1310.11633396601
        sage: a = falling_factorial(1 + I, I); a
        gamma(I + 2)
        sage: CC(a)
        0.652965496420167 + 0.343065839816545*I
        sage: falling_factorial(1 + I, 4)
        4*I + 2
        sage: falling_factorial(I, 4)
        -10

        sage: M = MatrixSpace(ZZ, 4, 4)                                                 # needs sage.modules
        sage: A = M([1,0,1,0, 1,0,1,0, 1,0,10,10, 1,0,1,1])                             # needs sage.modules
        sage: falling_factorial(A, 2)  # A(A - I)                                       # needs sage.modules
        [  1   0  10  10]
        [  1   0  10  10]
        [ 20   0 101 100]
        [  2   0  11  10]

        sage: x = ZZ['x'].0
        sage: falling_factorial(x, 4)
        x^4 - 6*x^3 + 11*x^2 - 6*x

    TESTS:

    Check that :issue:`14858` is fixed::

        sage: falling_factorial(-4, SR(2))                                              # needs sage.symbolic
        20

    Check that :issue:`16770` is fixed::

        sage: d = var('d')                                                              # needs sage.symbolic
        sage: parent(falling_factorial(d, 0))                                           # needs sage.symbolic
        Symbolic Ring

    Check that :issue:`20075` is fixed::

        sage: bool(falling_factorial(int(4), int(2)) == falling_factorial(4,2))
        True

    Tests with numpy and gmpy2 numbers::

        sage: from numpy import int8                                                    # needs numpy
        sage: falling_factorial(int8(10), int8(3))                                      # needs numpy
        720
        sage: from gmpy2 import mpz
        sage: falling_factorial(mpz(10), mpz(3))
        720

    AUTHORS:

    - Jaap Spies (2006-03-05)
    """
    from sage.structure.element import Expression
    x = py_scalar_to_element(x)
    a = py_scalar_to_element(a)
    if (isinstance(a, Integer) or
        (isinstance(a, Expression) and
         a.is_integer())) and a >= 0:
        return prod(((x - i) for i in range(a)), z=x.parent().one())
    from sage.functions.all import gamma
    return gamma(x + 1) / gamma(x - a + 1)


def rising_factorial(x, a):
    r"""
    Return the rising factorial `(x)^a`.

    The notation in the literature is a mess: often `(x)^a`,
    but there are many other notations: GKP: Concrete Mathematics uses
    `x^{\overline{a}}`.

    The rising factorial is also known as the Pochhammer symbol, see
    Maple and Mathematica.

    Definition: for integer `a \ge 0` we have
    `x(x+1) \cdots (x+a-1)`. In all other cases we use the
    GAMMA-function: `\frac {\Gamma(x+a)} {\Gamma(x)}`.

    INPUT:

    - ``x`` -- element of a ring

    - ``a`` -- nonnegative integer or

    - ``x``, ``a`` -- any numbers

    OUTPUT: the rising factorial

    .. SEEALSO:: :func:`falling_factorial`

    EXAMPLES::

        sage: rising_factorial(10,3)
        1320

        sage: # needs sage.symbolic
        sage: rising_factorial(10, RR('3.0'))
        1320.00000000000
        sage: rising_factorial(10, RR('3.3'))
        2826.38895824964
        sage: a = rising_factorial(1+I, I); a
        gamma(2*I + 1)/gamma(I + 1)
        sage: CC(a)
        0.266816390637832 + 0.122783354006372*I
        sage: a = rising_factorial(I, 4); a
        -10

        sage: x = polygen(ZZ)
        sage: rising_factorial(x, 4)
        x^4 + 6*x^3 + 11*x^2 + 6*x

    TESTS:

    Check that :issue:`14858` is fixed::

        sage: bool(rising_factorial(-4, 2) ==                                           # needs sage.symbolic
        ....:      rising_factorial(-4, SR(2)) ==
        ....:      rising_factorial(SR(-4), SR(2)))
        True

    Check that :issue:`16770` is fixed::

        sage: d = var('d')                                                              # needs sage.symbolic
        sage: parent(rising_factorial(d, 0))                                            # needs sage.symbolic
        Symbolic Ring

    Check that :issue:`20075` is fixed::

        sage: bool(rising_factorial(int(4), int(2)) == rising_factorial(4,2))
        True

    Tests with numpy and gmpy2 numbers::

        sage: from numpy import int8                                                    # needs numpy
        sage: rising_factorial(int8(10), int8(3))                                       # needs numpy
        1320
        sage: from gmpy2 import mpz
        sage: rising_factorial(mpz(10), mpz(3))
        1320

    AUTHORS:

    - Jaap Spies (2006-03-05)
    """
    from sage.structure.element import Expression
    x = py_scalar_to_element(x)
    a = py_scalar_to_element(a)
    if (isinstance(a, Integer) or
        (isinstance(a, Expression) and
         a.is_integer())) and a >= 0:
        return prod(((x + i) for i in range(a)), z=x.parent().one())
    from sage.functions.all import gamma
    return gamma(x + a) / gamma(x)


def integer_ceil(x):
    """
    Return the ceiling of x.

    EXAMPLES::

        sage: integer_ceil(5.4)
        6
        sage: integer_ceil(x)                                                           # needs sage.symbolic
        Traceback (most recent call last):
        ...
        NotImplementedError: computation of ceil of x not implemented

    Tests with numpy and gmpy2 numbers::

        sage: from numpy import float32                                                 # needs numpy
        sage: integer_ceil(float32(5.4))                                                # needs numpy
        6
        sage: from gmpy2 import mpfr
        sage: integer_ceil(mpfr(5.4))
        6
    """
    try:
        return ZZ(x.ceil())
    except AttributeError:
        try:
            return ZZ(math.ceil(float(x)))
        except TypeError:
            pass
    raise NotImplementedError("computation of ceil of %s not implemented" % x)


def integer_floor(x):
    r"""
    Return the largest integer `\leq x`.

    INPUT:

    - ``x`` -- an object that has a floor method or is
      coercible to integer

    OUTPUT: integer

    EXAMPLES::

        sage: integer_floor(5.4)
        5
        sage: integer_floor(float(5.4))
        5
        sage: integer_floor(-5/2)
        -3
        sage: integer_floor(RDF(-5/2))
        -3

        sage: integer_floor(x)                                                          # needs sage.symbolic
        Traceback (most recent call last):
        ...
        NotImplementedError: computation of floor of x not implemented

    Tests with numpy and gmpy2 numbers::

        sage: from numpy import float32                                                 # needs numpy
        sage: integer_floor(float32(5.4))                                               # needs numpy
        5
        sage: from gmpy2 import mpfr
        sage: integer_floor(mpfr(5.4))
        5
    """
    try:
        return ZZ(x.floor())
    except AttributeError:
        try:
            return ZZ(math.floor(float(x)))
        except TypeError:
            pass
    raise NotImplementedError("computation of floor of %s not implemented" % x)


def integer_trunc(i):
    """
    Truncate to the integer closer to zero.

    EXAMPLES::

        sage: from sage.arith.misc import integer_trunc as trunc
        sage: trunc(-3/2), trunc(-1), trunc(-1/2), trunc(0), trunc(1/2), trunc(1), trunc(3/2)
        (-1, -1, 0, 0, 0, 1, 1)
        sage: isinstance(trunc(3/2), Integer)
        True
    """
    if i >= 0:
        return integer_floor(i)
    else:
        return integer_ceil(i)


def two_squares(n):
    """
    Write the integer `n` as a sum of two integer squares if possible;
    otherwise raise a :exc:`ValueError`.

    INPUT:

    - ``n`` -- integer

    OUTPUT: a tuple `(a,b)` of nonnegative integers such that
    `n = a^2 + b^2` with `a <= b`.

    EXAMPLES::

        sage: two_squares(389)
        (10, 17)
        sage: two_squares(21)
        Traceback (most recent call last):
        ...
        ValueError: 21 is not a sum of 2 squares
        sage: two_squares(21^2)
        (0, 21)
        sage: a, b = two_squares(100000000000000000129); a, b                           # needs sage.libs.pari
        (4418521500, 8970878873)
        sage: a^2 + b^2                                                                 # needs sage.libs.pari
        100000000000000000129
        sage: two_squares(2^222 + 1)                                                    # needs sage.libs.pari
        (253801659504708621991421712450521, 2583712713213354898490304645018692)
        sage: two_squares(0)
        (0, 0)
        sage: two_squares(-1)
        Traceback (most recent call last):
        ...
        ValueError: -1 is not a sum of 2 squares

    TESTS::

        sage: for _ in range(100):                                                      # needs sage.libs.pari
        ....:     a = ZZ.random_element(2**16, 2**20)
        ....:     b = ZZ.random_element(2**16, 2**20)
        ....:     n = a**2 + b**2
        ....:     aa, bb = two_squares(n)
        ....:     assert aa**2 + bb**2 == n

    Tests with numpy and gmpy2 numbers::

        sage: from numpy import int16                                                   # needs numpy
        sage: two_squares(int16(389))                                                   # needs numpy
        (10, 17)
        sage: from gmpy2 import mpz
        sage: two_squares(mpz(389))
        (10, 17)

    ALGORITHM:

    See https://schorn.ch/lagrange.html
    """
    n = ZZ(n)

    if n <= 0:
        if n == 0:
            z = ZZ.zero()
            return (z, z)
        raise ValueError("%s is not a sum of 2 squares" % n)

    if n.nbits() <= 32:
        from sage.rings import sum_of_squares
        return sum_of_squares.two_squares_pyx(n)

    # Start by factoring n (which seems to be unavoidable)
    F = n.factor(proof=False)

    # First check whether it is possible to write n as a sum of two
    # squares: all prime powers p^e must have p = 2 or p = 1 mod 4
    # or e even.
    for p, e in F:
        if e % 2 and p % 4 == 3:
            raise ValueError("%s is not a sum of 2 squares" % n)

    # We run over all factors of n, write each factor p^e as
    # a sum of 2 squares and accumulate the product
    # (using multiplication in Z[I]) in a^2 + b^2.
    from sage.rings.finite_rings.integer_mod import Mod
    a = ZZ.one()
    b = ZZ.zero()
    for (p,e) in F:
        if e >= 2:
            m = p ** (e//2)
            a *= m
            b *= m
        if e % 2:
            if p == 2:
                # (a + bi) *= (1 + I)
                a,b = a - b, a + b
            else:  # p = 1 mod 4
                # Find a square root of -1 mod p.
                # If y is a non-square, then y^((p-1)/4) is a square root of -1.
                y = Mod(2,p)
                while True:
                    s = y**((p-1)/4)
                    if not s*s + 1:
                        s = s.lift()
                        break
                    y += 1
                # Apply Cornacchia's algorithm to write p as r^2 + s^2.
                r = p
                while s*s > p:
                    r,s = s, r % s
                r %= s

                # Multiply (a + bI) by (r + sI)
                a,b = a*r - b*s, b*r + a*s

    a = a.abs()
    b = b.abs()
    assert a*a + b*b == n
    if a <= b:
        return (a,b)
    else:
        return (b,a)


def three_squares(n):
    """
    Write the integer `n` as a sum of three integer squares if possible;
    otherwise raise a :exc:`ValueError`.

    INPUT:

    - ``n`` -- integer

    OUTPUT: a tuple `(a,b,c)` of nonnegative integers such that
    `n = a^2 + b^2 + c^2` with `a <= b <= c`.

    EXAMPLES::

        sage: three_squares(389)
        (1, 8, 18)
        sage: three_squares(946)
        (9, 9, 28)
        sage: three_squares(2986)
        (3, 24, 49)
        sage: three_squares(7^100)
        (0, 0, 1798465042647412146620280340569649349251249)
        sage: three_squares(11^111 - 1)                                                 # needs sage.libs.pari
        (616274160655975340150706442680, 901582938385735143295060746161,
         6270382387635744140394001363065311967964099981788593947233)
        sage: three_squares(7 * 2^41)                                                   # needs sage.libs.pari
        (1048576, 2097152, 3145728)
        sage: three_squares(7 * 2^42)
        Traceback (most recent call last):
        ...
        ValueError: 30786325577728 is not a sum of 3 squares
        sage: three_squares(0)
        (0, 0, 0)
        sage: three_squares(-1)
        Traceback (most recent call last):
        ...
        ValueError: -1 is not a sum of 3 squares

    TESTS::

        sage: for _ in range(100):                                                      # needs sage.libs.pari
        ....:     a = ZZ.random_element(2**16, 2**20)
        ....:     b = ZZ.random_element(2**16, 2**20)
        ....:     c = ZZ.random_element(2**16, 2**20)
        ....:     n = a**2 + b**2 + c**2
        ....:     aa, bb, cc = three_squares(n)
        ....:     assert aa**2 + bb**2 + cc**2 == n

    Tests with numpy and gmpy2 numbers::

        sage: from numpy import int16                                                   # needs numpy
        sage: three_squares(int16(389))                                                 # needs numpy
        (1, 8, 18)
        sage: from gmpy2 import mpz
        sage: three_squares(mpz(389))
        (1, 8, 18)

    ALGORITHM:

    See https://schorn.ch/lagrange.html
    """
    n = ZZ(n)

    if n <= 0:
        if n == 0:
            z = ZZ.zero()
            return (z, z, z)
        raise ValueError("%s is not a sum of 3 squares" % n)

    if n.nbits() <= 32:
        from sage.rings import sum_of_squares
        return sum_of_squares.three_squares_pyx(n)

    # First, remove all factors 4 from n
    e = n.valuation(2)//2
    m = ZZ.one() << e
    N = n >> (2*e)

    # Let x be the largest integer at most sqrt(N)
    x, r = N.sqrtrem()
    # We need to check for this special case,
    # otherwise N - x^2 will always factor.
    if not r:
        z = ZZ.zero()
        return (z, z, x*m)

    # Consider different cases to find an x such that N - x^2 is easily
    # written as the sum of 2 squares, because it is either p or 2p,
    # with p a prime which is 1 mod 4.
    if N % 4 == 1:
        # Write N = x^2 + p with x even, p = 1 mod 4 prime
        if x % 2:
            x -= 1
        while x >= 0:
            p = N - x*x
            if p.is_pseudoprime():
                break
            x -= 2
    elif N % 4 == 2:
        # Write N = x^2 + p with x odd, p = 1 mod 4 prime
        if x % 2 == 0:
            x -= 1
        while x >= 0:
            p = N - x*x
            if p.is_pseudoprime():
                break
            x -= 2
    elif N % 8 == 3:
        # Write N = x^2 + 2p with x odd, p = 1 mod 4 prime
        if x % 2 == 0:
            x -= 1
        while x >= 0:
            p = (N - x*x) >> 1
            if p.is_pseudoprime():
                break
            x -= 2
    else:  # 7 mod 8
        raise ValueError("%s is not a sum of 3 squares" % n)

    if x < 0:
        # We found no good x, brute force instead.
        # Normally, this should only happen for small values of N.
        if N > 10000:
            from warnings import warn
            warn("Brute forcing sum of 3 squares for large N = %s" % N, RuntimeWarning)
        x = N.isqrt()

    # In the usual case, this loop will only be executed once, since
    # we already know the "right" value of x.
    # This will only really loop if we hit the "x < 0" case above.
    while True:
        try:
            a,b = two_squares(N - x*x)
            break
        except ValueError:
            x -= 1
            assert x >= 0

    if x >= b:
        return (a*m, b*m, x*m)
    elif x >= a:
        return (a*m, x*m, b*m)
    else:
        return (x*m, a*m, b*m)


def four_squares(n):
    """
    Write the integer `n` as a sum of four integer squares.

    INPUT:

    - ``n`` -- integer

    OUTPUT: a tuple `(a,b,c,d)` of nonnegative integers such that
    `n = a^2 + b^2 + c^2 + d^2` with `a <= b <= c <= d`.

    EXAMPLES::

        sage: four_squares(3)
        (0, 1, 1, 1)
        sage: four_squares(13)
        (0, 0, 2, 3)
        sage: four_squares(130)
        (0, 0, 3, 11)
        sage: four_squares(1101011011004)
        (90, 102, 1220, 1049290)
        sage: four_squares(10^100 - 1)                                                  # needs sage.libs.pari
        (155024616290, 2612183768627, 14142135623730950488016887,
         99999999999999999999999999999999999999999999999999)
        sage: for i in range(2^129, 2^129 + 10000):     # long time                     # needs sage.libs.pari
        ....:     S = four_squares(i)
        ....:     assert sum(x^2 for x in S) == i

    TESTS::

        sage: for _ in range(100):
        ....:     n = ZZ.random_element(2**32, 2**34)
        ....:     aa, bb, cc, dd = four_squares(n)
        ....:     assert aa**2 + bb**2 + cc**2 + dd**2 == n

    Tests with numpy and gmpy2 numbers::

        sage: from numpy import int16                                                   # needs numpy
        sage: four_squares(int16(389))                                                  # needs numpy
        (0, 1, 8, 18)
        sage: from gmpy2 import mpz
        sage: four_squares(mpz(389))
        (0, 1, 8, 18)
    """
    n = ZZ(n)

    if n <= 0:
        if n == 0:
            z = ZZ.zero()
            return (z, z, z, z)
        raise ValueError("%s is not a sum of 4 squares" % n)

    if n.nbits() <= 32:
        from sage.rings import sum_of_squares
        return sum_of_squares.four_squares_pyx(n)

    # First, remove all factors 4 from n
    e = n.valuation(2) // 2
    m = ZZ.one() << e
    N = n >> (2*e)

    # Subtract a suitable x^2 such that N - x^2 is 1,2,3,5,6 mod 8,
    # which can then be written as a sum of 3 squares.
    x = N.isqrt()
    y = N - x*x
    if y >= 7 and (y % 4 == 0 or y % 8 == 7):
        x -= 1
        y += 2*x + 1

    a,b,c = three_squares(y)

    # Correct sorting is guaranteed by construction
    return (a*m, b*m, c*m, x*m)


def sum_of_k_squares(k, n):
    """
    Write the integer `n` as a sum of `k` integer squares if possible;
    otherwise raise a :exc:`ValueError`.

    INPUT:

    - ``k`` -- nonnegative integer

    - ``n`` -- integer

    OUTPUT: a tuple `(x_1, ..., x_k)` of nonnegative integers such that
    their squares sum to `n`.

    EXAMPLES::

        sage: sum_of_k_squares(2, 9634)
        (15, 97)
        sage: sum_of_k_squares(3, 9634)
        (0, 15, 97)
        sage: sum_of_k_squares(4, 9634)
        (1, 2, 5, 98)
        sage: sum_of_k_squares(5, 9634)
        (0, 1, 2, 5, 98)
        sage: sum_of_k_squares(6, 11^1111 - 1)                                          # needs sage.libs.pari
        (19215400822645944253860920437586326284, 37204645194585992174252915693267578306,
         3473654819477394665857484221256136567800161086815834297092488779216863122,
         5860191799617673633547572610351797996721850737768032876360978911074629287841061578270832330322236796556721252602860754789786937515870682024273948,
         20457423294558182494001919812379023992538802203730791019728543439765347851316366537094696896669915675685581905102118246887673397020172285247862426612188418787649371716686651256443143210952163970564228423098202682066311189439731080552623884051737264415984619097656479060977602722566383385989,
         311628095411678159849237738619458396497534696043580912225334269371611836910345930320700816649653412141574887113710604828156159177769285115652741014638785285820578943010943846225597311231847997461959204894255074229895666356909071243390280307709880906261008237873840245959883405303580405277298513108957483306488193844321589356441983980532251051786704380984788999660195252373574924026139168936921591652831237741973242604363696352878914129671292072201700073286987126265965322808664802662993006926302359371379531571194266134916767573373504566621665949840469229781956838744551367172353)
        sage: sum_of_k_squares(7, 0)
        (0, 0, 0, 0, 0, 0, 0)
        sage: sum_of_k_squares(30,999999)
        (0, 0, 0, 0, 0, 0, 0, 0, 0, 0, 0, 0, 0, 0, 0, 0, 0, 0, 0, 0, 0, 0, 0, 0, 0, 2, 3, 7, 44, 999)
        sage: sum_of_k_squares(1, 9)
        (3,)
        sage: sum_of_k_squares(1, 10)
        Traceback (most recent call last):
        ...
        ValueError: 10 is not a sum of 1 square
        sage: sum_of_k_squares(1, -10)
        Traceback (most recent call last):
        ...
        ValueError: -10 is not a sum of 1 square
        sage: sum_of_k_squares(0, 9)
        Traceback (most recent call last):
        ...
        ValueError: 9 is not a sum of 0 squares
        sage: sum_of_k_squares(0, 0)
        ()
        sage: sum_of_k_squares(7, -1)
        Traceback (most recent call last):
        ...
        ValueError: -1 is not a sum of 7 squares
        sage: sum_of_k_squares(-1, 0)
        Traceback (most recent call last):
        ...
        ValueError: k = -1 must be nonnegative

    Tests with numpy and gmpy2 numbers::

        sage: from numpy import int16                                                   # needs numpy
        sage: sum_of_k_squares(int16(2), int16(9634))                                   # needs numpy
        (15, 97)
        sage: from gmpy2 import mpz
        sage: sum_of_k_squares(mpz(2), mpz(9634))
        (15, 97)
    """
    n = ZZ(n)
    k = int(k)

    if k <= 4:
        if k == 4:
            return four_squares(n)
        if k == 3:
            return three_squares(n)
        if k == 2:
            return two_squares(n)
        if k == 1:
            if n >= 0:
                x, r = n.sqrtrem()
                if not r:
                    return (x,)
            raise ValueError("%s is not a sum of 1 square" % n)
        if k == 0:
            if n == 0:
                return tuple()
            raise ValueError("%s is not a sum of 0 squares" % n)
        raise ValueError("k = %s must be nonnegative" % k)

    if n < 0:
        raise ValueError("%s is not a sum of %s squares" % (n,k))

    # Recursively subtract the largest square
    t = []
    while k > 4:
        x = n.isqrt()
        t.insert(0, x)
        n -= x*x
        k -= 1

    t = list(four_squares(n)) + t
    return tuple(t)


def subfactorial(n):
    r"""
    Subfactorial or rencontres numbers, or derangements: number of
    permutations of `n` elements with no fixed points.

    INPUT:

    - ``n`` -- nonnegative integer

    OUTPUT: integer

    EXAMPLES::

        sage: subfactorial(0)
        1
        sage: subfactorial(1)
        0
        sage: subfactorial(8)
        14833

    Tests with numpy and gmpy2 numbers::

        sage: from numpy import int8                                                    # needs numpy
        sage: subfactorial(int8(8))                                                     # needs numpy
        14833
        sage: from gmpy2 import mpz
        sage: subfactorial(mpz(8))
        14833

    AUTHORS:

    - Jaap Spies (2007-01-23)
    """
    return factorial(n) * sum((-1)**k / factorial(k) for k in range(n + 1))


def is_power_of_two(n):
    r"""
    Return whether `n` is a power of 2.

    INPUT:

    - ``n`` -- integer

    OUTPUT: boolean

    EXAMPLES::

        sage: is_power_of_two(1024)
        True
        sage: is_power_of_two(1)
        True
        sage: is_power_of_two(24)
        False
        sage: is_power_of_two(0)
        False
        sage: is_power_of_two(-4)
        False

    Tests with numpy and gmpy2 numbers::

        sage: from numpy import int8                                                    # needs numpy
        sage: is_power_of_two(int8(16))                                                 # needs numpy
        True
        sage: is_power_of_two(int8(24))                                                 # needs numpy
        False
        sage: from gmpy2 import mpz
        sage: is_power_of_two(mpz(16))
        True
        sage: is_power_of_two(mpz(24))
        False
    """
    return ZZ(n).popcount() == 1


def differences(lis, n=1):
    """
    Return the `n` successive differences of the elements in ``lis``.

    EXAMPLES::

        sage: differences(prime_range(50))                                              # needs sage.libs.pari
        [1, 2, 2, 4, 2, 4, 2, 4, 6, 2, 6, 4, 2, 4]
        sage: differences([i^2 for i in range(1,11)])
        [3, 5, 7, 9, 11, 13, 15, 17, 19]
        sage: differences([i^3 + 3*i for i in range(1,21)])
        [10, 22, 40, 64, 94, 130, 172, 220, 274, 334, 400, 472, 550, 634, 724, 820, 922, 1030, 1144]
        sage: differences([i^3 - i^2 for i in range(1,21)], 2)
        [10, 16, 22, 28, 34, 40, 46, 52, 58, 64, 70, 76, 82, 88, 94, 100, 106, 112]
        sage: differences([p - i^2 for i, p in enumerate(prime_range(50))], 3)          # needs sage.libs.pari
        [-1, 2, -4, 4, -4, 4, 0, -6, 8, -6, 0, 4]

    Tests with numpy and gmpy2 numbers::

        sage: from numpy import int8                                                    # needs numpy
        sage: differences([int8(1), int8(4), int8(6), int8(19)])                        # needs numpy
        [3, 2, 13]
        sage: from gmpy2 import mpz
        sage: differences([mpz(1), mpz(4), mpz(6), mpz(19)])
        [mpz(3), mpz(2), mpz(13)]

    AUTHORS:

    - Timothy Clemans (2008-03-09)
    """
    n = ZZ(n)
    if n < 1:
        raise ValueError('n must be greater than 0')
    lis = [lis[i + 1] - num for i, num in enumerate(lis[:-1])]
    if n == 1:
        return lis
    return differences(lis, n - 1)


def _key_complex_for_display(a):
    """
    Key function to sort complex numbers for display only.

    Real numbers (with a zero imaginary part) come before complex numbers,
    and are sorted. Complex numbers are sorted by their real part
    unless their real parts are quite close, in which case they are
    sorted by their imaginary part.

    EXAMPLES::

        sage: import sage.arith.misc
        sage: key_c = sage.arith.misc._key_complex_for_display

        sage: key_c(CC(5))                                                              # needs sage.rings.real_mpfr
        (0, 5.00000000000000)
        sage: key_c(CC(5, 5))                                                           # needs sage.rings.real_mpfr
        (1, 5.00000000, 5.00000000000000)

        sage: CIF200 = ComplexIntervalField(200)                                        # needs sage.rings.complex_interval_field
        sage: key_c(CIF200(5))                                                          # needs sage.rings.complex_interval_field
        (0, 5)
        sage: key_c(CIF200(5, 5))                                                       # needs sage.rings.complex_interval_field
        (1, 5.00000000, 5)
    """
    ar = a.real()
    ai = a.imag()
    if not ai:
        return (0, ar)
    epsilon = ar.parent()(1e-10)
    if ar.abs() < epsilon:
        ar_truncated = 0
    elif ar.prec() < 34:
        ar_truncated = ar
    else:
        ar_truncated = ar.n(digits=9)
    return (1, ar_truncated, ai)


def sort_complex_numbers_for_display(nums):
    r"""
    Given a list of complex numbers (or a list of tuples, where the
    first element of each tuple is a complex number), we sort the list
    in a "pretty" order.

    Real numbers (with a zero imaginary part) come before complex numbers,
    and are sorted. Complex numbers are sorted by their real part
    unless their real parts are quite close, in which case they are
    sorted by their imaginary part.

    This is not a useful function mathematically (not least because
    there is no principled way to determine whether the real components
    should be treated as equal or not).  It is called by various
    polynomial root-finders; its purpose is to make doctest printing
    more reproducible.

    We deliberately choose a cumbersome name for this function to
    discourage use, since it is mathematically meaningless.

    EXAMPLES::

        sage: # needs sage.rings.complex_double
        sage: import sage.arith.misc
        sage: sort_c = sort_complex_numbers_for_display
        sage: nums = [CDF(i) for i in range(3)]
        sage: for i in range(3):
        ....:     nums.append(CDF(i + RDF.random_element(-3e-11, 3e-11),
        ....:                     RDF.random_element()))
        ....:     nums.append(CDF(i + RDF.random_element(-3e-11, 3e-11),
        ....:                     RDF.random_element()))
        sage: shuffle(nums)
        sage: nums = sort_c(nums)
        sage: for i in range(len(nums)):
        ....:     if nums[i].imag():
        ....:         first_non_real = i
        ....:         break
        ....: else:
        ....:     first_non_real = len(nums)
        sage: assert first_non_real >= 3
        sage: for i in range(first_non_real - 1):
        ....:     assert nums[i].real() <= nums[i + 1].real()
        sage: def truncate(n):
        ....:     if n.real() < 1e-10:
        ....:         return 0
        ....:     else:
        ....:         return n.real().n(digits=9)
        sage: for i in range(first_non_real, len(nums)-1):
        ....:     assert truncate(nums[i]) <= truncate(nums[i + 1])
        ....:     if truncate(nums[i]) == truncate(nums[i + 1]):
        ....:         assert nums[i].imag() <= nums[i+1].imag()
    """
    if not nums:
        return nums

    if isinstance(nums[0], tuple):
        return sorted(nums, key=lambda t: _key_complex_for_display(t[0]))
    else:
        return sorted(nums, key=_key_complex_for_display)


def fundamental_discriminant(D):
    r"""
    Return the discriminant of the quadratic extension
    `K=Q(\sqrt{D})`, i.e. an integer d congruent to either 0 or
    1, mod 4, and such that, at most, the only square dividing it is
    4.

    INPUT:

    - ``D`` -- integer

    OUTPUT: integer; the fundamental discriminant

    EXAMPLES::

        sage: fundamental_discriminant(102)
        408
        sage: fundamental_discriminant(720)
        5
        sage: fundamental_discriminant(2)
        8

    Tests with numpy and gmpy2 numbers::

        sage: from numpy import int8                                                    # needs numpy
        sage: fundamental_discriminant(int8(102))                                       # needs numpy
        408
        sage: from gmpy2 import mpz
        sage: fundamental_discriminant(mpz(102))
        408
    """
    D = ZZ(D)
    D = D.squarefree_part()
    if D % 4 == 1:
        return D
    return 4 * D


def squarefree_divisors(x):
    """
    Return an iterator over the squarefree divisors (up to units)
    of this ring element.

    Depends on the output of the prime_divisors function.

    Squarefree divisors of an integer are not necessarily
    yielded in increasing order.

    INPUT:

    - ``x`` -- an element of any ring for which the prime_divisors
      function works

    EXAMPLES:

    Integers with few prime divisors::

        sage: list(squarefree_divisors(7))
        [1, 7]
        sage: list(squarefree_divisors(6))
        [1, 2, 3, 6]
        sage: list(squarefree_divisors(12))
        [1, 2, 3, 6]

    Squarefree divisors are not yielded in increasing order::

        sage: list(squarefree_divisors(30))
        [1, 2, 3, 6, 5, 10, 15, 30]

    TESTS:

    Check that the first divisor (i.e. `1`) is a Sage integer (see
    :issue:`17852`)::

        sage: a = next(squarefree_divisors(14))
        sage: a
        1
        sage: type(a)
        <class 'sage.rings.integer.Integer'>

    Tests with numpy and gmpy2 numbers::

        sage: from numpy import int8                                                    # needs numpy
        sage: list(squarefree_divisors(int8(12)))                                       # needs numpy
        [1, 2, 3, 6]
        sage: from gmpy2 import mpz
        sage: list(squarefree_divisors(mpz(12)))
        [1, 2, 3, 6]
    """
    from sage.combinat.subset import powerset

    for a in powerset(prime_divisors(x)):
        yield prod(a, ZZ.one())


def dedekind_sum(p, q, algorithm='default'):
    r"""
    Return the Dedekind sum `s(p,q)` defined for integers `p`, `q` as

    .. MATH::

        s(p,q) = \sum_{i=0}^{q-1} \left(\!\left(\frac{i}{q}\right)\!\right)
                                  \left(\!\left(\frac{pi}{q}\right)\!\right)

    where

    .. MATH::

        ((x))=\begin{cases}
            x-\lfloor x \rfloor - \frac{1}{2} &\mbox{if }
                x \in \QQ \setminus \ZZ \\
            0 & \mbox{if } x \in \ZZ.
            \end{cases}

    .. WARNING::

        Caution is required as the Dedekind sum sometimes depends on the
        algorithm or is left undefined when `p` and `q` are not coprime.

    INPUT:

    - ``p``, ``q`` -- integers
    - ``algorithm`` -- must be one of the following

       - ``'default'`` -- (default) use FLINT
       - ``'flint'`` -- use FLINT
       - ``'pari'`` -- use PARI (gives different results if `p` and `q`
          are not coprime)

    OUTPUT: a rational number

    EXAMPLES:

    Several small values::

        sage: for q in range(10): print([dedekind_sum(p,q) for p in range(q+1)])        # needs sage.libs.flint
        [0]
        [0, 0]
        [0, 0, 0]
        [0, 1/18, -1/18, 0]
        [0, 1/8, 0, -1/8, 0]
        [0, 1/5, 0, 0, -1/5, 0]
        [0, 5/18, 1/18, 0, -1/18, -5/18, 0]
        [0, 5/14, 1/14, -1/14, 1/14, -1/14, -5/14, 0]
        [0, 7/16, 1/8, 1/16, 0, -1/16, -1/8, -7/16, 0]
        [0, 14/27, 4/27, 1/18, -4/27, 4/27, -1/18, -4/27, -14/27, 0]

    Check relations for restricted arguments::

        sage: q = 23; dedekind_sum(1, q); (q-1)*(q-2)/(12*q)                            # needs sage.libs.flint
        77/46
        77/46
        sage: p, q = 100, 723    # must be coprime
        sage: dedekind_sum(p, q) + dedekind_sum(q, p)                                   # needs sage.libs.flint
        31583/86760
        sage: -1/4 + (p/q + q/p + 1/(p*q))/12
        31583/86760

    We check that evaluation works with large input::

        sage: dedekind_sum(3^54 - 1, 2^93 + 1)                                          # needs sage.libs.flint
        459340694971839990630374299870/29710560942849126597578981379
        sage: dedekind_sum(3^54 - 1, 2^93 + 1, algorithm='pari')                        # needs sage.libs.pari
        459340694971839990630374299870/29710560942849126597578981379

    We check consistency of the results::

        sage: dedekind_sum(5, 7, algorithm='default')                                   # needs sage.libs.flint
        -1/14
        sage: dedekind_sum(5, 7, algorithm='flint')                                     # needs sage.libs.flint
        -1/14
        sage: dedekind_sum(5, 7, algorithm='pari')                                      # needs sage.libs.pari
        -1/14
        sage: dedekind_sum(6, 8, algorithm='default')                                   # needs sage.libs.flint
        -1/8
        sage: dedekind_sum(6, 8, algorithm='flint')                                     # needs sage.libs.flint
        -1/8
        sage: dedekind_sum(6, 8, algorithm='pari')                                      # needs sage.libs.pari
        -1/8

    Tests with numpy and gmpy2 numbers::

        sage: from numpy import int8                                                    # needs numpy
        sage: dedekind_sum(int8(5), int8(7), algorithm='default')                       # needs numpy sage.libs.flint
        -1/14
        sage: from gmpy2 import mpz
        sage: dedekind_sum(mpz(5), mpz(7), algorithm='default')                         # needs sage.libs.flint
        -1/14

    REFERENCES:

    - [Ap1997]_

    - :wikipedia:`Dedekind\_sum`
    """
    if algorithm == 'default' or algorithm == 'flint':
        from sage.libs.flint.arith_sage import dedekind_sum as flint_dedekind_sum
        return flint_dedekind_sum(p, q)

    if algorithm == 'pari':
        import sage.interfaces.gp
        x = sage.interfaces.gp.gp('sumdedekind(%s,%s)' % (p, q))
        return Rational(x)

    raise ValueError('unknown algorithm')


def gauss_sum(char_value, finite_field):
    r"""
    Return the Gauss sums for a general finite field.

    INPUT:

    - ``char_value`` -- choice of multiplicative character, given by
      its value on the ``finite_field.multiplicative_generator()``

    - ``finite_field`` -- a finite field

    OUTPUT:

    an element of the parent ring of ``char_value``, that can be any
    field containing enough roots of unity, for example the
    ``UniversalCyclotomicField``, ``QQbar`` or ``ComplexField``

    For a finite field `F` of characteristic `p`, the Gauss sum
    associated to a multiplicative character `\chi` (with values in a
    ring `K`) is defined as

    .. MATH::

        \sum_{x \in F^{\times}} \chi(x) \zeta_p^{\operatorname{Tr} x},

    where `\zeta_p \in K` is a primitive root of unity of order `p` and
    Tr is the trace map from `F` to its prime field `\GF{p}`.

    For more info on Gauss sums, see :wikipedia:`Gauss_sum`.

    .. TODO::

        Implement general Gauss sums for an arbitrary pair
        ``(multiplicative_character, additive_character)``

    EXAMPLES::

        sage: # needs sage.libs.pari sage.rings.number_field
        sage: from sage.arith.misc import gauss_sum
        sage: F = GF(5); q = 5
        sage: zq = UniversalCyclotomicField().zeta(q - 1)
        sage: L = [gauss_sum(zq**i, F) for i in range(5)]; L
        [-1,
         E(20)^4 + E(20)^13 - E(20)^16 - E(20)^17,
         E(5) - E(5)^2 - E(5)^3 + E(5)^4,
         E(20)^4 - E(20)^13 - E(20)^16 + E(20)^17,
         -1]
        sage: [g*g.conjugate() for g in L]
        [1, 5, 5, 5, 1]

        sage: # needs sage.libs.pari sage.rings.number_field
        sage: F = GF(11**2); q = 11**2
        sage: zq = UniversalCyclotomicField().zeta(q - 1)
        sage: g = gauss_sum(zq**4, F)
        sage: g*g.conjugate()
        121

    TESTS::

        sage: # needs sage.libs.pari sage.rings.number_field
        sage: F = GF(11); q = 11
        sage: zq = UniversalCyclotomicField().zeta(q - 1)
        sage: gauss_sum(zq**2, F).n(60)
        2.6361055643248352 + 2.0126965627574471*I

        sage: zq = QQbar.zeta(q - 1)                                                    # needs sage.libs.pari sage.rings.number_field
        sage: gauss_sum(zq**2, F)                                                       # needs sage.libs.pari sage.rings.number_field
        2.636105564324836? + 2.012696562757447?*I

        sage: zq = ComplexField(60).zeta(q - 1)                                         # needs sage.libs.pari sage.rings.number_field
        sage: gauss_sum(zq**2, F)                                                       # needs sage.libs.pari sage.rings.number_field
        2.6361055643248352 + 2.0126965627574471*I

        sage: # needs sage.libs.pari sage.rings.number_field
        sage: F = GF(7); q = 7
        sage: zq = QQbar.zeta(q - 1)
        sage: D = DirichletGroup(7, QQbar)
        sage: all(D[i].gauss_sum() == gauss_sum(zq**i, F) for i in range(6))
        True

        sage: gauss_sum(1, QQ)                                                          # needs sage.libs.pari sage.rings.number_field
        Traceback (most recent call last):
        ...
        ValueError: second input must be a finite field

    .. SEEALSO::

        - :func:`sage.rings.padics.misc.gauss_sum` for a `p`-adic version
        - :meth:`sage.modular.dirichlet.DirichletCharacter.gauss_sum`
          for prime finite fields
        - :meth:`sage.modular.dirichlet.DirichletCharacter.gauss_sum_numerical`
          for prime finite fields
    """
    from sage.categories.fields import Fields
    if finite_field not in Fields().Finite():
        raise ValueError('second input must be a finite field')

    ring = char_value.parent()
    q = finite_field.cardinality()
    p = finite_field.characteristic()
    gen = finite_field.multiplicative_generator()
    zeta_p_powers = ring.zeta(p).powers(p)
    zeta_q = char_value

    resu = ring.zero()
    gen_power = finite_field.one()
    zq_power = ring.one()
    for k in range(q - 1):
        resu += zq_power * zeta_p_powers[gen_power.trace().lift()]
        gen_power *= gen
        zq_power *= zeta_q
    return resu


def dedekind_psi(N):
    r"""
    Return the value of the Dedekind psi function at ``N``.

    INPUT:

    - ``N`` -- positive integer

    OUTPUT: integer

    The Dedekind psi function is the multiplicative function defined by

    .. MATH::

        \psi(n) = n \prod_{p|n, p prime} (1 + 1/p).

    See :wikipedia:`Dedekind_psi_function` and :oeis:`A001615`.

    EXAMPLES::

        sage: from sage.arith.misc import dedekind_psi
        sage: [dedekind_psi(d) for d in range(1, 12)]
        [1, 3, 4, 6, 6, 12, 8, 12, 12, 18, 12]
    """
    N = Integer(N)
    return Integer(N * prod(1 + 1 / p for p in N.prime_divisors()))<|MERGE_RESOLUTION|>--- conflicted
+++ resolved
@@ -1958,7 +1958,6 @@
 
     INPUT:
 
-<<<<<<< HEAD
     One of the following:
 
     -  ``a, b`` -- integers or more generally, element of a ring for which the
@@ -1976,12 +1975,6 @@
     -  ``r`` -- a tuple, when only ``a`` is given (and ``b = None``). Its first entry ``r[0]`` is the gcd of the inputs,
        and has length one longer than the length of ``a``.
        Its entries satisfy `r_0 = \sum_{i = 0}^{len(a) - 1} r_{i + 1}a_i`.
-=======
-    - ``a``, ``b`` -- integers or more generally, element of a ring for which
-      the xgcd make sense (e.g. a field or univariate polynomials)
-
-    OUTPUT: ``g``, ``s``, ``t`` -- such that `g = s\cdot a + t\cdot b`
->>>>>>> 0f347739
 
     .. NOTE::
 
