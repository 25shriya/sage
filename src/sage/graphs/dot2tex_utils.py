r"""
This file contains some utility functions for the interface with dot2tex
"""
#*****************************************************************************
#      Copyright (C) 2010   Nicolas M. Thiery <nicolas.thiery at u-psud.fr>
#
#  Distributed under the terms of the GNU General Public License (GPL)
#                  http://www.gnu.org/licenses/
#*****************************************************************************

import re
from sage.misc.latex import latex

def have_dot2tex():
    """
    Returns whether ``dot2tex`` >= 2.8.7 and graphviz are installed
    and functional

    EXAMPLES::

        sage: sage.graphs.dot2tex_utils.have_dot2tex() # optional - dot2tex graphviz
        True
        sage: sage.graphs.dot2tex_utils.have_dot2tex() in [True, False]
        True
    """
    try:
        import dot2tex
        # Test for this required feature from dot2tex 2.8.7
        return dot2tex.dot2tex("graph {}", format = "positions") == {}
    except Exception:
        return False
    return True

def assert_have_dot2tex():
    """
    Tests whether ``dot2tex`` >= 2.8.7 and graphviz are installed and
    functional, and raises an error otherwise

    EXAMPLES::

        sage: sage.graphs.dot2tex_utils.assert_have_dot2tex() # optional - dot2tex graphviz
    """
    check_error_string = """
An error occurs while testing the dot2tex installation.

Please see :meth:`sage.graphs.generic_graph.GenericGraph.layout_graphviz`
and check the installation of graphviz and the dot2tex spkg.

For support, please contact <sage-combinat-devel at googlegroups.com>.
"""
    missing_error_string = """
dot2tex not available.

Please see :meth:`sage.graphs.generic_graph.GenericGraph.layout_graphviz`
for installation instructions.
"""
    try:
        import dot2tex
        if dot2tex.dot2tex("graph {}", format = "positions") != {}:
            raise RuntimeError(check_error_string)
    except ImportError:
        raise RuntimeError(missing_error_string)

def quoted_latex(x):
    """
    Strips the latex representation of ``x`` to make it suitable for a
    ``dot2tex`` string.

    EXAMPLES::

        sage: sage.graphs.dot2tex_utils.quoted_latex(matrix([[1,1],[0,1],[0,0]]))
        '\\left(\\begin{array}{rr}1 & 1 \\\\0 & 1 \\\\0 & 0\\end{array}\\right)'
    """
    return re.sub("\"|\r|(%[^\n]*)?\n","", latex(x))

def quoted_str(x):
    """
    Strips the string representation of ``x`` to make it suitable for
    a ``dot2tex`` string, and especially a node label (``dot2tex``
    gets confused by newlines, and braces)

    EXAMPLES::

        sage: sage.graphs.dot2tex_utils.quoted_str(matrix([[1,1],[0,1],[0,0]]))
        '[1 1]\\n\\\n[0 1]\\n\\\n[0 0]'
        sage: print sage.graphs.dot2tex_utils.quoted_str(matrix([[1,1],[0,1],[0,0]]))
        [1 1]\n\
        [0 1]\n\
        [0 0]
    """
    return re.sub("\n",r"\\n\\"+"\n", re.sub("\"|\r|}|{","", str(x)))
<<<<<<< HEAD

def key(x):
    r"""
    Strips the string representation of ``x`` of quotes and newlines
    to get a key suitable for naming vertices in a dot2tex string.

    EXAMPLES::

        sage: sage.graphs.dot2tex_utils.key(matrix([[1,1],[0,1],[0,0]]))
        '110100'
        sage: sage.graphs.dot2tex_utils.key("blah{bleh}\nblih{")
        'blahblehblih'
    """
    return re.sub("[\\\'\"\[\]() \t\r\n{}|]","", str(x))

def key_with_hash(x):
    """
    Same as :function:`key`, except that the hash of the object is
    prepended to better ensure uniqueness. This requires the object to
    be hashable, but this is anyway necessary to use it as a vertex of
    a graph.

    EXAMPLES::

        sage: sage.graphs.dot2tex_utils.key_with_hash(3)
        '3_3'
        sage: sage.graphs.dot2tex_utils.key_with_hash((1,2,3))
        '1,2,3_...'

    """
    return key(x)+"_"+str(hash(x))
=======
>>>>>>> 37c8a8c9
<|MERGE_RESOLUTION|>--- conflicted
+++ resolved
@@ -89,37 +89,3 @@
         [0 0]
     """
     return re.sub("\n",r"\\n\\"+"\n", re.sub("\"|\r|}|{","", str(x)))
-<<<<<<< HEAD
-
-def key(x):
-    r"""
-    Strips the string representation of ``x`` of quotes and newlines
-    to get a key suitable for naming vertices in a dot2tex string.
-
-    EXAMPLES::
-
-        sage: sage.graphs.dot2tex_utils.key(matrix([[1,1],[0,1],[0,0]]))
-        '110100'
-        sage: sage.graphs.dot2tex_utils.key("blah{bleh}\nblih{")
-        'blahblehblih'
-    """
-    return re.sub("[\\\'\"\[\]() \t\r\n{}|]","", str(x))
-
-def key_with_hash(x):
-    """
-    Same as :function:`key`, except that the hash of the object is
-    prepended to better ensure uniqueness. This requires the object to
-    be hashable, but this is anyway necessary to use it as a vertex of
-    a graph.
-
-    EXAMPLES::
-
-        sage: sage.graphs.dot2tex_utils.key_with_hash(3)
-        '3_3'
-        sage: sage.graphs.dot2tex_utils.key_with_hash((1,2,3))
-        '1,2,3_...'
-
-    """
-    return key(x)+"_"+str(hash(x))
-=======
->>>>>>> 37c8a8c9
