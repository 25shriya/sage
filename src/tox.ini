## Configuration for tox.
## Needs tox installed in the system python.
##
## doctest:  Run the sage doctests.  From the SAGE_ROOT/src directory:
##
##     $ tox
##
##   Arguments are passed on to "sage -t":
##
##     $ tox sage/geometry
##
##   To pass on options to "sage -t", use -- to separate it from tox options:
##
##     $ tox -- --verbose --optional=sage,pynormaliz --long sage/geometry
##
## pycodestyle:
##
##     $ tox -e pycodestyle
##
##   Note that on the first run, tox automatically installs pycodestyle
##   in a virtual environment.
##
[tox]
envlist = doctest, coverage, startuptime, pycodestyle-minimal, relint, codespell, rst
# When adding environments above, also update the delegations in SAGE_ROOT/tox.ini
skipsdist = true

[sagedirect]
# Base for tox environments that bypass the virtual environment set up by tox,
# calling sage directly.
passenv =
    HOME
setenv =
    SAGE={toxinidir}/../sage
envdir={toxworkdir}/sagedirect

[testenv:doctest]
description =
    run the Sage doctester (same as "sage -t")
## This toxenv bypasses the virtual environment set up by tox.
passenv = {[sagedirect]passenv}
setenv  = {[sagedirect]setenv}
envdir  = {[sagedirect]envdir}
commands =
    {env:SAGE} -t -p 0 {posargs:--all}

[testenv:coverage]
description =
    give information about doctest coverage of files
    (same as "sage --coverage[all]")
## This toxenv bypasses the virtual environment set up by tox.
passenv = {[sagedirect]passenv}
setenv  = {[sagedirect]setenv}
envdir  = {[sagedirect]envdir}
commands =
    {env:SAGE} --coverage {posargs:--all}

[testenv:startuptime]
description =
    display how long each component of Sage takes to start up
    (same as "sage --startuptime")
## This toxenv bypasses the virtual environment set up by tox.
passenv = {[sagedirect]passenv}
setenv  = {[sagedirect]setenv}
envdir  = {[sagedirect]envdir}
commands =
    {env:SAGE} --startuptime {posargs}

[testenv:pyright]
description =
    run the static typing checker pyright
deps = pyright
setenv =
    HOME={envdir}
    # Fix version, see .github/workflows/build.yml
    PYRIGHT_PYTHON_FORCE_VERSION=1.1.232
## We run pyright from within the sage-env so that SAGE_LOCAL is available.
## pyright is already configured via SAGE_ROOT/pyrightconfig.json to use our venv.
##
## Running pyright on the whole Sage source tree takes very long
## and may run out of memory. When no files/directories are given, just run it
## on the packages that already have typing annotations.
commands =
    {toxinidir}/../sage -sh -c 'pyright {posargs:{toxinidir}/sage/combinat {toxinidir}/sage/manifolds}'

[testenv:pycodestyle]
description =
    check against the Python style conventions of PEP8
deps = pycodestyle
commands = pycodestyle {posargs:{toxinidir}/sage/}

[testenv:pycodestyle-minimal]
description =
    check against Sage's minimal style conventions
    # Check for the following issues:
    # E111: indentation is not a multiple of four
    # E401: multiple imports on one line
    # E701: multiple statements on one line (colon)
    # E702: multiple statements on one line (semicolon)
    # E703: statement ends with a semicolon
    # E711: comparison to None should be ‘if cond is None:’
    # E712: comparison to True should be ‘if cond is True:’ or ‘if cond:’
    # E713 test for membership should be 'not in'
    # E721: do not compare types, use isinstance()
    # E722: do not use bare except, specify exception instead
    # W605: invalid escape sequence ‘x’
    # See https://pycodestyle.pycqa.org/en/latest/intro.html#error-codes
deps = pycodestyle
commands = pycodestyle --select E111,E401,E701,E702,E703,W605,E711,E712,E713,E721,E722 {posargs:{toxinidir}/sage/}
       pycodestyle --select E111,E401,E703,E712,E713,E721,E722 --filename *.pyx {posargs:{toxinidir}/sage/}

[pycodestyle]
max-line-length = 160
statistics = True

[testenv:relint]
description =
    check whether some forbidden patterns appear
    (includes all patchbot pattern-exclusion plugins)
# https://github.com/codingjoe/relint
# The patterns are in .relint.yml
deps = relint
whitelist_externals = find
commands = find {posargs:{toxinidir}/sage/} \
    -name "*#*" -prune -o \
    -name "*.a" -prune -o \
    -name "*.bak" -prune -o \
    -name "*.bz2" -prune -o \
    -name "*.dia" -prune -o \
    -name "*.gz" -prune -o \
    -name "*.ico" -prune -o \
    -name "*.inv" -prune -o \
    -name "*.JPEG" -prune -o \
    -name "*.jpeg" -prune -o \
    -name "*.JPG" -prune -o \
    -name "*.jpg" -prune -o \
    -name "*.log" -prune -o \
    -name "*.o" -prune -o \
    -name "*.orig" -prune -o \
    -name "*.PDF" -prune -o \
    -name "*.pdf" -prune -o \
    -name "*.PNG" -prune -o \
    -name "*.png" -prune -o \
    -name "*.pyc" -prune -o \
    -name "*.so" -prune -o \
    -name "*.sobj" -prune -o \
    -name "*.sws" -prune -o \
    -name "*.tar" -prune -o \
    -name "*.tgz" -prune -o \
    -name "*.xz" -prune -o \
    -name "*.zip" -prune -o \
    -name "*~*" -prune -o \
    -name ".DS_Store" -prune -o \
    -exec relint -c {toxinidir}/.relint.yml \{\} +

[testenv:codespell]
description =
    check for misspelled words in source code
# https://pypi.org/project/codespell/
deps = codespell
commands = codespell \
    --skip="*#*,*.a,*.bak,*.bz2,*.dia,*.gz,*.ico,*.inv,*.JPEG,*.jpeg" \
    --skip="*.JPG,*.jpg,*.log,*.o,*.orig,*.PDF,*.pdf,*.PNG,*.png,*.pyc" \
    --skip="*.so,*.sobj,*.sws,*.tar,*.tgz,*.xz,*.zip,*~*,.DS_Store" \
    --skip="doc/ca,doc/de,doc/es,doc/fr,doc/hu,doc/it,doc/ja,doc/pt,doc/ru,doc/tr" \
    --skip="src/doc/ca,src/doc/de,src/doc/es,src/doc/fr,src/doc/hu" \
    --skip="src/doc/it,src/doc/ja,src/doc/pt,src/doc/ru,src/doc/tr" \
    --skip=".git,.tox,autom4te.cache,cythonized,dist,lib.*,local" \
    --skip="logs,scripts-3,tmp,upstream,worktree*,*.egg-info" \
    --dictionary=- \
    --dictionary={toxinidir}/.codespell-dictionary.txt \
    --ignore-words={toxinidir}/.codespell-ignore.txt \
    {posargs:{toxinidir}/sage/}

[testenv:rst]
description =
    validate Python docstrings markup as reStructuredText
deps = flake8-rst-docstrings
commands = flake8 --select=RST {posargs:{toxinidir}/sage/}

[flake8]
rst-roles =
    # Sphinx
    doc,
    file,
    ref,
    # Sphinx - https://www.sphinx-doc.org/en/master/usage/restructuredtext/domains.html#the-standard-domain (selection)
    envvar,
    # Sphinx - https://www.sphinx-doc.org/en/master/usage/restructuredtext/domains.html#cross-referencing-python-objects
    attr,
    class,
    const,
    data,
    exc,
    func,
    meth,
    mod,
    obj,
    # from src/sage/misc/sagedoc.py
    arxiv,
    doi,
    mathscinet,
    oeis,
    pari,
    python,
    trac,
    wikipedia
rst-directives =
    automethod,
    autofunction,
    toctree,
    MODULEAUTHOR,
    ONLY,
    PLOT,
    SEEALSO,
    TODO
extend-ignore =
    # Ignore RST306 Unknown target name -- because of references to the global bibliography
    RST306
exclude =
<<<<<<< HEAD
=======
    sage/combinat/designs/database.py
>>>>>>> 9d298f59
    sage/misc/sagedoc.py

[pytest]
python_files = *_test.py
norecursedirs = local prefix venv build pkgs .git src/doc src/bin
addopts = --import-mode importlib
doctest_optionflags = NORMALIZE_WHITESPACE ELLIPSIS

[coverage:run]
source = sage
concurrency = multiprocessing
data_file = .coverage/.coverage
disable_warnings = no-data-collected<|MERGE_RESOLUTION|>--- conflicted
+++ resolved
@@ -218,10 +218,7 @@
     # Ignore RST306 Unknown target name -- because of references to the global bibliography
     RST306
 exclude =
-<<<<<<< HEAD
-=======
     sage/combinat/designs/database.py
->>>>>>> 9d298f59
     sage/misc/sagedoc.py
 
 [pytest]
