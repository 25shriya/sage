--- conflicted
+++ resolved
@@ -30,6 +30,7 @@
     BLAS='gslcblas'
     BLAS2='gslcblas'
 
+
 #########################################################
 ### Commonly used definitions and aliases
 #########################################################
@@ -58,20 +59,6 @@
     break
 
 singular_libs = ['singular', 'flint', 'ntl', 'gmpxx', 'gmp', 'readline', 'm']
-
-#########################################################
-<<<<<<< HEAD
-### PolyBoRi settings
-#########################################################
-
-polybori_extra_compile_args = []
-polybori_major_version = '0.8'
-=======
-### Givaro flags
-#########################################################
-
-givaro_extra_compile_args =['-D__STDC_LIMIT_MACROS']
->>>>>>> aabd0933
 
 #########################################################
 ### Library order
@@ -1468,12 +1455,7 @@
               sources = ['sage/rings/polynomial/plural.pyx'],
               libraries = ['m', 'readline', 'singular', 'givaro', 'gmpxx', 'gmp'],
               language="c++",
-              include_dirs = singular_incs,
-<<<<<<< HEAD
-              depends = [SAGE_INC + "/libsingular.h"]),
-=======
-              extra_compile_args = givaro_extra_compile_args),
->>>>>>> aabd0933
+              include_dirs = singular_incs)
 
     Extension('sage.rings.polynomial.multi_polynomial_libsingular',
               sources = ['sage/rings/polynomial/multi_polynomial_libsingular.pyx'],
