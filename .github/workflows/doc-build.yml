--- conflicted
+++ resolved
@@ -82,10 +82,7 @@
         # incremental docbuild may introduce broken links (inter-file references) though build succeeds
         run: |
           set -ex
-<<<<<<< HEAD
-=======
           export SAGE_USE_CDNS=yes
->>>>>>> 6ea1fe93
           mv /sage/local/share/doc/sage/html/en/.git /sage/.git-doc
           make doc-clean doc-uninstall sagelib-clean && git clean -fx src/sage
           mkdir -p /sage/local/share/doc/sage/html/en/ && mv /sage/.git-doc /sage/local/share/doc/sage/html/en/.git
