name: Build documentation

on:
  pull_request:
  merge_group:
  push:
    branches:
      - master
      - develop
  workflow_dispatch:
    # Allow to run manually
    inputs:
      platform:
        description: 'Platform'
        required: true
        default: 'ubuntu-focal-standard'
      docker_tag:
        description: 'Docker tag'
        required: true
        default: 'dev'

concurrency:
  # Cancel previous runs of this workflow for the same branch
  group: ${{ github.workflow }}-${{ github.ref }}
  cancel-in-progress: true

env:
  # Same as in build.yml
  TOX_ENV:                "docker-${{ github.event.inputs.platform || 'ubuntu-focal-standard' }}-incremental"
  BUILD_IMAGE:            "localhost:5000/${{ github.repository }}/sage-${{ github.event.inputs.platform || 'ubuntu-focal-standard' }}-with-targets:ci"
  FROM_DOCKER_REPOSITORY: "ghcr.io/sagemath/sage/"
  FROM_DOCKER_TARGET:     "with-targets"
  FROM_DOCKER_TAG:        ${{ github.event.inputs.docker_tag || 'dev'}}
  EXTRA_CONFIGURE_ARGS:   --enable-fat-binary

jobs:
  build-docs:
    runs-on: ubuntu-latest
    services:
      # https://docs.docker.com/build/ci/github-actions/local-registry/
      registry:
        image: registry:2
        ports:
          - 5000:5000
    steps:
      - name: Maximize build disk space
        uses: easimon/maximize-build-space@v8
        with:
          # need space in /var for Docker images
          root-reserve-mb:      30000
          remove-dotnet:        true
          remove-android:       true
          remove-haskell:       true
          remove-codeql:        true
          remove-docker-images: true
      - name: Checkout
        uses: actions/checkout@v4
      - name: Install test prerequisites
        # From docker.yml
        run: |
          sudo DEBIAN_FRONTEND=noninteractive apt-get update
          sudo DEBIAN_FRONTEND=noninteractive apt-get install tox
          sudo apt-get clean
          df -h
      - name: Merge CI fixes from sagemath/sage
        run: |
          mkdir -p upstream
          .ci/merge-fixes.sh 2>&1 | tee upstream/ci_fixes.log
        env:
          GH_TOKEN: ${{ github.token }}
          SAGE_CI_FIXES_FROM_REPOSITORIES: ${{ vars.SAGE_CI_FIXES_FROM_REPOSITORIES }}

      # Building

      - name: Generate Dockerfile
        # From docker.yml
        run: |
          tox -e ${{ env.TOX_ENV }}
          cp .tox/${{ env.TOX_ENV }}/Dockerfile .
        env:
          # Only generate the Dockerfile, do not run 'docker build' here
          DOCKER_TARGETS: ""

<<<<<<< HEAD
      - name: Set up Docker Buildx
        uses: docker/setup-buildx-action@v3
        with:
          driver-opts: network=host
=======
  build-docs:
    runs-on: ubuntu-latest
    container: ghcr.io/sagemath/sage/sage-ubuntu-jammy-standard-with-targets:dev
    needs: [get_ci_fixes]
    steps:
      - name: Checkout
        uses: actions/checkout@v4
>>>>>>> bce57749

      - name: Build Docker image
        id: image
        uses: docker/build-push-action@v5
        with:
          # push and load may not be set together at the moment
          push:       true
          load:       false
          context:    .
          tags:       ${{ env.BUILD_IMAGE }}
          target:     with-targets
          cache-from: type=gha
          cache-to:   type=gha,mode=max
          build-args: |
            NUMPROC=6
            USE_MAKEFLAGS=-k V=0 SAGE_NUM_THREADS=4 --output-sync=recurse
            TARGETS_PRE=build/make/Makefile
            TARGETS=ci-build-with-fallback

      - name: Start container
        run: |
          docker run --name BUILD -dit \
                     --mount type=bind,src=$(pwd),dst=$(pwd) \
                     --workdir $(pwd) \
                     ${{ env.BUILD_IMAGE }} /bin/sh

      # Docs

      - name: Store old docs
        id: worktree
        run: |
          git config --global --add safe.directory $(pwd)
          git config --global user.email "ci-sage@example.com"
          git config --global user.name "Build documentation workflow"
          # mathjax path in old doc (regex)
          mathjax_path_from="[-./A-Za-z_]*/tex-chtml[.]js"
          # mathjax path in new doc
          mathjax_path_to=$(docker exec -e SAGE_USE_CDNS=yes BUILD /sage/sage -python -c "from sage_docbuild.conf import mathjax_path; print(mathjax_path)")
          new_version=$(docker exec BUILD cat src/VERSION.txt)
          mkdir -p docs/
          docker cp BUILD:/sage/local/share/doc/sage/html docs/
          # Wipe out chronic diffs between old doc and new doc
          (cd docs && \
           find . -name "*.html" | xargs sed -i -e '/class="sidebar-brand-text"/ s/Sage [0-9a-z.]* /Sage '"$new_version"' /' \
                                                -e 's;'"$mathjax_path_from"';'"$mathjax_path_to"';' \
                                                -e '\;<script type="application/vnd\.jupyter\.widget-state+json">;,\;</script>; d')
          # Create git repo from old doc
          (cd docs && \
           git init && \
           (echo "*.svg binary"; echo "*.pdf binary") >> .gitattributes && \
           (echo ".buildinfo"; echo '*.inv'; echo '.git*'; echo '*.svg'; echo '*.pdf'; echo '*.png'; echo 'searchindex.js') > .gitignore; \
           git add -A && git commit --quiet -m "old")

      - name: Build docs
        id: docbuild
        # Always non-incremental because of the concern that
        # incremental docbuild may introduce broken links (inter-file references) though build succeeds
        run: |
          export MAKE="make -j5 --output-sync=recurse" SAGE_NUM_THREADS=5
          make doc-clean doc-uninstall
          export SAGE_USE_CDNS=yes
          ./config.status && make sagemath_doc_html-no-deps
        shell: sh .ci/docker-exec-script.sh BUILD /sage {0}

      - name: Copy docs
        id: copy
        if: (success() || failure()) && steps.docbuild.outcome == 'success'
        run: |
          set -ex
          # We copy everything to a local folder
          docker cp BUILD:/sage/local/share/doc/sage/html docs
          docker cp BUILD:/sage/local/share/doc/sage/index.html docs
          (cd docs && git commit -a -m 'new')
          .ci/create-changes-html.sh $(cd docs && git rev-parse HEAD^) docs
          (cd docs && rm -rf .git)
          mv CHANGES.html docs
          # We also need to replace the symlinks because netlify is not following them
          # CHECK IF STILL NEEDED
          #cp -r -L $DOC_DIR ./docs
          # Zip everything for increased performance
          zip -r docs.zip docs

      - name: Upload docs
        if: (success() || failure()) && steps.copy.outcome == 'success'
        uses: actions/upload-artifact@v3
        with:
          name: docs
          path: docs.zip

      - name: Build live doc
        id: buildlivedoc
        if: (success() || failure()) && steps.copy.outcome == 'success' && github.repository == 'sagemath/sage' && github.ref == 'refs/heads/develop'
        run: |
          export MAKE="make -j5 --output-sync=recurse" SAGE_NUM_THREADS=5
          export PATH="build/bin:$PATH"
          eval $(sage-print-system-package-command auto update)
          eval $(sage-print-system-package-command auto --yes --no-install-recommends install zip)
          eval $(sage-print-system-package-command auto --spkg --yes --no-install-recommends install git texlive texlive_luatex free_fonts xindy)
          export SAGE_USE_CDNS=yes
          export SAGE_LIVE_DOC=yes
          export SAGE_JUPYTER_SERVER=binder:sagemath/sage-binder-env/dev
          make doc-clean doc-uninstall
          ./config.status && make sagemath_doc_html-no-deps sagemath_doc_pdf-no-deps
        shell: sh .ci/docker-exec-script.sh BUILD ./worktree-image {0}

      - name: Copy live doc
        id: copylivedoc
        if: (success() || failure()) && steps.buildlivedoc.outcome == 'success'
        run: |
          mkdir -p ./livedoc
          cp -r -L /sage/local/share/doc/sage/html ./livedoc
          cp -r -L /sage/local/share/doc/sage/pdf ./livedoc
          cp  /sage/local/share/doc/sage/index.html ./livedoc
          zip -r livedoc.zip livedoc
        shell: sh .ci/docker-exec-script.sh BUILD . {0}

      - name: Upload live doc
        if: (success() || failure()) && steps.copylivedoc.outcome == 'success'
        uses: actions/upload-artifact@v3
        with:
          name: livedoc
          path: livedoc.zip
<|MERGE_RESOLUTION|>--- conflicted
+++ resolved
@@ -13,7 +13,7 @@
       platform:
         description: 'Platform'
         required: true
-        default: 'ubuntu-focal-standard'
+        default: 'ubuntu-jammy-standard'
       docker_tag:
         description: 'Docker tag'
         required: true
@@ -26,8 +26,8 @@
 
 env:
   # Same as in build.yml
-  TOX_ENV:                "docker-${{ github.event.inputs.platform || 'ubuntu-focal-standard' }}-incremental"
-  BUILD_IMAGE:            "localhost:5000/${{ github.repository }}/sage-${{ github.event.inputs.platform || 'ubuntu-focal-standard' }}-with-targets:ci"
+  TOX_ENV:                "docker-${{ github.event.inputs.platform || 'ubuntu-jammy-standard' }}-incremental"
+  BUILD_IMAGE:            "localhost:5000/${{ github.repository }}/sage-${{ github.event.inputs.platform || 'ubuntu-jammy-standard' }}-with-targets:ci"
   FROM_DOCKER_REPOSITORY: "ghcr.io/sagemath/sage/"
   FROM_DOCKER_TARGET:     "with-targets"
   FROM_DOCKER_TAG:        ${{ github.event.inputs.docker_tag || 'dev'}}
@@ -81,20 +81,10 @@
           # Only generate the Dockerfile, do not run 'docker build' here
           DOCKER_TARGETS: ""
 
-<<<<<<< HEAD
       - name: Set up Docker Buildx
         uses: docker/setup-buildx-action@v3
         with:
           driver-opts: network=host
-=======
-  build-docs:
-    runs-on: ubuntu-latest
-    container: ghcr.io/sagemath/sage/sage-ubuntu-jammy-standard-with-targets:dev
-    needs: [get_ci_fixes]
-    steps:
-      - name: Checkout
-        uses: actions/checkout@v4
->>>>>>> bce57749
 
       - name: Build Docker image
         id: image
