--- conflicted
+++ resolved
@@ -187,15 +187,9 @@
       - name: Pytest
         if: contains(github.ref, 'pytest')
         run: |
-<<<<<<< HEAD
           ./sage -python -m pip install coverage pytest-xdist
           ./sage -python -m coverage run --rcfile=src/tox.ini -m pytest -c src/tox.ini --doctest-modules || true
         working-directory: ./worktree-image
-=======
-          ../sage -python -m pip install coverage pytest-xdist
-          ../sage -python -m coverage run -m pytest -c tox.ini --doctest || true
-        working-directory: ./worktree-image/src
->>>>>>> 439065ec
         env:
           # Increase the length of the lines in the "short summary"
           COLUMNS: 120
