--- conflicted
+++ resolved
@@ -1,5 +1 @@
-<<<<<<< HEAD
-Sage version 6.2, released 2014-05-06
-=======
-Sage version 6.3.beta0, released 2014-05-10
->>>>>>> afb911ce
+Sage version 6.3.beta0, released 2014-05-10