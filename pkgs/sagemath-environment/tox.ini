--- conflicted
+++ resolved
@@ -9,30 +9,12 @@
 [tox]
 envlist =
     sagepython-norequirements
-<<<<<<< HEAD
-=======
 
 isolated_build = True
->>>>>>> 52e8c418
 
 [testenv]
 deps =
     !norequirements: -rrequirements.txt
-<<<<<<< HEAD
-
-passenv =
-    # Variables set by .homebrew-build-env
-                             CPATH
-                             LIBRARY_PATH
-                             PKG_CONFIG_PATH
-    # Parallel build
-                             SAGE_NUM_THREADS
-    # SAGE_VENV only for finding the wheels
-    sagewheels:              SAGE_VENV
-    # Location of the wheels
-    sagewheels:              SAGE_SPKG_WHEELS
-=======
->>>>>>> 52e8c418
 
 setenv =
     # Sage scripts such as sage-runtests like to use $HOME/.sage
