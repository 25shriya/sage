#!/usr/bin/env sh

die () {
    echo $@ 1>&2
    exit 1
}

[ -n "$SAGE_LOCAL" ] || die 'Error: $SAGE_LOCAL not set. Source sage-env or run this script from `sage -sh`.'

CPPFLAGS="-I$SAGE_LOCAL/include $CPPFLAGS"
LDFLAGS="-L$SAGE_LOCAL/lib $LDFLAGS"

if [ -n $SAGE64 ]; then
    echo "Building with extra 64-bit flags for MacOS X and Open Solaris."
    if [ -z $CFLAG64 ]; then
        CFLAG64=-m64
    fi
    CFLAGS="$CFLAGS $CFLAG64"
    CPPFLAGS="$CPPFLAGS $CFLAG64"
    CXXFLAGS="$CXXFLAGS $CFLAG64"
    LDFLAGS="$LDFLAGS $CFLAG64"
fi

cd src
<<<<<<< HEAD
export NO_FINK=1
export NO_DARWIN_PORTS=1
./configure --prefix="$SAGE_LOCAL" \
            --with-python="$SAGE_LOCAL"/bin/python \
            || die 'Error configuring git.'
$MAKE || die 'Error building git.'
=======
./configure --prefix="$SAGE_LOCAL" || die 'Error configuring git.'
if [ "$SAGE_CHECK" = yes ]; then
    $MAKE test || die "Error running git's combined build/test suite."
else
    $MAKE || die 'Error building git.'
fi

>>>>>>> 3b02b060
$MAKE install || die 'Error installing git.'<|MERGE_RESOLUTION|>--- conflicted
+++ resolved
@@ -22,20 +22,16 @@
 fi
 
 cd src
-<<<<<<< HEAD
 export NO_FINK=1
 export NO_DARWIN_PORTS=1
 ./configure --prefix="$SAGE_LOCAL" \
             --with-python="$SAGE_LOCAL"/bin/python \
             || die 'Error configuring git.'
-$MAKE || die 'Error building git.'
-=======
-./configure --prefix="$SAGE_LOCAL" || die 'Error configuring git.'
+
 if [ "$SAGE_CHECK" = yes ]; then
     $MAKE test || die "Error running git's combined build/test suite."
 else
     $MAKE || die 'Error building git.'
 fi
 
->>>>>>> 3b02b060
 $MAKE install || die 'Error installing git.'