--- conflicted
+++ resolved
@@ -353,23 +353,5 @@
 $MAKE install
 if [ $? -ne 0 ]; then
     echo >&2 "Error installing MPIR."
-<<<<<<< HEAD
-    exit 1
-fi
-
-echo
-echo "Remember to rebuild the Sage library ('./sage -b') such that it"
-echo "will use the new MPIR."
-echo "You may also have to (or want to) rebuild other Sage packages"
-echo "that use MPIR.  Provided that this MPIR spkg is in 'spkg/standard/',"
-echo "you can rebuild all packages depending on MPIR by typing:"
-echo "    cd $SAGE_ROOT"
-echo "    env SAGE_UPGRADING=yes make"
-echo "but note that this will usually take quite a lot of time."
-echo
-=======
-    if [ "$UNAME" != "CYGWIN" ]; then  # On Cygwin an error is not fatal.
-        exit 1
-    fi
-fi
->>>>>>> 9e13c1b5
+    exit 1
+fi